package x10doc.doc;

import java.text.BreakIterator;
import java.util.ArrayList;
import java.util.Collections;
import java.util.HashMap;
import java.util.List;
import java.util.Set;
import java.util.Map;
import java.util.regex.Matcher;
import java.util.regex.Pattern;

import polyglot.types.Flags;
import polyglot.util.CollectionUtil; import x10.util.CollectionFactory;

import com.sun.javadoc.Doc;
import com.sun.javadoc.ProgramElementDoc;
import com.sun.javadoc.SeeTag;
import com.sun.javadoc.SourcePosition;
import com.sun.javadoc.Tag;

public class X10Doc implements Doc {
	private String rawComment;
	private String comment;
	X10Tag[] firstSentenceTags, inlineTags;
	List<Tag> blockTags = new ArrayList<Tag>();
	List<Tag> paramTags = new ArrayList<Tag>();
	
	public void processComment(String rawComment) {
		this.rawComment = rawComment;
		procComment(rawCommentToText(rawComment));
	}
	

	/**
	 * Initializes fields comment, inlineTags of the object
	 * @param commentText the processed comment text
	 */
	private void procComment(String commentText) {
		// initialize inlineTags
		ArrayList<Tag> result = new ArrayList<Tag>();
		String noInlineTags = replaceAtSigns(commentText);
        
		
		/*Pattern p = Pattern.compile("\\{\\s*@[^}]*\\}"); // matches inline tags
        // Pattern p = Pattern.compile("\\{\\s*@([^\\s\\}]+)\\s*([^\\}]*)\\s*}"); // matches inline tags
        Matcher m = p.matcher(commentText);
        int start = 0, end = 0;
        // create an array of tag objects of kind "Text" and "@link"; as explained in the
        // doclet API, for a comment
        //   This is a {@link Doc commentlabel} example.
        // create an array of Tag objects:
        //  * tags[0] is a Tag with name "Text" and text consisting of "This is a "
        //  * tags[1] is a SeeTag with name "@link", and label "commentlabel"
        //  * tags[2] is a Tag with name "Text" and text consisting of " example." 
        while (m.find()) {
            end = m.start();
            String linkText = m.group();
            // System.out.print("String = \"" + commentText.substring(start, end));
            // System.out.println("\"; linkText = \"" + linkText + "\"");
           // result.add(new X10Tag("Text", commentText.substring(start, end), this));
            result.add(X10Tag.processInlineTag(linkText, this));
            //int index = commentText.indexOf(linkText);
            //commentText = commentText.substring(0, index) + commentText.substring(index + linkText.length());
            // result.add(new X10SeeTag(true, linkText, this)); 
            // "true" signifies an @link tag, as opposed to an @see tag 
            start = m.end();
        }
*/
       if (!commentText.startsWith("@")){ //make sure that there is a beginning paragraph
        	// initialize comment
        	int blockTagStart = noInlineTags.indexOf("@"); // start of block tags within comment
        	blockTagStart = (blockTagStart == -1) ? commentText.length() : blockTagStart;
        	this.comment = commentText.substring(0, blockTagStart).trim();
        	if (!comment.equals("")) {
        		result.addAll(createInlineTags(comment, this));
        	}
        	
        //}
        // add constraints, if any
        // String decl = declString();
        // if (decl != null) {
        //	result.add(new X10Tag(decl, this));
        // }
        
      
        	// initialize firstSentenceTags
        	BreakIterator b = BreakIterator.getSentenceInstance();
        	b.setText(comment);
        	int start = 0;
        	int end = 0;
        	start = b.first(); end = b.next();
        	String firstSentence = ((start <= end) ? comment.substring(start, end).trim() : "");
        	// System.out.println("X10Doc.initializeFields(): firstSentence = \"" + firstSentence + "\"");
        	firstSentenceTags = createInlineTags(firstSentence, this).toArray(new X10Tag[0]);
        	
       } else {
    	   firstSentenceTags = new X10Tag[0];
       }
       
	    inlineTags = result.toArray(new X10Tag[0]);

	 // TODO: creating Tag objects for block tags and storing them in a field of this object
		Pattern blockTagPattern = Pattern.compile("\\s*@[^@]*");
		Matcher blockTagMatcher = blockTagPattern.matcher(noInlineTags);
	    while (blockTagMatcher.find()) {
	        String tagText = blockTagMatcher.group();
	        int start = blockTagMatcher.start();
	        processBlockTag(commentText.substring(start, start + tagText.length()));
	    }
	}
	
	//replaces @ signs of inline tags in the comment with another char ("A")
	private String replaceAtSigns(String comment){
		String result = comment;
		Pattern p = Pattern.compile("\\{\\s*@[^}]*\\}"); // matches inline tags
	    Matcher m = p.matcher(comment);
	    while (m.find()) {
	         String linkText = m.group();
	         int atIndex = linkText.indexOf("@") + m.start();
	         result = result.substring(0,atIndex) + "A" + result.substring(atIndex+1);
	    }
	    return result;
	}
	
	
	private void processBlockTag(String tagText) {
		String kind = null;
		String text = null;
		Pattern p = Pattern.compile("@[^\\s]*");
		Matcher m = p.matcher(tagText);
		if (m.find()) {
			kind = m.group().substring(1);
			text = tagText.substring(m.end()).trim();
		}
		if (kind.equals(X10Tag.PARAM)) {
			Pattern p1 = Pattern.compile("[^\\s]*");
			Matcher m1 = p1.matcher(text);
			if (m1.find()) {
				String name = m1.group();
				String paramComment = text.substring(m1.end()).trim();
				X10Tag[] inTags = createInlineTags(paramComment, this).toArray(
						new X10Tag[0]);
				X10ParamTag t = new X10ParamTag(false, name, inTags,
						paramComment, text, this);
				blockTags.add(t);
				paramTags.add(t);
			}

		}

		else if (kind.equals("see") || kind.equals("link")
				|| kind.equals("linkplain")) {
			blockTags.add(new X10SeeTag("@" + kind, text, text, this));
		}
		
		else if (kind.equals(X10Tag.THROWS)) {
			blockTags.add(new X10ThrowsTag(kind, text, this));
		}

		else {
			blockTags.add(new X10Tag(kind, text, this));
		}
	}
	
	public X10Tag[] getX10Tags()
	{
		return new X10Tag[0];
	}
	
	public void addGuardTags(List<X10Tag> list)
	{
		StringBuilder sb = new StringBuilder();
		Tag[] tags = tags(X10Tag.GUARD);
		if (tags.length > 0) {
			sb.append("<DL><DT><B>Guard:</B>");
			for (Tag tag : tags) {
				sb.append("<DD><CODE>");
				String code = tag.text();
				String tokens[] = code.split("\\s");

				if (tokens.length > 1) {
					sb.append(tokens[0]);
					sb.append("</CODE> - ");
					sb.append(code.replace(tokens[0], "").trim());
				}

				else {
					sb.append("</CODE>");
				}

			}
			sb.append("</DL><P>");
		}

		list.addAll(createInlineTags(sb.toString(), this));
	}
	
	// used to add comment lines displaying X10 class declarations, specifically the class constraints in 
	// the declarations; the declaration string argument contains @link tags to entities in the constraint
	// TODO: update this.rawComment, this.comment appropriately
	public void addDeclTag(String declString) {
		if (declString == null) {
			return;
		}
		X10Tag[] declTags = createInlineTags(declString,this).toArray(new X10Tag[0]);

		// firstSentenceTags = concat(declTags, firstSentenceTags);

		// place declaration before the first sentence of the existing comment but do not add
		// it to firstSentenceTags; this ensures that the declaration string is not displayed 
		// in tables such as the "Class Summary" table
		inlineTags = concat(declTags, inlineTags);
		
//		int len = inlineTags.length + declTags.length;
//		X10Tag[] newTags = new X10Tag[len];
//		int i;
//		for (i = 0; i < inlineTags.length; i++) {
//			newTags[i] = inlineTags[i];
//		}
//		for (int j = 0 ; i < len; i++, j++) {
//			newTags[i] = declTags[j];
//		}
//		inlineTags = newTags;
	}

    public static X10Tag[] concat(X10Tag[] orig, X10Tag[] newTags) {
    	int len = orig.length + newTags.length;
    	X10Tag[] result = new X10Tag[len];
    	int i;
		for (i = 0; i < orig.length; i++) {
			result[i] = orig[i];
		}
		for (int j = 0 ; i < len; i++, j++) {
			result[i] = newTags[j];
		}
		return result;
    }
	
	// method to be overriden in sub-classes such as X10FieldDoc, X10MethodDoc, X10ConstructorDoc, 
	// X10TypeDefDoc, etc; the return string may be a description of the field type or declaration of
	// the method etc., and is expected to be added to the comments of the associated Doc object, by 
	// a method such as X10Doc.addDeclTag(...)
	public String declString() {
		return "";
	}
	
	// used to add a comment line displaying X10 type of a field, method/constructor return value, 
	// and method/constructor parameter, specifically the constraints in these X10 types; argument str
	// cannot have any inline (or block) tags
	// TODO: will not work if comment contains block tags
	public void addNewLineToComment(String str) {
		if (str == null || str.equals("")) {
			return;
		}
		String newLine = "<PRE>\n</PRE>" + str;
		this.rawComment = this.rawComment + newLine;
		processComment(comment + newLine);
	}
	
	/**
	 * Creates an array of Tag objects of kind "Text" and "@link" for the specified string.
	 * @param text processed comment text which may contain inline tags, but not block tags
	 */
	public static List<X10Tag> createInlineTags(String text, X10Doc holder) {
		ArrayList<X10Tag> result = new ArrayList<X10Tag>();
        Pattern p = Pattern.compile("\\{\\s*@[^}]*\\}");
        Matcher m = p.matcher(text);
        int start = 0, end = 0;
        while (m.find()) {
            end = m.start();
            String linkText = m.group();
           // System.out.print("String = \"" + text.substring(start, end));
           // System.out.println("\"; linkText = \"" + linkText + "\"");
            result.add(new X10Tag("Text", text.substring(start, end), holder));
            result.add(X10Tag.processInlineTag(linkText, holder));
            // result.add(new X10Tag("Text", text.substring(start, end), this));
            // result.add(new X10SeeTag(true, linkText, this)); 
              // "true" signifies an @link tag, as opposed to an @see tag 
            start = m.end();
        }
        result.add(new X10Tag("Text", text.substring(start, text.length()), holder));
        
        // System.out.println("Rest = \"" + text.substring(start, text.length()) + "\"");
        if (result.isEmpty()){
        	result.add(new X10Tag("Text", text, holder));
        }
        return result;
	}

	public String commentText() {
		if (X10RootDoc.printSwitch)
			System.out.println("Doc.commentText() called for "+name());
		// new Exception().printStackTrace();
		return comment;
	}

	public int compareTo(Object arg0) {
		// TODO Auto-generated method stub
		return 0;
	}

	public Tag[] firstSentenceTags() {
		// TODO Auto-generated method stub
		if (X10RootDoc.printSwitch)
			System.out.println("Doc.firstSentenceTags() called for "+name());
		return firstSentenceTags;
	}

	public String getRawCommentText() {
		if (X10RootDoc.printSwitch)
			System.out.println("Doc.getRawCommentText() called for "+name());
		new Exception().printStackTrace();
		return rawComment;
	}

	/**
	 * Return comment as an array of tags. Includes inline tags (i.e. {@link reference} tags) 
	 * but not block tags.
	 */
	public Tag[] inlineTags() {
		if (X10RootDoc.printSwitch)
			System.out.println("Doc.inlineTags() called for " + name());
		return inlineTags;
	}

	public boolean isAnnotationType() {
		// TODO Auto-generated method stub
		return false;
	}

	public boolean isAnnotationTypeElement() {
		// TODO Auto-generated method stub
		return false;
	}

	public boolean isClass() {
		return false;
	}

	public boolean isConstructor() {
		return false;
	}

	public boolean isEnum() {
		return false;
	}

	public boolean isEnumConstant() {
		return false;
	}

	public boolean isError() {
		return false;
	}

	public boolean isException() {
		return false;
	}

	public boolean isField() {
		return false;
	}

	public boolean isIncluded() {
		return false;
	}

	public boolean isInterface() {
		return false;
	}

	public boolean isMethod() {
		return false;
	}

	public boolean isOrdinaryClass() {
		return false;
	}

	public String name() {
		if (X10RootDoc.printSwitch)
			System.out.println("Doc.name() called for "+this);
		return "Dummy Doc Name";
	}

	public SourcePosition position() {
		if (X10RootDoc.printSwitch)
			System.out.println("Doc.position() called for "+name());
		return null;
	}

	/**
	 * Return the see also tags in this Doc item. 
	 */
	public SeeTag[] seeTags() {
		if (X10RootDoc.printSwitch)
			System.out.println("Doc.seeTags() called for "+name());
		
		Tag[] tags = tags(X10Tag.SEE);
		SeeTag[] newTags = new SeeTag[tags.length];
		System.arraycopy(tags, 0, newTags, 0, tags.length);
		return newTags;
	}

	public void setRawCommentText(String arg0) {
		if (X10RootDoc.printSwitch)
			System.out.println("Doc.setRawCommentText(String) called for "+name());
		this.rawComment = arg0;
		processComment(rawComment);
	}
	
	/**
	 * Return all tags in this Doc item.
	 */
	public Tag[] tags() {
		if (X10RootDoc.printSwitch)
			System.out.println("Doc.tags() called for "+name());
		Tag[] result = new Tag[blockTags.size() + inlineTags.length];
		if (blockTags.size() > 0)
			System.arraycopy(blockTags.toArray(new Tag[0]), 0, result, 0, blockTags.size());
		if (inlineTags.length > 0)
			System.arraycopy(inlineTags, 0, result, blockTags.size(), inlineTags.length);
		return result;
		//return inlineTags();
	}

	/**
	 * Return tags of the specified kind in this Doc item.
	 */
	public Tag[] tags(String kind) {
		// TODO Auto-generated method stub
		if (X10RootDoc.printSwitch)
			System.out.println("Doc.tags(" + kind + ") called for "+name());
		if (kind.equals("Text")) { 
			return inlineTags();
		} else return getTags(kind); 
	}

	private Tag[] getTags(String kind){
		List<Tag> result = new ArrayList<Tag>();
		for(Tag t: blockTags){
			if (t.kind().equals(kind)){
				result.add(t);
			}
		}
		return result.toArray(new X10Tag[0]);
	}
	public static boolean isIncluded(String accessModFilter, ProgramElementDoc pd) {
		boolean isPublic = pd.isPublic();
		if (accessModFilter.equals("-public")) {
			return isPublic;
		}
		boolean isProtected = pd.isProtected();
		if (accessModFilter.equals("-protected")) {
			return (isPublic || isProtected);
		}
		boolean isPackage = pd.isPackagePrivate();
		if (accessModFilter.equals("-package")) {
			return (isPublic || isProtected || isPackage);
		}
		return true;
	}
	
	public static String rawCommentToText(String rawComment) {
		if (rawComment == null || rawComment.length() == 0) {
			return "";
		}
		assert (rawComment.startsWith("/**")) : "Non-javadoc comment: "+rawComment;
		assert (rawComment.endsWith("*/")) : "No comment terminator: "+rawComment;
		String result = rawComment;
		result = result.replaceFirst("^/\\*\\*\\s*", "");
		result = result.replaceFirst("\\s*\\*/$", "");
		result = result.replaceAll("\\n*\\s*(\\*)+\\s?", "\n");
		return result.trim();
	}

<<<<<<< HEAD
	private static final HashMap<String, Integer> flagsToHex = CollectionFactory.newHashMap();
=======
	private static final Map<String, Integer> flagsToHex = CollectionFactory.newHashMap();
>>>>>>> 23d41c93
	static {
		flagsToHex.put(Flags.PUBLIC.toString(),    0x0001);
		flagsToHex.put(Flags.PRIVATE.toString(),   0x0002);
		flagsToHex.put(Flags.PROTECTED.toString(), 0x0004);
		flagsToHex.put(Flags.STATIC.toString(),    0x0008);
		flagsToHex.put(Flags.FINAL.toString(),     0x0010);
		//flagsToHex.put(Flags.SYNCHRONIZED.toString(), 0x0020);
		flagsToHex.put(Flags.NATIVE.toString(), 0x0100);
		flagsToHex.put(Flags.ABSTRACT.toString(), 0x0400);
		//flagsToHex.put(Flags.STRICTFP.toString(), 0x0800);
	}

	public static int flagsToModifierSpecifier(Set<String> flags) {
		int r = 0;
		for (String flag : flags) {
			// flag could be "property" which is not in flagsToHex (and not recognized by 
			// the standard doclet)
			if (flagsToHex.containsKey(flag)) {
				r |= flagsToHex.get(flag);
			}
		}
		return r;
	}
	
}<|MERGE_RESOLUTION|>--- conflicted
+++ resolved
@@ -475,11 +475,7 @@
 		return result.trim();
 	}
 
-<<<<<<< HEAD
-	private static final HashMap<String, Integer> flagsToHex = CollectionFactory.newHashMap();
-=======
 	private static final Map<String, Integer> flagsToHex = CollectionFactory.newHashMap();
->>>>>>> 23d41c93
 	static {
 		flagsToHex.put(Flags.PUBLIC.toString(),    0x0001);
 		flagsToHex.put(Flags.PRIVATE.toString(),   0x0002);
