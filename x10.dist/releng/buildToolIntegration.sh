--- conflicted
+++ resolved
@@ -29,17 +29,6 @@
 
 UNAME=`uname -smp | sed -e 's/ /,/g'`
 case "$UNAME" in
-<<<<<<< HEAD
-  CYGWIN*,i*86,*) X10_PLATFORM='cygwin_x86';;
-  Linux,*86_64*,*) X10_PLATFORM='linux_x86_64';;
-  Linux,*86*,*) X10_PLATFORM='linux_x86';;
-  Linux,ppc*,*) X10_PLATFORM='linux_ppc';;
-  AIX,*,powerpc) X10_PLATFORM='aix_ppc';;
-  Darwin,*,i*86) X10_PLATFORM='macosx_x86'
-      export USE_32BIT=true
-      export USE_64BIT=true
-   ;;
-=======
   CYGWIN*,i*86,*)
 	X10_PLATFORM='cygwin_x86'
 	numCPUs=$(cat /proc/cpuinfo | grep processor | wc -l)
@@ -65,7 +54,6 @@
 	numCPUs=$(($numCPUs + 1))
 	export USE_32BIT=true
 	export USE_64BIT=true;;
->>>>>>> 44007ca3
     
   *) echo "Unrecognized platform: '$UNAME'"; exit 1;;
 esac
