MAIN_CLASS='$Main'

help=""
time=""
verbose=""
extra_cp=""
extra_lib=""
mx=""
defs=""
dev=""
java_args=""
args=""

while [ -n "$1" ]; do
    case "$1" in
        -h|-help|--help) help="1"; break;;
        -v|-verbose|--verbose) verbose="1";;
        -t|-time) time="time ";;
        -mx) shift; mx="$1";;
        -D*) if [[ "${1##-D}" = java.library.path=* ]]; then
                 echo >&2 "Error: Cannot reset java.library.path, use -libpath instead"
                 exit 1
             fi
             # TODO: add tests for more system properties above
             defs="${defs} $1";;
        -classpath|-cp) shift; extra_cp="$1";;
        -libpath) shift; extra_lib="$1";;
        -config) shift; config="$1.cfg";;
        -dev) dev="true";;
        -J*) java_args="${java_args} '${1##-J}'";;
        -*=*) java_args="${java_args} -Dx10.${1##-}";;
        -*) java_args="${java_args} -Dx10.${1##-}=true";;
#        *.x10) args="$args '${1%%.x10}\$${MAIN_CLASS}'"; shift; args="$args $*"; break;;
        *.jar) args="$args -jar '$1'"; shift; args="$args $*"; break;;
        *) args="$args '$1\$${MAIN_CLASS}'"; shift; args="$args $*"; break;;
    esac
    shift
done

if [ -n "$help" -o -z "$args" ]; then
    cat << EOF
Usage: x10 [options] <main-class> [arg0 arg1 ...]
where [options] includes:
    -t -time                 display execution time
    -v -verbose --verbose    print verbose debugging information
    -h -help --help          print this message
    -mx <size>               set max heap size, e.g., -mx 200M
    -D<name>=<value>         set system property <name> to <value>
    -classpath <path>        search path for class files
    -libpath <path>          search path for native libraries
    -config <conf>           (IGNORED) read configuration from etc${FILE_SEP}<conf>.cfg
    -dev                     developer mode (use unpackaged X10 libraries)
    -J<arg>                  [USE WITH CAUTION] pass <arg> directly to java.
        e.g., use -J-verbose to make java execution verbose.
    -NUMBER_OF_LOCAL_PLACES=<number>  set number of places in the system (default: 4)
    -INIT_THREADS=<number>   set number of threads to allocate in the thread pool (default: # of cores)
    -STATIC_THREADS          disable creating additional threads while blocking
    -NO_STEALS               disable steals
EOF
    exit 1
fi


CONFIG_DIR="${TOP}${FILE_SEP}etc"
LIB_DIR="${TOP}${FILE_SEP}lib"
STDLIB_DIR="${TOP}${FILE_SEP}stdlib"

[ -n "$config" ] && config="-Dx10.configuration=\"${CONFIG_DIR}${FILE_SEP}${config}\""

classpath=""
[ -n "$dev" ] && classpath="${TOP}${FILE_SEP}..${FILE_SEP}x10.runtime${FILE_SEP}classes${PATH_SEP}"
classpath=".${PATH_SEP}${classpath}${STDLIB_DIR}${FILE_SEP}x10.jar${PATH_SEP}${LIB_DIR}${FILE_SEP}${MATH_JAR}"

if [ -n "$extra_cp" ]; then
   classpath="$extra_cp${PATH_SEP}$classpath"
fi

externpath="${LIB_DIR}${PATH_SEP}${TOP}${FILE_SEP}lib${FILE_SEP}${X10_PLATFORM}"
if [ -n "$LD_LIBRARY_PATH" ] ; then
    OLD_IFS="$IFS"
    IFS=':'
    for i in $LD_LIBRARY_PATH ; do
       externpath="$i${PATH_SEP}$externpath"
    done
    IFS="$OLD_IFS"
fi
if [ -n "$extra_lib" ]; then
   externpath="$extra_lib${PATH_SEP}$externpath"
fi

# TODO: executable jar
# Note: use bootstrap class path instead of user class path to make it visible from jar file
java_args="-Djava.library.path=\"$externpath\" -ea -classpath \"$classpath\" ${java_args}"
#java_args="-Djava.library.path=\"$externpath\" -ea -Xbootclasspath/a:\"$classpath\" ${java_args}"

if [ -n "$mx" ]; then
   java_args="-Xmx$mx $java_args"
fi

if [ -n "$X10_NTHREADS" ]; then
   java_args="-Dx10.INIT_THREADS=$X10_NTHREADS $java_args"
fi

if [ -n "$X10_STATIC_THREADS" ]; then
   java_args="-Dx10.STATIC_THREADS=true $java_args"
fi

java_args="${java_args} ${defs}"

# HACK: enforce normal compilation in preloading phase
IBMJ9VM=`"$JAVA" -version 2>&1 | grep 'IBM J9 VM'`
if [ -n "$IBMJ9VM" ]; then java_args="-Xjit:classLoadPhaseThreshold=10000 ${java_args}"; fi

<<<<<<< HEAD
if [[ "$UNAME" = CYGWIN* ]]; then JAVA="$(cygpath -au "$TOP/bin/cyglaunch")"; fi

command="\"$JAVA\" $java_args $config $args"

[ -n "$verbose" ] && echo "$command"

launcher="${TOP}${FILE_SEP}bin${FILE_SEP}X10Launcher"
eval "$time$launcher $command"
=======
if [[ "$UNAME" = CYGWIN* ]]; then 
   if [ -n "$ENABLE_CYGWIN_MULTIVM" ]; then
       JAVA="$(cygpath -au "$TOP/bin/cyglaunch")"
       command="\"$JAVA\" $java_args $config $args"
       [ -n "$verbose" ] && echo "$command"
       launcher="${TOP}${FILE_SEP}bin${FILE_SEP}X10Launcher"
       eval "$time$launcher $command"
   else
       command="\"$JAVA\" -DX10RT_IMPL=disabled $java_args $config $args"
       [ -n "$verbose" ] && echo "$command"
       eval "$time $command"
   fi
else 
    command="\"$JAVA\" $java_args $config $args"
    [ -n "$verbose" ] && echo "$command"
    launcher="${TOP}${FILE_SEP}bin${FILE_SEP}X10Launcher"
    eval "$time$launcher $command"
fi
>>>>>>> 60a7cbfc

exit $?<|MERGE_RESOLUTION|>--- conflicted
+++ resolved
@@ -111,16 +111,6 @@
 IBMJ9VM=`"$JAVA" -version 2>&1 | grep 'IBM J9 VM'`
 if [ -n "$IBMJ9VM" ]; then java_args="-Xjit:classLoadPhaseThreshold=10000 ${java_args}"; fi
 
-<<<<<<< HEAD
-if [[ "$UNAME" = CYGWIN* ]]; then JAVA="$(cygpath -au "$TOP/bin/cyglaunch")"; fi
-
-command="\"$JAVA\" $java_args $config $args"
-
-[ -n "$verbose" ] && echo "$command"
-
-launcher="${TOP}${FILE_SEP}bin${FILE_SEP}X10Launcher"
-eval "$time$launcher $command"
-=======
 if [[ "$UNAME" = CYGWIN* ]]; then 
    if [ -n "$ENABLE_CYGWIN_MULTIVM" ]; then
        JAVA="$(cygpath -au "$TOP/bin/cyglaunch")"
@@ -139,6 +129,5 @@
     launcher="${TOP}${FILE_SEP}bin${FILE_SEP}X10Launcher"
     eval "$time$launcher $command"
 fi
->>>>>>> 60a7cbfc
 
 exit $?