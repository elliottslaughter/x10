--- conflicted
+++ resolved
@@ -59,23 +59,17 @@
         Console.OUT.println("DistBlockMatrix clone/add/sub/scaling tests");
 	
         var ret:Boolean = true;
-        val places = PlaceGroupBuilder.execludeSparePlaces(skipPlaces);
-	
-	    ret &= (testClone(places));
-	    ret &= (testCopyTo(places));
-	    ret &= (testScale(places));
-	    ret &= (testAdd(places));
-	    ret &= (testAddSub(places));
-	    ret &= (testAddAssociative(places));
-	    ret &= (testScaleAdd(places));
-	    ret &= (testCellMult(places));
-	    ret &= (testCellDiv(places));
-<<<<<<< HEAD
-	    ret &= (testSnapshotRestore(places));
-=======
-	    //ret &= (testSnapshotRestore(places)); TODO: test code needs revision
-	}
->>>>>>> 1cd71883
+        val places = PlaceGroupBuilder.execludeSparePlaces(skipPlaces);	
+        ret &= (testClone(places));
+        ret &= (testCopyTo(places));
+        ret &= (testScale(places));
+        ret &= (testAdd(places));
+        ret &= (testAddSub(places));
+        ret &= (testAddAssociative(places));
+        ret &= (testScaleAdd(places));
+        ret &= (testCellMult(places));
+        ret &= (testCellDiv(places));
+	//ret &= (testSnapshotRestore(places)); TODO: test code needs revision
         return ret;
     }
     
