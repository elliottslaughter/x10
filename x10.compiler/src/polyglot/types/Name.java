--- conflicted
+++ resolved
@@ -19,11 +19,7 @@
         this.hash = hash;
     }
 
-<<<<<<< HEAD
-    static HashMap<String,Name> internCache = CollectionFactory.newHashMap();
-=======
     static Map<String,Name> internCache = CollectionFactory.newHashMap();
->>>>>>> 23d41c93
     static int count = 0;
     
     public static Name makeFresh() {
