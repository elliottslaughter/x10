--- conflicted
+++ resolved
@@ -82,11 +82,7 @@
     public Context freeze() {
         if (true) return this;
         // todo: is freezing actually needed anymore? (the guard in closures might be a problem...)
-<<<<<<< HEAD
-        Context_c c = (Context_c) this.copy();
-=======
         Context_c c =  this.shallowCopy();
->>>>>>> 44007ca3
         c.types = types != null ? CollectionFactory.newHashMap(types) : null;
         c.vars = vars != null ? CollectionFactory.newHashMap(vars) : null;
         c.outer = outer != null ? outer.freeze() : null;
