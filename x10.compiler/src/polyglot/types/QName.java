package polyglot.types;

import java.io.Serializable;
import java.util.HashMap;
import java.util.Map;

import polyglot.util.StringUtil;
import polyglot.util.CollectionUtil; import x10.util.CollectionFactory;

public class QName implements Serializable {
    private static final long serialVersionUID = 4114000967641601437L;
    
    private QName qualifier;
    private Name name;
    private int hash;

    private QName(QName qualifier, Name name, int hash) {
	this.qualifier = qualifier;
	this.name = name;
	this.hash = hash;
    }

    public Name name() {
	return name;
    }

    public QName qualifier() {
	return qualifier;
    }
    
<<<<<<< HEAD
    static HashMap<String,QName> internCache = CollectionFactory.newHashMap();
=======
    static Map<String,QName> internCache = CollectionFactory.newHashMap();
>>>>>>> 23d41c93

    public static QName make(QName qualifier, Name name) {
	String shortName = name.toString();
	String fullName = qualifier == null ? shortName : qualifier.toString() + "." + shortName;
	synchronized (internCache) {
	    QName q = internCache.get(fullName);
	    if (q != null)
		return q;
	    int hash = fullName.hashCode();
	    q = new QName(qualifier, name, hash);
	    internCache.put(fullName, q);
	    return q;
	}
    }
    
    public boolean startsWith(QName name) {
	if (name == null)
	    return true;
	if (equals(name))
	    return true;
	if (qualifier() != null)
	    return qualifier().startsWith(name);
	return false;
    }

    public static QName make(QName q) {
	return q;
    }
    
    public static QName make(String qualifier, String name) {
	return make(make(qualifier), Name.make(name));
    }

    public static QName make(String fullName) {
	if (fullName == null)
	    return null;
	if (fullName.equals(""))
	    return null;
	
	synchronized (internCache) {
	    QName q = internCache.get(fullName);
	    if (q != null)
		return q;
	    int hash = fullName.hashCode();
	    if (StringUtil.isNameShort(fullName)) {
		q = new QName(null, Name.make(fullName), hash);
	    }
	    else {
		String container = StringUtil.getPackageComponent(fullName);
		String name = StringUtil.getShortNameComponent(fullName);
		q = new QName(make(container), Name.make(name), hash);
	    }
	    internCache.put(fullName, q);
	    return q;
	}
    }

    public final void equals(String s) { }
    public final void equals(Name s) { }

    public boolean equals(Object o) {
        return this == o;
    }

    public int hashCode() {
	return hash;
    }

    public String toString() {
	if (qualifier == null)
	    return name.toString();
	return qualifier.toString() + "." + name.toString();
    }

}<|MERGE_RESOLUTION|>--- conflicted
+++ resolved
@@ -28,11 +28,7 @@
 	return qualifier;
     }
     
-<<<<<<< HEAD
-    static HashMap<String,QName> internCache = CollectionFactory.newHashMap();
-=======
     static Map<String,QName> internCache = CollectionFactory.newHashMap();
->>>>>>> 23d41c93
 
     public static QName make(QName qualifier, Name name) {
 	String shortName = name.toString();
