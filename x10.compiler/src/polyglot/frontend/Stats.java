/*
 * This file is part of the Polyglot extensible compiler framework.
 *
 * Copyright (c) 2000-2006 Polyglot project group, Cornell University
 * 
 */

package polyglot.frontend;

import java.util.ArrayList;
import java.util.Comparator;
import java.util.HashMap;
import java.util.Iterator;
import java.util.List;
import java.util.Map;
import java.util.Collections;
import java.util.Stack;

import polyglot.main.Report;
<<<<<<< HEAD
import polyglot.util.CollectionUtil; import x10.util.CollectionFactory;
=======
import polyglot.util.CollectionUtil;
import x10.util.CollectionFactory;
>>>>>>> 23d41c93

/**
 * Statistics collection and reporting object. Extensions can override this to
 * collect more stats or to change reporting.
 */
public class Stats {
    protected static class Counts {
        public long count;
        public Counter counter;
    }

    /*** Count accumulator for an object */
    private class Counter {
        /** Map from Objects to counts for the Object */
        public Map<Object, Counts> counts;

<<<<<<< HEAD
    /** Map from Objects to pair of inclusive and exclusive times. */
    protected Map<Object,Counts> counts = CollectionFactory.newHashMap();
=======
        /** List of Objects used as keys to counts. */
        public List<Object> keys;
>>>>>>> 23d41c93

        public Counter() {
            counts = CollectionFactory.newHashMap();
            keys = new ArrayList<Object>(50);
        }

        /** Accumulate counts for a key */
        public void accumulate(Object key, long count) {
            Counts t = counts.get(key);
            if (t == null) {
                keys.add(key);
                t = new Counts();
                counts.put(key, t);
            }
            t.count += count;
        }
    }

    private Counter phase, site, freq;
    private long startTime, totalTime, reportTimeThreshold;
    private int currDepth, maxDepth;
    private boolean t2;

    /*** Stack of phase names for timing nested phases (goals) */
    private class stackStruct {
        long startTime;
        Object phaseName;
        Object siteName;
        Counter phaseCounter;

        stackStruct(long sTime, Object pName, Object sName, Counter pCounter) {
            startTime = sTime;
            phaseName = pName;
            siteName = sName;
            phaseCounter = pCounter;
        }
    }

    private Stack<stackStruct> start;

    /***
     * Initialize statistics if reporting is requested. Subsequently, we just
     * need to check for non-null pointers to see if we need to do the statistic
     * gathering work.
     * 
     * @param startTime
     */
    public void initialize(long startTime) {
        this.startTime = startTime;
        if (Report.should_report(Report.time, 1)) {
            phase = new Counter();
            site = new Counter();
            start = new Stack<stackStruct>();
        }
        if (Report.should_report(Report.frequency, 1)) {
            freq = new Counter();
        }
    }

    /*** Increment frequency counter */
    public void incrFrequency(Object key, long count) {
        if (freq == null) return;
        freq.accumulate(key, count);
    }

    /***
     * Start timing a phase This should be paired with stopTiming
     * 
     * @param phaseName
     * @param siteName
     */
    public void startTiming(Object phaseName, Object siteName) {
        if (phase == null) return;
        Counter c;
        if (start.empty()) {
            c = phase;
        } else {
            stackStruct s = start.peek();
            Counts t = s.phaseCounter.counts.get(s.phaseName);
            if (t == null) {
                s.phaseCounter.keys.add(s.phaseName);
                t = new Counts();
                s.phaseCounter.counts.put(s.phaseName, t);
            }
            if (t.counter == null) {
                t.counter = new Counter();
            }
            c = t.counter;
        }
        start.push(new stackStruct(System.nanoTime(), phaseName, siteName, c));
        currDepth++;
        maxDepth = (currDepth > maxDepth) ? currDepth : maxDepth;
    }

    /***
     * Stop timing a phase. This should be paired with startTiming.
     */
    public void stopTiming() {
        if (phase == null) return;
        stackStruct s = start.pop();
        long elapsed = System.nanoTime() - s.startTime;
        s.phaseCounter.accumulate(s.phaseName, elapsed);
        site.accumulate(s.siteName, elapsed);
        currDepth--;
    }

    /** Report the frequency counts. */
    public void reportFrequency() {
        if (freq == null) return;
        Report.report(1, "\nFrequency Statistics for  X10c");
        Report.report(1, String.format("%16s", "Count") + " Name");
        Report.report(1, String.format("%16s", "-----") + " ----");

        for (Iterator<Object> i = freq.keys.iterator(); i.hasNext();) {
            Object key = i.next();
            Counts t = freq.counts.get(key);
            Report.report(1, String.format("%16d", t.count) + " " + key.toString());
        }
    }

    /** Report the times. */
    public void reportTime() {
        totalTime = System.nanoTime() - startTime;
        if (Report.should_report(Report.threshold, 1)) {
            reportTimeThreshold = (Report.level(Report.threshold) * totalTime) / 100;
        }
        if (phase != null) reportTiming();

        if (Report.should_report(Report.verbose, 1) || phase != null)
            Report.report(1, "Total time=" + String.format("%.3f", totalTime / 1e9) + " seconds");
    }

    /** Report the times. */
    private void reportTiming() {
        if (currDepth != 0) Report.report(1, "\nWarning: mismatched start/stop times");
        t2 = Report.should_report(Report.time, 2);

        Report.report(1, "\nPhase Statistics for X10c");
        String pad = "";
        for (int i = t2 ? maxDepth : 1; i > 0; i--)
            pad += "   ";
        Report.report(1, "Percent" + pad + " Seconds   Name");
        Report.report(1, "-------" + pad + "---------  ----");
        reportPhase(0, phase);
        long unattributedTime = totalTime;
        for (Iterator<Object> i = phase.keys.iterator(); i.hasNext();) {
            Object key = i.next();
            Counts t = phase.counts.get(key);
            unattributedTime -= t.count;
        }
        Report.report(1,
                      String.format("%6.3f%%", (unattributedTime * 100) / (double) totalTime) + pad
                              + String.format("%9.3f", unattributedTime / 1e9) + "  Unattributed");

        Report.report(1, "\nSite Statistics for x10c");
        Report.report(1, "  Seconds  Name");
        Report.report(1, "  -------  ----");

        for (Iterator<Object> i = sortByCount(site.counts).iterator(); i.hasNext();) {
            Object key = i.next();
            Counts t = site.counts.get(key);
            if (t.count > reportTimeThreshold) {
                Report.report(1, String.format("%9.3f", t.count / 1e9) + "  " + key.toString());

            }
        }
    }

    /*** This handles reporting nestedphases (goals) */
    private void reportPhase(int depth, Counter c) {
        int d;
        String indent = "";
        for (d = 0; d < depth; d++)
            indent += "   ";
        String pad = "   ";
        if (t2) {
            for (d = depth; d < maxDepth - 1; d++) {
                pad += "   ";
            }
        }
        for (Iterator<Object> i = sortByCount(c.counts).iterator(); i.hasNext();) {
            Object key = i.next();
            Counts t = c.counts.get(key);
            if (t.count > reportTimeThreshold) {
                Report.report(1,
                              indent + String.format("%6.3f%%", (t.count * 100) / (double) totalTime) + pad
                                      + String.format("%9.3f", t.count / 1e9) + "  " + key.toString());
                if (t2 && t.counter != null) {
                    reportPhase(depth + 1, t.counter);
                }
            }
        }
    }

    /*** Sort the hash maps by frequency */
    private static List<Object> sortByCount(final Map<Object, Counts> m) {
        List<Object> keys = new ArrayList<Object>();
        keys.addAll(m.keySet());
        Collections.sort(keys, new Comparator<Object>() {
            public int compare(Object k1, Object k2) {
                Counts c1 = (Counts) m.get(k1);
                Counts c2 = (Counts) m.get(k2);
                return ((Long) c2.count).compareTo(c1.count);
            }
        });
        return keys;
    }
}<|MERGE_RESOLUTION|>--- conflicted
+++ resolved
@@ -17,12 +17,8 @@
 import java.util.Stack;
 
 import polyglot.main.Report;
-<<<<<<< HEAD
-import polyglot.util.CollectionUtil; import x10.util.CollectionFactory;
-=======
 import polyglot.util.CollectionUtil;
 import x10.util.CollectionFactory;
->>>>>>> 23d41c93
 
 /**
  * Statistics collection and reporting object. Extensions can override this to
@@ -39,13 +35,8 @@
         /** Map from Objects to counts for the Object */
         public Map<Object, Counts> counts;
 
-<<<<<<< HEAD
-    /** Map from Objects to pair of inclusive and exclusive times. */
-    protected Map<Object,Counts> counts = CollectionFactory.newHashMap();
-=======
         /** List of Objects used as keys to counts. */
         public List<Object> keys;
->>>>>>> 23d41c93
 
         public Counter() {
             counts = CollectionFactory.newHashMap();
