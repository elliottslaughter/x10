--- conflicted
+++ resolved
@@ -810,32 +810,8 @@
 
         long t2 = System.currentTimeMillis();
 
-<<<<<<< HEAD
-        if (n == graph.root() && !entry) {
-            if (currCBI.currCodeDecl instanceof Initializer) {
-                finishInitializer(graph,
-                                (Initializer)currCBI.currCodeDecl,
-                                dfIn,
-                                dfOut);
-            }
-            if (currCBI.currCodeDecl instanceof ConstructorDecl) {
-                finishConstructorDecl(graph,
-                                    (ConstructorDecl)currCBI.currCodeDecl,
-                                    dfIn,
-                                    dfOut);
-            }
-        }
-
-        long t3 = System.currentTimeMillis();
-
         job().extensionInfo().getStats().accumulate("InitChecker.check", 1);
         job().extensionInfo().getStats().accumulate("InitChecker.1", (t2-t));
-        job().extensionInfo().getStats().accumulate("InitChecker.2", (t3-t2));
-        job().extensionInfo().getStats().accumulate("InitChecker.1+2", (t3-t));
-=======
-        job().extensionInfo().getStats().accumulate("InitChecker.check", 1);
-        job().extensionInfo().getStats().accumulate("InitChecker.1", (t2-t));
->>>>>>> c6b069ee
     }
 
 
