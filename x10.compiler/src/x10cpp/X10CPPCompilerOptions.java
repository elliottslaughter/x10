/*
 *  This file is part of the X10 project (http://x10-lang.org).
 *
 *  This file is licensed to You under the Eclipse Public License (EPL);
 *  You may not use this file except in compliance with the License.
 *  You may obtain a copy of the License at
 *      http://www.opensource.org/licenses/eclipse-1.0.php
 *
 *  (C) Copyright IBM Corporation 2006-2010.
 */

package x10cpp;

import java.io.File;
import java.io.PrintStream;
import java.util.ArrayList;
import java.util.HashSet;
import java.util.List;
import java.util.Set;

import polyglot.frontend.ExtensionInfo;
import polyglot.main.Main;
import polyglot.main.UsageError;
import polyglot.util.CollectionUtil;
import x10.util.CollectionFactory;
import x10.config.ConfigurationError;
import x10.config.OptionError;

public class X10CPPCompilerOptions extends x10.X10CompilerOptions {

    public final Configuration x10cpp_config;
    
    /**
     * Enable gprof-style profiling by passing -pg to the 
     * post compiler & linker.
     */
    public boolean pg = false;
    
    /**
     * Enable profiling with google performance tools
     */
    public boolean gpt = false;
<<<<<<< HEAD
    
    /**
     * Link in bfd library (GNU Binary File Descriptior Library) to 
     * enable more detailed stack trace printing
     */
    public boolean use_bfd = false;
=======
>>>>>>> 44007ca3

    public final List<String> extraPreArgs = new ArrayList<String>();
    public final List<String> extraPostArgs = new ArrayList<String>();
    
    public X10CPPCompilerOptions(ExtensionInfo extension) {
        super(extension);
        x10cpp_config = new Configuration();
    }

    protected int parseCommand(String args[], int index, Set<String> source) 
        throws UsageError, Main.TerminationException
    {
        int i = super.parseCommand(args, index, source);
        if (i != index) return i;
        
        if (args[i].equals("-pg")) {
            pg = true;
            return ++i;
        }
        
        if (args[i].equals("-gpt")) {
            gpt = true;
            return ++i;
        }

<<<<<<< HEAD
        if (args[i].equals("-use-bfd")) {
            use_bfd = true;
            return ++i;
        }

=======
>>>>>>> 44007ca3
        if (args[i].equals("-cxx-prearg")) {
            extraPreArgs.add(args[++i]);
            return ++i;
        }
 
        if (args[i].equals("-cxx-postarg")) {
            extraPostArgs.add(args[++i]);
            return ++i;
        }

        // FIXME: [IP] allow overriding super's option processing
        try {
            x10cpp_config.parseArgument(args[index]);
            return ++index;
        }
        catch (OptionError e) { }
        catch (ConfigurationError e) { }
        return index;
	}

	/**
	 * Print usage information
	 */
	public void usage(PrintStream out) {
		super.usage(out);
		
        usageForFlag(out, "-pg", "generate code with additional instrumentation to write profile data in gprof format");
        usageForFlag(out, "-gpt", "link the google perftools library to the generated executable");
<<<<<<< HEAD
        usageForFlag(out, "-use-bfd", "link the GNU BFD library to the generated executable to enable more detailed stack traces");
=======
>>>>>>> 44007ca3
        usageForFlag(out, "-cxx-prearg <arg>", "Add <arg> to the C++ compilation command line before the list of files");
        usageForFlag(out, "-cxx-postarg <arg>", "Add <arg> to the C++ compilation command line after the list of files");

		String[][] options = x10cpp_config.options();
		for (int i = 0; i < options.length; i++) {
			String[] optinfo = options[i];
			String optflag = "-"+optinfo[0]+"="+optinfo[1];
			String optdesc = optinfo[2]+"(default = "+optinfo[3]+")";
			usageForFlag(out, optflag, optdesc);
		}
	}
	
	/**
	 * Override usage info for the -post flag.
	 * @see polyglot.main.Options#usageForFlag(java.io.PrintStream, java.lang.String, java.lang.String)
	 */
	protected void usageForFlag(PrintStream out, String flag, String description) {
	    if (flag.startsWith("-post ")) {
	        flag = "-post <compiler>";
	        description = "run a C++ compiler after translation.  " +
	                      "The structure of <compiler> is " +
	                      "\"[pre-command with options (usually g++)] " +
	                      "[(#|%) [post-options (usually extra files)] " +
	                      "[(#|%) [library options]]]\".  " +
	                      "Using '%' instead of '#' to delimit a section will cause " +
	                      "the default values in that section to be omitted.";
	    }
	    super.usageForFlag(out, flag, description);
	}
	
	private Set<String> compilationUnits = CollectionFactory.newHashSet();
    
	public Set<String> compilationUnits() { return compilationUnits; }	
}<|MERGE_RESOLUTION|>--- conflicted
+++ resolved
@@ -40,15 +40,6 @@
      * Enable profiling with google performance tools
      */
     public boolean gpt = false;
-<<<<<<< HEAD
-    
-    /**
-     * Link in bfd library (GNU Binary File Descriptior Library) to 
-     * enable more detailed stack trace printing
-     */
-    public boolean use_bfd = false;
-=======
->>>>>>> 44007ca3
 
     public final List<String> extraPreArgs = new ArrayList<String>();
     public final List<String> extraPostArgs = new ArrayList<String>();
@@ -74,14 +65,6 @@
             return ++i;
         }
 
-<<<<<<< HEAD
-        if (args[i].equals("-use-bfd")) {
-            use_bfd = true;
-            return ++i;
-        }
-
-=======
->>>>>>> 44007ca3
         if (args[i].equals("-cxx-prearg")) {
             extraPreArgs.add(args[++i]);
             return ++i;
@@ -110,10 +93,6 @@
 		
         usageForFlag(out, "-pg", "generate code with additional instrumentation to write profile data in gprof format");
         usageForFlag(out, "-gpt", "link the google perftools library to the generated executable");
-<<<<<<< HEAD
-        usageForFlag(out, "-use-bfd", "link the GNU BFD library to the generated executable to enable more detailed stack traces");
-=======
->>>>>>> 44007ca3
         usageForFlag(out, "-cxx-prearg <arg>", "Add <arg> to the C++ compilation command line before the list of files");
         usageForFlag(out, "-cxx-postarg <arg>", "Add <arg> to the C++ compilation command line after the list of files");
 
