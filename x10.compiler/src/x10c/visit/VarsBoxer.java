/*
 *  This file is part of the X10 project (http://x10-lang.org).
 *
 *  This file is licensed to You under the Eclipse Public License (EPL);
 *  You may not use this file except in compliance with the License.
 *  You may obtain a copy of the License at
 *      http://www.opensource.org/licenses/eclipse-1.0.php
 *
 *  (C) Copyright IBM Corporation 2006-2010.
 */
package x10c.visit;

import java.util.ArrayList;
import java.util.Collections;
import java.util.HashMap;
import java.util.List;
import java.util.Map;

import polyglot.ast.Assign;
import polyglot.ast.Block;
import polyglot.ast.Call;
import polyglot.ast.Eval;
import polyglot.ast.Expr;
import polyglot.ast.FloatLit;
import polyglot.ast.IntLit;
import polyglot.ast.Local;
import polyglot.ast.LocalAssign;
import polyglot.ast.LocalDecl;
import polyglot.ast.New;
import polyglot.ast.Node;
import polyglot.ast.NodeFactory;
import polyglot.ast.Receiver;
import polyglot.ast.Stmt;
import polyglot.frontend.Job;
import polyglot.types.Context;
import polyglot.types.Flags;
import polyglot.types.LocalInstance;
import polyglot.types.MethodDef;

import polyglot.types.Name;
import polyglot.types.QName;
import polyglot.types.Ref;
import polyglot.types.SemanticException;
import polyglot.types.Type;
import polyglot.types.TypeSystem;
import polyglot.types.Types;
import polyglot.types.VarDef;
import polyglot.types.VarInstance;
import polyglot.util.InternalCompilerError;
import polyglot.util.Position;
import polyglot.util.CollectionUtil; import x10.util.CollectionFactory;
import polyglot.visit.ContextVisitor;
import polyglot.visit.NodeVisitor;
import x10.ast.AtExpr;
import x10.ast.AtStmt;
import x10.ast.ClosureCall;
import x10.ast.SettableAssign;
import x10.ast.X10Binary_c;
import x10.ast.X10CanonicalTypeNode;
import x10.ast.X10Unary_c;
import x10.types.EnvironmentCapture;
import x10.types.X10ConstructorInstance;
import x10.types.X10LocalDef;
import x10.types.MethodInstance;
import x10.types.X10ParsedClassType;
import x10.types.checker.Converter;

public class VarsBoxer extends ContextVisitor {

    private static final String POSTFIX_BOXED_VAR = "$b";
    private static final QName GLOBAL_REF = QName.make("x10.lang.GlobalRef");
    
    private final TypeSystem xts;
    private final NodeFactory xnf;
<<<<<<< HEAD
    private final HashMap<X10LocalDef,X10LocalDef> defToDef = CollectionFactory.newHashMap();
=======
    private final Map<X10LocalDef,X10LocalDef> defToDef = CollectionFactory.newHashMap();
>>>>>>> 23d41c93
    private X10ParsedClassType globalRefType;
    
    public VarsBoxer(Job job, TypeSystem ts, NodeFactory nf) {
        super(job, ts, nf);
        xts = (TypeSystem) ts;
        xnf = (NodeFactory) nf;
    }
    
    @Override
    public NodeVisitor begin() {
        try {
            globalRefType = (X10ParsedClassType) xts.typeForName(GLOBAL_REF);
        } catch (SemanticException e) {
            throw new InternalCompilerError("Something is terribly wrong", e);
        }
        return super.begin();
    }
    
    @Override
    protected Node leaveCall(Node parent, Node old, Node n, NodeVisitor v) throws SemanticException {
        
        if (n instanceof AtStmt) {
            Context context2 = n.enterScope(context);

            final List<LocalDecl> privatizations = new ArrayList<LocalDecl>();
            final List<Name> outerLocals = new ArrayList<Name>();
            
            AtStmt atSt = (AtStmt) n;
            List<VarInstance<? extends VarDef>> caps = atSt.atDef().capturedEnvironment();
            atSt = atSt.body((Stmt) atSt.body().visit(createAtExtraNodeVisitor(context2, privatizations, caps, atSt.atDef())));
            atSt = atSt.body((Stmt) atSt.body().visit(createAtOuterVarAccessVisitor(context2, outerLocals, caps)));
            
            if (outerLocals.size() > 0 || privatizations.size() > 0) {
                List<Stmt> newBody = new ArrayList<Stmt>();
                
                addPrivatizationDeclToBody(atSt.atDef(), context2, privatizations, outerLocals, newBody);
                
                Stmt body = addBoxValWriteBackCallToBody(context2, atSt);
                
                newBody.add(body);
                
                atSt = atSt.body(xnf.Block(Position.COMPILER_GENERATED, newBody));
                
                List<Stmt> stmts1 = addOuterNodes(context2, privatizations, outerLocals, atSt);

                return xnf.Block(Position.COMPILER_GENERATED, stmts1);
            }
            return n;
        }
        
        if (n instanceof LocalDecl) {
            LocalDecl ld = (LocalDecl) n;
            Expr e = ld.init();
            if (e instanceof AtExpr) {
                AtExpr atEx = (AtExpr) e;
                
                Context context2 = e.enterScope(context);
                
                final List<LocalDecl> privatizations = new ArrayList<LocalDecl>();
                final List<Name> outerLocals = new ArrayList<Name>();
                
                List<VarInstance<? extends VarDef>> caps = atEx.closureDef().capturedEnvironment();
                
                atEx = (AtExpr) atEx.body((Block) atEx.body().visit(createAtExtraNodeVisitor(context2, privatizations, caps, atEx.closureDef())));
                atEx = (AtExpr) atEx.body((Block) atEx.body().visit(createAtOuterVarAccessVisitor(context2, outerLocals, caps)));

                if (outerLocals.size() > 0 || privatizations.size() > 0) {
                    List<Stmt> newBody = new ArrayList<Stmt>();
                    
                    addPrivatizationDeclToBody(atEx.closureDef(), context2, privatizations, outerLocals, newBody);
                    
                    Stmt body = addBoxValWriteBackCallToBody(context2, atEx);
                    
                    newBody.add(body);
                    
                    atEx = (AtExpr) atEx.body(xnf.StmtSeq(Position.COMPILER_GENERATED, newBody));
                    
                    Stmt at = ld.init(atEx);
                    
                    List<Stmt> stmts1 = addOuterNodes(context2, privatizations, outerLocals, at);
                    
                    return xnf.StmtSeq(Position.COMPILER_GENERATED, stmts1);
                }
                return n;
            }
        }
        return n;
    }

    // add write back call to box val in the body
    // TODO optimize write back once when returning the body
    private Stmt addBoxValWriteBackCallToBody(Context context2, AtStmt atSt) {
        Stmt body = (Stmt) atSt.body().visit(createAddWriteBackCallVisitor(context2));
        return body;
    }

    // add write back call to box val in the body
    // TODO optimize write back once when returning the body
    private Stmt addBoxValWriteBackCallToBody(Context context2, AtExpr atEx) {
        Stmt body = (Stmt) atEx.body().visit(createAddWriteBackCallVisitor(context2));
        return body;
    }

    private ContextVisitor createAddWriteBackCallVisitor(Context context2) {
        return new ContextVisitor(job, ts, nf) {
            public Node override(Node parent, Node n) {
                if (n instanceof AtStmt || n instanceof AtExpr) {
                    return n;
                }
                return null;
            };
            public Node leaveCall(Node parent, Node old, Node n, NodeVisitor v) throws SemanticException {
                if (n instanceof LocalAssign) {
                    LocalAssign la = (LocalAssign) n;
                    Local local = la.local();
                    if (!context.isLocal(local.name().id())) {
                        LocalInstance libox = getBoxLocalDef(Position.COMPILER_GENERATED, local.localInstance()).asInstance();
                        return createSetCall(Position.COMPILER_GENERATED, local.localInstance(), libox, la);
                    }
                }
                if (n instanceof X10Unary_c) {
                    X10Unary_c unary = (X10Unary_c) n;
                    Expr expr = unary.expr();
                    if (expr instanceof Local) {
                        Local local = (Local) expr;
                        if (unary.operator() == X10Unary_c.PRE_DEC || unary.operator() == X10Unary_c.PRE_INC) {
                            if (!context.isLocal(local.name().id())) {
                                LocalInstance libox = getBoxLocalDef(Position.COMPILER_GENERATED, local.localInstance()).asInstance();
                                return createSetCall(Position.COMPILER_GENERATED, local.localInstance(), libox, unary);
                            }
                        }
                        else if (unary.operator() == X10Unary_c.POST_INC) {
                            if (!context.isLocal(local.name().id())) {
                                LocalInstance libox = getBoxLocalDef(Position.COMPILER_GENERATED, local.localInstance()).asInstance();
                                Expr one = getLiteral(Position.COMPILER_GENERATED, local.type(), 1);
                                return xnf.Binary(Position.COMPILER_GENERATED, createSetCall(Position.COMPILER_GENERATED, local.localInstance(), libox, xnf.Binary(Position.COMPILER_GENERATED, unary, X10Binary_c.ADD, one).type(local.type())), X10Binary_c.SUB, one).type(local.type());
                            }
                        }
                        else if (unary.operator() == X10Unary_c.POST_DEC) {
                            if (!context.isLocal(local.name().id())) {
                                LocalInstance libox = getBoxLocalDef(Position.COMPILER_GENERATED, local.localInstance()).asInstance();
                                Expr one = getLiteral(Position.COMPILER_GENERATED, local.type(), 1);
                                return xnf.Binary(Position.COMPILER_GENERATED, createSetCall(Position.COMPILER_GENERATED, local.localInstance(), libox, xnf.Binary(Position.COMPILER_GENERATED, unary, X10Binary_c.SUB, one).type(local.type())), X10Binary_c.ADD, one).type(local.type());
                            }
                        }
                        return n;
                    }
                }
                return n;
            };
        }.context(context2);
    }

    // copied from Desugarer
    private Expr getLiteral(Position pos, Type type, long val) throws SemanticException {
        type = Types.baseType(type);
        Expr lit = null;
        if (xts.isIntOrLess(type)) {
            lit = xnf.IntLit(pos, IntLit.INT, val);
        } else if (xts.isLong(type)) {
            lit = xnf.IntLit(pos, IntLit.LONG, val);
        } else if (xts.isUInt(type)) {
            lit = xnf.IntLit(pos, IntLit.UINT, val);
        } else if (xts.isULong(type)) {
            lit = xnf.IntLit(pos, IntLit.ULONG, val);
        } else if (xts.isFloat(type)) {
            lit = xnf.FloatLit(pos, FloatLit.FLOAT, val);
        } else if (xts.isDouble(type)) {
            lit = xnf.FloatLit(pos, FloatLit.DOUBLE, val);
        } else if (xts.isChar(type)) {
            // Don't want to cast
            return (Expr) xnf.IntLit(pos, IntLit.INT, val).typeCheck(this);
        } else
            throw new InternalCompilerError(pos, "Unknown literal type: "+type);
        lit = (Expr) lit.typeCheck(this);
        if (!xts.isSubtype(lit.type(), type)) {
            lit = xnf.X10Cast(pos, xnf.CanonicalTypeNode(pos, type), lit,
                    Converter.ConversionType.PRIMITIVE).type(type);
        }
        return lit;
    }
    
    // add decls for privatization
    private void addPrivatizationDeclToBody(EnvironmentCapture ec, Context context2, final List<LocalDecl> privatizations,
                                     final List<Name> outerLocals, List<Stmt> stmts) throws SemanticException {
        for (Name name : outerLocals) {
            LocalInstance li = context2.findLocal(name);
            stmts.add(createDeclForPrivatization(Position.COMPILER_GENERATED, ec, li));
        }
    }

    private List<Stmt> addOuterNodes(Context context2, final List<LocalDecl> privatizations, final List<Name> outerLocals,
                                  Stmt st) throws SemanticException {
        List<Stmt> stmts1 = new ArrayList<Stmt>();
        
        stmts1.add(st);
        
        for (LocalDecl ldecl : privatizations) {
            stmts1.add(0, ldecl);
            LocalInstance li = context2.findLocal(Name.make(ldecl.name().toString().replace(POSTFIX_BOXED_VAR, "")));
            stmts1.add(xnf.Eval(Position.COMPILER_GENERATED, createWriteBack(Position.COMPILER_GENERATED, li, ldecl)));
        }
        
        for1:for (Name name : outerLocals) {
            for (LocalDecl ldecl : privatizations) {
                if (ldecl.name().toString().replace(POSTFIX_BOXED_VAR, "").equals(name.toString())) {
                    continue for1;
                }
            }
            LocalInstance li = context2.findLocal(name);
            // create decl for box
            LocalDecl ldecl = createBoxDecl(Position.COMPILER_GENERATED, name, li);
            stmts1.add(0, ldecl);
            
            // create write back node
            stmts1.add(xnf.Eval(Position.COMPILER_GENERATED, createWriteBack(Position.COMPILER_GENERATED, li, ldecl)));
        }
        return stmts1;
    }

    private ContextVisitor createAtExtraNodeVisitor(Context context2, final List<LocalDecl> privatizations,
                                          final List<VarInstance<? extends VarDef>> caps, final EnvironmentCapture ec) {
        return new ContextVisitor(job, ts, nf) {
            public Node override(Node parent, Node n) {
                if (n instanceof AtStmt || n instanceof AtExpr) {
                    return n;
                }
                return null;
            };
            
            public Node leaveCall(Node parent, Node old, Node n, NodeVisitor v) throws SemanticException {
                // check privatization node and remove
                if (n instanceof LocalDecl) {
                    LocalDecl ldecl = (LocalDecl) n;
                    LocalInstance li;
                    try {
                        li = context.findLocal(Name.make(ldecl.name().toString().replace(POSTFIX_BOXED_VAR, "")));
                    } catch (SemanticException e) {
                        return n;
                    }
                    if (containsCapturedEnv(caps, li)) {
                        replaceCapturedEnv(Position.COMPILER_GENERATED, ec, li);
                        privatizations.add(ldecl);
                        return null;
                    }
                }
                // check write back node and remove
                if (n instanceof Eval) {
                    Expr e = ((Eval) n).expr();
                    if ((e instanceof LocalAssign) && (((LocalAssign) e).right() instanceof Call) ) {
                        Call call = (Call) ((LocalAssign) e).right();
                        Receiver receiver = call.target();
                        if (receiver instanceof Local) {
                            if (((Local) receiver).name().id().toString().endsWith(POSTFIX_BOXED_VAR)) {
                                if (containsCapturedEnv(caps, ((LocalAssign) e).local().localInstance())) {
                                    return null;
                                }
                            }
                        }
                    }
                }
                return n;
            }
        }.context(context2);
    }

    private ContextVisitor createAtOuterVarAccessVisitor(Context context2, final List<Name> outerLocals,
                                          final List<VarInstance<? extends VarDef>> caps) {
        return new ContextVisitor(job, ts, nf) {
            public Node override(Node parent, Node n) {
                if (n instanceof AtStmt || n instanceof AtExpr) {
                    return n;
                }
                return null;
            };
            
            public Node leaveCall(Node parent, Node old, Node n, NodeVisitor v) throws SemanticException {
                if (n instanceof Local) {
                    Local local = (Local) n;
                    Name name = local.name().id();
                    if (parent instanceof LocalAssign) {
                        if (((LocalAssign) parent).right() instanceof Call) {
                            Call call = (Call) ((LocalAssign) parent).right();
                            Receiver receiver = call.target();
                            if (receiver instanceof Local) {
                                if (((Local) receiver).name().id().toString().endsWith(POSTFIX_BOXED_VAR)) {
                                    if (containsCapturedEnv(caps, ((LocalAssign) parent).local().localInstance())) {
                                        return n;
                                    }
                                }
                            }
                        }
                    }
                    if (containsCapturedEnv(caps, local.localInstance()) && !local.flags().isFinal() && !outerLocals.contains(name) && !name.toString().endsWith(POSTFIX_BOXED_VAR)) {
                        outerLocals.add(name);
                    }
                }
                return n;
            }
        }.context(context2);
    }

    private static boolean containsCapturedEnv(final List<VarInstance<? extends VarDef>> caps, LocalInstance li) {
        for (VarInstance<? extends VarDef> vi : caps) {
            if (vi.def().equals(li.def())) return true;
        }
        return false;
    }
    
    private LocalDecl createBoxDecl(final Position pos, Name name, LocalInstance li) {
        X10ParsedClassType grt = createGlobalRefType(li);
        X10CanonicalTypeNode tn = xnf.X10CanonicalTypeNode(pos, grt);
        
        LocalDecl ldecl = xnf.LocalDecl(pos, xnf.FlagsNode(pos, Flags.FINAL), tn, xnf.Id(pos, name.toString() + POSTFIX_BOXED_VAR));
        
        X10LocalDef localDef = getBoxLocalDef(pos, li);
        
        ldecl = ldecl.localDef(localDef);
        
        Local local = (Local) xnf.Local(pos, xnf.Id(pos, name)).localInstance(li).type(li.type());
        List<Expr> args = new ArrayList<Expr>();
        args.add(local);
        
        X10ConstructorInstance ci;
        try {
            ci = xts.findConstructor(grt, xts.ConstructorMatcher(grt, grt.typeArguments(), context));
        } catch (SemanticException e) {
            throw new InternalCompilerError(""); // TODO
        }
        ci = (X10ConstructorInstance) ci.container(grt);
        New new1 = (New) xnf.New(pos, tn, args).constructorInstance(ci).type(grt);
        
        ldecl = ldecl.init(new1);
        return ldecl;
    }

    private X10LocalDef getBoxLocalDef(final Position pos, LocalInstance li) {
        X10LocalDef def = (X10LocalDef) li.def();
        if (defToDef.containsKey(def)) {
            return defToDef.get(def);
        }
        else {
            X10ParsedClassType grt = createGlobalRefType(li);
            X10LocalDef localDef = xts.localDef(pos, li.flags(), Types.ref(grt), Name.make(li.name().toString() + POSTFIX_BOXED_VAR));
            defToDef.put(def, localDef);
            return localDef;
        }
    }

    private LocalDecl createDeclForPrivatization(final Position pos, EnvironmentCapture ec, LocalInstance li) {
        LocalDecl ldecl = xnf.LocalDecl(pos, xnf.FlagsNode(pos, li.flags()), xnf.X10CanonicalTypeNode(pos, li.type()), xnf.Id(pos, li.name()));
        ldecl = ldecl.localDef(li.def());
        X10LocalDef boxld = getBoxLocalDef(pos, li);
        LocalInstance boxli = boxld.asInstance();
        replaceCapturedEnv(pos, ec, li);
        
        Call call = createGetCall(pos, li, boxli);
        ldecl = ldecl.init(call);
        return ldecl;
    }
    
    private void replaceCapturedEnv(final Position pos, EnvironmentCapture ec, LocalInstance li) {
        List<VarInstance<? extends VarDef>> newEnv = new ArrayList<VarInstance<? extends VarDef>>();
        for (VarInstance<? extends VarDef> vi : ec.capturedEnvironment()) {
            if (vi.equals(li)) {
                newEnv.add(getBoxLocalDef(pos, li).asInstance());
            } else {
                newEnv.add(vi);
            }
        }
        ec.setCapturedEnvironment(newEnv);
    }

    private Call createGetCall(final Position pos, LocalInstance lilocal, LocalInstance libox) {
        Name mname = ClosureCall.APPLY;
        
        X10ParsedClassType grt = createGlobalRefType(lilocal);
        
        MethodDef md = xts.methodDef(pos, Types.ref(grt), Flags.FINAL, Types.ref(lilocal.type()), mname, Collections.<Ref<? extends Type>>emptyList());
        MethodInstance mi = md.asInstance();
        
        Local local = (Local) xnf.Local(pos, xnf.Id(pos, lilocal.name().toString() + POSTFIX_BOXED_VAR)).type(libox.type());
        return (Call) xnf.Call(pos, local.localInstance(libox), xnf.Id(pos, mname)).methodInstance(mi).type(lilocal.type());
    }
    
    private Call createSetCall(final Position pos, LocalInstance lilocal, LocalInstance libox, Expr arg) {
        Name mname = SettableAssign.SET;
        
        List<Ref<? extends Type>> argTypes = new ArrayList<Ref<? extends Type>>();
        argTypes.add(Types.ref(arg.type()));

        X10ParsedClassType grt = createGlobalRefType(lilocal);
        
        MethodDef md = xts.methodDef(pos, Types.ref(grt), Flags.FINAL, Types.ref(globalRefType.x10Def().typeParameters().get(0)), mname, argTypes);
        MethodInstance mi = md.asInstance();
        
        Local local = (Local) xnf.Local(pos, xnf.Id(pos, lilocal.name().toString() + POSTFIX_BOXED_VAR)).localInstance(libox).type(libox.type());
        
        return (Call) xnf.Call(pos, local, xnf.Id(pos, mname), arg).methodInstance(mi).type(lilocal.type());
    }

    private LocalAssign createWriteBack(final Position cg, LocalInstance li, LocalDecl ldecl) {
        LocalAssign la = (LocalAssign) xnf.LocalAssign(cg, (Local) xnf.Local(cg, xnf.Id(cg, li.name())).localInstance(li).type(li.type()), Assign.ASSIGN, createGetCall(cg, li, ldecl.localDef().asInstance())).type(li.type());
        return la;
    }

    private X10ParsedClassType createGlobalRefType(LocalInstance li) {
        List<Type> typeArgs = new ArrayList<Type>();
        typeArgs.add(li.type());
        return globalRefType.typeArguments(typeArgs);
    }
}<|MERGE_RESOLUTION|>--- conflicted
+++ resolved
@@ -72,11 +72,7 @@
     
     private final TypeSystem xts;
     private final NodeFactory xnf;
-<<<<<<< HEAD
-    private final HashMap<X10LocalDef,X10LocalDef> defToDef = CollectionFactory.newHashMap();
-=======
     private final Map<X10LocalDef,X10LocalDef> defToDef = CollectionFactory.newHashMap();
->>>>>>> 23d41c93
     private X10ParsedClassType globalRefType;
     
     public VarsBoxer(Job job, TypeSystem ts, NodeFactory nf) {
