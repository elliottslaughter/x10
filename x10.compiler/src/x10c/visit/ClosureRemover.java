/*
 *  This file is part of the X10 project (http://x10-lang.org).
 *
 *  This file is licensed to You under the Eclipse Public License (EPL);
 *  You may not use this file except in compliance with the License.
 *  You may obtain a copy of the License at
 *      http://www.opensource.org/licenses/eclipse-1.0.php
 *
 *  (C) Copyright IBM Corporation 2006-2010.
 */
package x10c.visit;


import java.util.ArrayList;
import java.util.Collections;
import java.util.HashMap;
import java.util.List;
import java.util.Map;

import polyglot.ast.Assign;
import polyglot.ast.Block;
import polyglot.ast.CanonicalTypeNode;
import polyglot.ast.ClassBody;
import polyglot.ast.ClassDecl;
import polyglot.ast.ClassMember;
import polyglot.ast.Expr;
import polyglot.ast.Field;
import polyglot.ast.FieldAssign;
import polyglot.ast.FieldDecl;
import polyglot.ast.Formal;
import polyglot.ast.Id;
import polyglot.ast.Local;
import polyglot.ast.MethodDecl;
import polyglot.ast.NamedVariable;
import polyglot.ast.Node;
import polyglot.ast.NodeFactory;
import polyglot.ast.Receiver;
import polyglot.ast.Special;
import polyglot.ast.Special.Kind;
import polyglot.ast.TypeNode;
import polyglot.frontend.Job;
import polyglot.types.ClassDef;
import polyglot.types.ClassType;
import polyglot.types.Context;
import polyglot.types.FieldInstance;
import polyglot.types.Flags;
import polyglot.types.LocalInstance;
import polyglot.types.Name;
import polyglot.types.Ref;
import polyglot.types.SemanticException;
import polyglot.types.Type;
import polyglot.types.TypeSystem;
import polyglot.types.Types;
import polyglot.types.VarDef;
import polyglot.types.VarInstance;
import polyglot.util.InternalCompilerError;
import polyglot.util.Position;
import polyglot.util.UniqueID;
import polyglot.util.CollectionUtil; import x10.util.CollectionFactory;
import polyglot.visit.ContextVisitor;
import polyglot.visit.NodeVisitor;
import x10.ast.Closure;
import x10.ast.ClosureCall;
import x10.ast.TypeParamNode;
import x10.ast.X10Call;
import x10.ast.X10ClassDecl;
import x10.ast.X10ConstructorDecl;
import x10.ast.X10Formal;
import x10.ast.X10MethodDecl;
import x10.types.ClosureDef;
import x10.types.ParameterType;
import x10.types.ThisInstance;
import x10.types.X10ClassDef;
import x10.types.X10ClassType;
import x10.types.X10CodeDef;
import x10.types.X10ConstructorDef;
import x10.types.X10FieldDef;
import x10.types.X10FieldInstance;
import x10.types.X10LocalDef;
import x10.types.X10LocalInstance;
import x10.types.X10MethodDef;
import x10.types.constraints.TypeConstraint;

public class ClosureRemover extends ContextVisitor {
    
    public static final String STATIC_INNER_CLASS_BASE_NAME = "$Closure";
    private static final String STATIC_METHOD_BASE_NAME = "$closure_apply";
    private static final Name OUTER_NAME = Name.make("out$$");
    
    private final TypeSystem xts;
    private final NodeFactory xnf;
    
    public ClosureRemover(Job job, TypeSystem ts, NodeFactory nf) {
        super(job, ts, nf);
        xts = ts;
        xnf = nf;
    }
    
    @Override
    protected Node leaveCall(Node parent, Node old, Node n, NodeVisitor v) throws SemanticException {

        if (n instanceof ClassDecl) {
            ClassDecl cd = (ClassDecl) n;
            final X10ClassDef def = (X10ClassDef) cd.classDef();
            final ClassType ct = def.asType();
            final List<ClassMember> nmembers = new ArrayList<ClassMember>();

            // closure -> static method
            cd = (ClassDecl) cd.visitChildren(createClosureToStaticMethodVisitor(ct, nmembers));

            // closure -> static inner class
            cd = (ClassDecl) cd.visitChildren(createClosureToStaticInnerClassVisitor(def, nmembers));
            
            ClassBody body = cd.body();
            nmembers.addAll(0, body.members());
            return ((ClassDecl) n).body(body.members(nmembers));
        }
        
        return n;
    }

    private ContextVisitor createClosureToStaticMethodVisitor(final ClassType ct, final List<ClassMember> nmembers) {
        return new ContextVisitor(job,ts,nf){
            protected Node leaveCall(Node parent, Node old, Node n, NodeVisitor v) throws SemanticException {
                if (n instanceof ClosureCall) {
                    
                    ClosureCall cc = (ClosureCall) n;
                    Expr target = cc.target();
                    
                    if (target instanceof Closure) {
                        final Position pos = Position.COMPILER_GENERATED;
                        Flags flags = Flags.STATIC.Final().Private();
                        
                        Closure cl = (Closure) target;
                        ClosureDef cld = cl.closureDef();
                        
                        Name name = Name.makeFresh(STATIC_METHOD_BASE_NAME);
                        List<VarInstance<? extends VarDef>> capturedEnv = cld.capturedEnvironment();
                        
                        // DEBUG
//                        System.out.println(n.position() + " " + name + " " + cl);
//                        System.out.println(capturedEnv);
                        
                        final List<NamedVariable> capturedVarsExThis = new ArrayList<NamedVariable>();
                        Map<String, X10LocalDef> nameToLocalDef = CollectionFactory.newHashMap();
                        
                        Block body = rewriteClosureBody(cl.body(), capturedEnv, capturedVarsExThis, nameToLocalDef, cl.formals());

                        List<Ref<? extends Type>> argTypes = new ArrayList<Ref<? extends Type>>(cl.formals().size());
                        for (Formal f : cl.formals()) {
                            Type t = f.type().type();
                            argTypes.add(f.type().typeRef());
                        }
    
                        List<Expr> arguments = new ArrayList<Expr>(cc.arguments());
                        List<Formal> formals = new ArrayList<Formal>(cl.formals());
                        
                        for (VarInstance<? extends VarDef> vi : capturedEnv) {
                            if (vi instanceof ThisInstance) {
                                arguments.add(xnf.Special(pos, Kind.THIS).type(vi.type()));
                                argTypes.add(Types.ref(vi.type()));
                                
                                X10LocalDef li = xts.localDef(pos, Flags.FINAL, Types.ref(vi.type()), OUTER_NAME);
                                formals.add(xnf.Formal(pos, xnf.FlagsNode(pos, Flags.FINAL), xnf.CanonicalTypeNode(pos, Types.ref(vi.type())), xnf.Id(pos, OUTER_NAME)).localDef(li));
                            }
                        }
                        
                        for (NamedVariable vn : capturedVarsExThis) {
                            Name name2 = vn.name().id();
                            X10LocalDef li;
                            if (vn instanceof Local) {
                                li = (X10LocalDef) vn.varInstance().def();
                            }
                            else {
                                li = nameToLocalDef.get(name2.toString());
                            }
                            arguments.add(vn);
                            argTypes.add(Types.ref(vn.type()));
                            formals.add(xnf.Formal(pos, xnf.FlagsNode(pos, Flags.FINAL), xnf.CanonicalTypeNode(pos, Types.ref(vn.type())), xnf.Id(pos, vn.name().id())).localDef(li));
                        }
                        
                        List<ParameterType> rts = new ArrayList<ParameterType>();
                        List<TypeNode> tns = new ArrayList<TypeNode>();
                        List<TypeParamNode> tps = new ArrayList<TypeParamNode>();
    
                        List<ParameterType> mtps = context.currentClassDef().typeParameters();
                        if (mtps != null) {
                            for (ParameterType t : mtps) {
                                ParameterType pt = (ParameterType) t;
                                rts.add(pt);
                                tns.add(xnf.X10CanonicalTypeNode(pos, pt));
                                tps.add(xnf.TypeParamNode(pos, xnf.Id(pos, pt.name())).type(pt));
                            }
                        }
                        
                        if (!(context.currentCode() instanceof X10ConstructorDef)) {
                            List<ParameterType> codeParam = getCurrentCodeParameterType(context);
                            for (ParameterType pt :codeParam) {
                                boolean contains = false;
                                for (ParameterType pt2: context.currentClassDef().typeParameters()) {
                                    if (pt.def().equals(pt2.def())) {
                                        contains = true;
                                        break;
                                    }
                                }
                                if (!contains) {
                                    rts.add(pt);
                                    tns.add(xnf.X10CanonicalTypeNode(pos, pt));
                                    tps.add(xnf.TypeParamNode(pos, xnf.Id(pos, pt.name())).type(pt));
                                }
                            }
                        }
                        
                        X10MethodDef md = (X10MethodDef) xts.methodDef(pos, Types.ref(ct), flags, cl.returnType().typeRef(), name, argTypes);
                        md.setTypeParameters(rts);
                        
                        X10MethodDecl mdcl = xnf.MethodDecl(pos, xnf.FlagsNode(pos, flags), cl.returnType(), xnf.Id(pos, name), formals,  body);
                        mdcl = mdcl.typeParameters(tps);
    
                        nmembers.add(mdcl.methodDef(md));
                        
                        X10Call x10call = (X10Call) xnf.Call(n.position(), xnf.CanonicalTypeNode(n.position(), ct), xnf.Id(n.position(), name), arguments).methodInstance(md.asInstance()).type(cl.returnType().type());
                        x10call = x10call.typeArguments(tns);
                        return x10call;
                    }                      
                }
                return n;
            }
            
            private Block rewriteClosureBody(Block closureBody,final List<VarInstance<? extends VarDef>> capturedEnv, final List<NamedVariable> capturedVarsExThis, final Map<String, X10LocalDef> nameToLocalDef, final List<Formal> formals) {
                final Position pos = Position.COMPILER_GENERATED;
                return (Block) closureBody.visit(new ContextVisitor(job, ts, nf){
                    public Node override(Node parent, Node n) {
                        if (n instanceof Closure) {
                            return n;
                        }
                        return null;
                    };
                    
                    protected Node leaveCall(Node parent, Node old, Node n, NodeVisitor v) throws SemanticException {
                        if (n instanceof Field) {
                            Field field = (Field) n;
                            for (VarInstance<? extends VarDef> var : capturedEnv) {
                                if (!var.flags().isFinal()) {
                                    continue;
                                }
                                // because of coming not the same VarInstance
                                if (var.def().equals(field.fieldInstance().def())) {
                                    Receiver target = field.target();
                                    if (target instanceof Local) {
                                        for (Formal formal : formals) {
                                            if (formal.name() != null && ((Local) target).name().id().equals(formal.name().id())) {
                                                return n;
                                            }
                                        }
                                    }
                                    
                                    X10LocalDef li;
                                    if (!contains(capturedVarsExThis, var.def())) {
                                        capturedVarsExThis.add((NamedVariable) old);
                                        li = xts.localDef(pos, Flags.FINAL, Types.ref(var.type()), var.name());
                                        nameToLocalDef.put(var.name().toString(), li);
                                    } else {
                                        li = nameToLocalDef.get(var.name().toString());
                                    }
                                    return xnf.Local(pos, xnf.Id(pos, var.name())).localInstance(li.asInstance()).type(var.type());
                                }
                            }
                            return field.targetImplicit(false);
                        }
                        if (n instanceof Local) {
                            Local local = (Local) n;
                            for (VarInstance<? extends VarDef> var : capturedEnv) {
                                if (var.def().equals(local.localInstance().def())) {
                                    if (!contains(capturedVarsExThis, var.def())) {
                                        capturedVarsExThis.add((NamedVariable) old);
                                        return n;
                                    }
                                }
                            }                                
                            return n;
                        }
                        
                        if (n instanceof Special) {
                            Special special = (Special) n;
                            if (special.kind() == Special.THIS) {
                                X10LocalDef li = xts.localDef(pos, Flags.FINAL, Types.ref(special.type()), OUTER_NAME);
                                return ((Local) xnf.Local(pos, xnf.Id(pos, OUTER_NAME)).type(special.type())).localInstance(li.asInstance());
                            }
                        }
                        return n;
                    };
                }.context(context));
            }
        }.context(context);
    }

    private ContextVisitor createClosureToStaticInnerClassVisitor(final X10ClassDef def,final List<ClassMember> nmembers) {
        return new ContextVisitor(job, ts, nf) {
            @Override
            public Node leaveCall(Node parent, Node old, Node n, NodeVisitor v) throws SemanticException {
                
                // TODO handle "this" in type constraints
                if (n instanceof Closure) {
                    Closure cl = (Closure) n;
                    ClosureDef cld = cl.closureDef();
                    final Position pos = Position.COMPILER_GENERATED;
                    Flags privateStatic = Flags.PRIVATE.Static();
                    
                    final List<VarInstance<? extends VarDef>> capturedEnv = cld.capturedEnvironment();
                    
                    Block closureBody = (Block) cl.body();
                    
                    Id staticInnerClassName = xnf.Id(pos, UniqueID.newID(STATIC_INNER_CLASS_BASE_NAME));
                    
                    // DEBUG
//                    System.out.println(n.position() + " " + staticInnerClassName + " " + cl);
//                    System.out.println(capturedEnv);

                    // create class def for static inner
                    final X10ClassDef staticInnerClassDef = (X10ClassDef) xts.createClassDef();
                    
                    staticInnerClassDef.superType(Types.ref(xts.Object()));
                    staticInnerClassDef.kind(ClassDef.MEMBER);
                    staticInnerClassDef.name(staticInnerClassName.id());
                    staticInnerClassDef.outer(Types.<ClassDef>ref(def));
                    staticInnerClassDef.setPackage(Types.ref(context.package_()));
                    staticInnerClassDef.flags(privateStatic);
                    staticInnerClassDef.setInterfaces(Collections.<Ref<? extends Type>>singletonList(Types.ref(cld.asType())));
                    staticInnerClassDef.setThisDef(ts.thisDef(pos, Types.ref(staticInnerClassDef.asType())));
                    
                    // TODO set method bounds?
                    if (context.currentCode().staticContext()) {
                        staticInnerClassDef.setTypeBounds(Types.ref(new TypeConstraint()));
                    }
                    else {
                        for (ParameterType pt :def.typeParameters()) {
                            staticInnerClassDef.addTypeParameter(pt, pt.getVariance());
                        }
                        staticInnerClassDef.setTypeBounds(def.typeBounds());
                    }

                    List<ParameterType> codeParam = null;
                    if (!(context.currentCode() instanceof X10ConstructorDef)) {
                        codeParam = getCurrentCodeParameterType(context);
                        for (ParameterType pt :codeParam) {
                            boolean contains = false;
                            for (ParameterType pt2: staticInnerClassDef.typeParameters()) {
                                if (pt.def().equals(pt2.def())) {
                                    contains = true;
                                    break;
                                }
                            }
                            if (!contains) {
                                staticInnerClassDef.addTypeParameter(pt, pt.getVariance());
                            }
                        }
                    }
                    
                    // TODO handle "this" in type constraints
                    X10MethodDef closureMethodDef = (X10MethodDef) xts.methodDef(pos, Types.ref(staticInnerClassDef.asType()), Flags.PUBLIC, cld.returnType(), ClosureCall.APPLY, cld.formalTypes());
                    closureMethodDef.setThisDef(staticInnerClassDef.thisDef());
                    
                    staticInnerClassDef.setMethods(Collections.singletonList(closureMethodDef));
                    // create class decl
                    List<TypeNode> interfaces = Collections.<TypeNode>singletonList(xnf.X10CanonicalTypeNode(pos, cld.asType()));
                    X10ClassDecl staticInnerClassDecl = (X10ClassDecl) xnf.ClassDecl(pos, xnf.FlagsNode(pos, privateStatic), staticInnerClassName, xnf.X10CanonicalTypeNode(pos, xts.Object()), interfaces, xnf.ClassBody(pos, Collections.<ClassMember>emptyList()));
                    
                    List<TypeParamNode> tpns = new ArrayList<TypeParamNode>();
                    for (ParameterType pt : staticInnerClassDef.typeParameters()) {
                        tpns.add(xnf.TypeParamNode(pos, xnf.Id(pos, pt.name()), pt.getVariance()).type(pt));
                    }
                    
                    staticInnerClassDecl = staticInnerClassDecl.typeParameters(tpns);
                    
                    final List<NamedVariable> capturedVarsExThis = new ArrayList<NamedVariable>();
<<<<<<< HEAD
                    Map<String, X10LocalDef> nameToLocalDef = CollectionFactory.newHashMap();
=======
                    Map<String, X10FieldDef> nameToLocalDef = CollectionFactory.newHashMap();
>>>>>>> 23d41c93
                    
                    // rewrite closure method body
                    closureBody = rewriteClosureBody(closureBody, staticInnerClassDef, capturedEnv, capturedVarsExThis, nameToLocalDef, cl.formals());
                    
                    MethodDecl mdcl = xnf.MethodDecl(pos, xnf.FlagsNode(pos, Flags.PUBLIC), xnf.CanonicalTypeNode(pos, Types.baseType(cl.returnType().type())), xnf.Id(pos, ClosureCall.APPLY), cl.formals(), closureBody).methodDef(closureMethodDef);
                    mdcl = (MethodDecl) mdcl.body(closureBody);
                    mdcl = (MethodDecl) mdcl.typeCheck(this);

                    ClassBody body = xnf.ClassBody(pos, Collections.<ClassMember>singletonList(mdcl));
                    
                    staticInnerClassDecl = staticInnerClassDecl.body(body);
                    
                    // add constructor
                    List<ClassMember> cm = new ArrayList<ClassMember>(staticInnerClassDecl.body().members());
                    
                    List<Formal> formals = new ArrayList<Formal>(capturedEnv.size());
                    List<Ref<? extends Type>> argTypes = new ArrayList<Ref<? extends Type>>(capturedEnv.size());
                    List<Expr> args = new ArrayList<Expr>(capturedEnv.size());
                    Block body2 = xnf.Block(pos);
                    
                    for (VarInstance<? extends VarDef> vi : capturedEnv) {
                        if (vi instanceof ThisInstance) {
                            Name name = OUTER_NAME;
                            
                            X10LocalDef li = xts.localDef(pos, Flags.FINAL, Types.ref(vi.type()), name);
                            X10Formal formal = xnf.Formal(pos, xnf.FlagsNode(pos, Flags.FINAL), xnf.X10CanonicalTypeNode(pos, Types.baseType(vi.type())), xnf.Id(pos, name)).localDef(li);
                            formals.add(formal);
                            argTypes.add(vi.def().type());
                            args.add(createExpr(pos, vi));
                            
                            X10FieldDef fi = xts.fieldDef(pos, Types.ref(staticInnerClassDef.asType()), Flags.FINAL.Private(), Types.ref(vi.type()), name);
                            staticInnerClassDef.addField(fi);
                            
                            FieldDecl fdcl = xnf.FieldDecl(pos, xnf.FlagsNode(pos, Flags.FINAL.Private()), xnf.X10CanonicalTypeNode(pos, vi.type()), xnf.Id(pos, name));
                            cm.add(fdcl.fieldDef(fi));
                            
                            FieldAssign fa = xnf.FieldAssign(pos, xnf.Special(pos, Kind.THIS).type(staticInnerClassDef.asType()), xnf.Id(pos, name), Assign.ASSIGN, xnf.Local(pos, xnf.Id(pos, name)).localInstance(li.asInstance()).type(vi.type())).fieldInstance(fi.asInstance());
                            body2 = body2.append(xnf.Eval(pos, fa));
                            break;
                        }
                    }
                    
                    for (NamedVariable vn : capturedVarsExThis) {
                        Name name = vn.name().id();
                        X10LocalDef li;
                        if (vn instanceof Local) {
                            li = (X10LocalDef) vn.varInstance().def();
                        }
                        else {
                            li = xts.localDef(pos, Flags.FINAL, Types.ref(vn.type()), vn.name().id());
                        }
                        X10Formal formal = xnf.Formal(pos, xnf.FlagsNode(pos, Flags.FINAL), xnf.X10CanonicalTypeNode(pos, Types.baseType(vn.type())), xnf.Id(pos, name)).localDef(li);
                        formals.add(formal);
                        argTypes.add(vn.varInstance().def().type());
                        args.add(vn);
                        
                        X10FieldDef fd;
                        if (nameToLocalDef.containsKey(vn.name())) {
                            fd = nameToLocalDef.get(vn.name());
                        }
                        else {
                            Flags ff = Flags.FINAL.Private();
                            if (vn.flags().isTransient()) {
                                ff = ff.Transient();
                            }
                            fd = xts.fieldDef(pos, Types.ref(staticInnerClassDef.asType()), ff, Types.ref(vn.type()), name);
                        }
                        
                        staticInnerClassDef.addField(fd);
                        FieldDecl fdcl = xnf.FieldDecl(pos, xnf.FlagsNode(pos, fd.flags()), xnf.X10CanonicalTypeNode(pos, vn.type()), xnf.Id(pos, name));
                        cm.add(fdcl.fieldDef(fd));
                        
                        FieldAssign fa = xnf.FieldAssign(pos, xnf.Special(pos, Kind.THIS).type(staticInnerClassDef.asType()), xnf.Id(pos, name), Assign.ASSIGN, xnf.Local(pos, xnf.Id(pos, name)).localInstance(li.asInstance()).type(vn.type())).fieldInstance(fd.asInstance());
                        body2 = body2.append(xnf.Eval(pos, fa));
                    }
                    
                    X10ConstructorDecl consdcl = (X10ConstructorDecl) xnf.ConstructorDecl(pos, xnf.FlagsNode(pos, Flags.PRIVATE), staticInnerClassDecl.name(), formals, body2);
                    consdcl.typeParameters(staticInnerClassDecl.typeParameters());
                    CanonicalTypeNode typeNode = xnf.CanonicalTypeNode(pos, staticInnerClassDef.asType());
                    consdcl.returnType(typeNode);
                    
                    List<Type> typeArgs = new ArrayList<Type>(staticInnerClassDef.typeParameters());
                    X10ClassType staticInnerClassType = staticInnerClassDef.asType().typeArguments(typeArgs);
                    
                    X10ConstructorDef consd = (X10ConstructorDef) xts.constructorDef(pos,
                                                              Types.ref(staticInnerClassType),
                                                              Flags.PRIVATE,
                                                              argTypes);
                    
                    cm.add((ClassMember) consdcl.constructorDef(consd).typeCheck(this));
                    
                    staticInnerClassDef.addConstructor(consd);
                    
                    staticInnerClassDecl = staticInnerClassDecl.classDef(staticInnerClassDef);
                    
                    ClassBody cb = staticInnerClassDecl.body();
                    nmembers.add((ClassMember) staticInnerClassDecl.body(cb.members(cm)).typeCheck(this));
                    
                    // TODO
//                    return xnf.New(pos, xnf.CanonicalTypeNode(pos, Types.ref(staticInnerClassType)), args).constructorInstance(consd.asInstance()).type(cl.type()).typeCheck(this);
                    return xnf.New(pos, xnf.CanonicalTypeNode(pos, Types.ref(staticInnerClassType)), args).constructorInstance(consd.asInstance()).type(cl.type());
                }
                return n;
            }

            private Block rewriteClosureBody(Block closureBody,
                                             final X10ClassDef staticInnerClassDef,
                                             final List<VarInstance<? extends VarDef>> capturedEnv,
                                             final List<NamedVariable> capturedVarsExThis,
                                             final Map<String, X10FieldDef> nameToFieldDef,
                                             final List<Formal> formals
            ) {
                final Position pos = Position.COMPILER_GENERATED;
                return (Block) closureBody.visit(new ContextVisitor(job, ts, nf){
                    protected Node leaveCall(Node parent, Node old, Node n, NodeVisitor v) throws SemanticException {
                        if (n instanceof Field) {
                            Field field = (Field) n;
                            for (VarInstance<? extends VarDef> var : capturedEnv) {
                                if (!var.flags().isFinal()) {
                                    continue;
                                }
                                // because of coming not the same VarInstance
                                if (var.def().equals(field.fieldInstance().def())) {
                                    Receiver target = field.target();
                                    if (target instanceof Local) {
                                        for (Formal formal : formals) {
                                            if (formal.name() != null && ((Local) target).name().id().equals(formal.name().id())) {
                                                return n;
                                            }
                                        }
                                    }

                                    X10FieldDef fd;
                                    if (!contains(capturedVarsExThis, var.def())) {
                                        capturedVarsExThis.add((NamedVariable) old);
                                        Flags ff = Flags.FINAL.Private();
                                        if (field.flags().isTransient()) {
                                            ff = ff.Transient();
                                        }
                                        fd = xts.fieldDef(pos, Types.ref(staticInnerClassDef.asType()), ff, Types.ref(field.type()), field.name().id());
                                        nameToFieldDef.put(var.name().toString(), fd);
                                    } else {
                                        fd = nameToFieldDef.get(var.name().toString());
                                    }
                                    return xnf.Field(pos, xnf.This(pos).type(staticInnerClassDef.asType()), xnf.Id(pos, fd.name())).fieldInstance(fd.asInstance()).type(var.type());
                                }
                            }
                            return field.targetImplicit(false);
                        }
                        if (n instanceof Local) {
                            Local local = (Local) n;
                            for (VarInstance<? extends VarDef> var : capturedEnv) {
                                if (var.def().equals(local.localInstance().def())) {
                                    // TODO change to a field
                                    if (!contains(capturedVarsExThis, var.def())) {
                                        capturedVarsExThis.add((NamedVariable) old);
                                        return n;
                                    }
                                }
                            }                                
                            return n;
                        }
                        
                        // this => out$
                        if (n instanceof Special) {
                            Special special = (Special) n;
                            if (special.kind() == Special.THIS) {
                                Type type = Types.baseType(special.type());
                                X10FieldDef fi = xts.fieldDef(pos, Types.ref(staticInnerClassDef.asType()), Flags.PRIVATE.Final(), Types.ref(type), OUTER_NAME);
                                Special thiz = (Special) xnf.Special(pos, Kind.THIS).type(staticInnerClassDef.asType());
                                return xnf.Field(pos, thiz, xnf.Id(pos, OUTER_NAME)).fieldInstance(fi.asInstance()).type(type);
                            }
                        }
                        return n;
                    };
                }.context(context));
            }
        }.context(context);
    }

    private static boolean contains(List<NamedVariable> capturedVars, VarDef def) {
        for (NamedVariable nv : capturedVars) {
            if (nv.varInstance().def().equals(def)) {
                return true;
            }
        }
        return false;
    }
    
    private List<ParameterType> getCurrentCodeParameterType(Context context) {
        X10CodeDef codeDef = (X10CodeDef) context.currentCode();
        if (!(codeDef instanceof ClosureDef)) {
            return codeDef.typeParameters();
        }
        return getCurrentCodeParameterType(context.pop());
    }
    
    private Expr createExpr(Position pos, VarInstance<? extends VarDef> vi) {
        if (vi instanceof X10LocalInstance) {
            return xnf.Local(pos, xnf.Id(pos, vi.name())).localInstance((LocalInstance) vi.def().asInstance()).type(vi.type());
        } else if (vi instanceof X10FieldInstance) {
            return xnf.Field(pos, xnf.Special(pos, Kind.THIS).type(((X10FieldInstance) vi).container()), xnf.Id(pos, vi.name())).fieldInstance((FieldInstance) vi.def().asInstance()).type(vi.type());
        } else if (vi instanceof ThisInstance) {
            return xnf.Special(pos, Kind.THIS).type(vi.type());
        }
        throw new InternalCompilerError("");//TODO
    }
}<|MERGE_RESOLUTION|>--- conflicted
+++ resolved
@@ -374,11 +374,7 @@
                     staticInnerClassDecl = staticInnerClassDecl.typeParameters(tpns);
                     
                     final List<NamedVariable> capturedVarsExThis = new ArrayList<NamedVariable>();
-<<<<<<< HEAD
-                    Map<String, X10LocalDef> nameToLocalDef = CollectionFactory.newHashMap();
-=======
                     Map<String, X10FieldDef> nameToLocalDef = CollectionFactory.newHashMap();
->>>>>>> 23d41c93
                     
                     // rewrite closure method body
                     closureBody = rewriteClosureBody(closureBody, staticInnerClassDef, capturedEnv, capturedVarsExThis, nameToLocalDef, cl.formals());
