/*
 *  This file is part of the X10 project (http://x10-lang.org).
 *
 *  This file is licensed to You under the Eclipse Public License (EPL);
 *  You may not use this file except in compliance with the License.
 *  You may obtain a copy of the License at
 *      http://www.opensource.org/licenses/eclipse-1.0.php
 *
 *  (C) Copyright IBM Corporation 2006-2010.
 */
package x10c.visit;

import java.util.ArrayList;
import java.util.Collections;
import java.util.HashMap;
import java.util.List;
import java.util.Map;
import java.util.concurrent.atomic.AtomicBoolean;

import polyglot.ast.Assign;
import polyglot.ast.Binary;
import polyglot.ast.Block;
import polyglot.ast.BooleanLit;
import polyglot.ast.Call;
import polyglot.ast.Cast;
import polyglot.ast.ClassBody;
import polyglot.ast.ClassDecl_c;
import polyglot.ast.ClassMember;
import polyglot.ast.Conditional;
import polyglot.ast.ConstructorDecl;
import polyglot.ast.Expr;
import polyglot.ast.FieldDecl;
import polyglot.ast.FlagsNode;
import polyglot.ast.FloatLit;
import polyglot.ast.Formal;
import polyglot.ast.Id;
import polyglot.ast.Initializer;
import polyglot.ast.IntLit;
import polyglot.ast.IntLit_c;
import polyglot.ast.Local;
import polyglot.ast.LocalDecl;
import polyglot.ast.MethodDecl;
import polyglot.ast.Node;
import polyglot.ast.NodeFactory;
import polyglot.ast.ProcedureDecl;
import polyglot.ast.Receiver;
import polyglot.ast.Return;
import polyglot.ast.Stmt;
import polyglot.ast.StringLit;
import polyglot.ast.Try;
import polyglot.ast.TypeNode;
import polyglot.ast.Unary;
import polyglot.frontend.Job;
import polyglot.types.ClassDef;
import polyglot.types.ClassType;
import polyglot.types.ConstructorDef;
import polyglot.types.ConstructorInstance;
import polyglot.types.Context;
import polyglot.types.FieldDef;
import polyglot.types.FieldInstance;
import polyglot.types.Flags;
import polyglot.types.InitializerDef;
import polyglot.types.LocalDef;
import polyglot.types.LocalInstance;
import polyglot.types.MethodDef;

import polyglot.types.Name;
import polyglot.types.ObjectType;
import polyglot.types.Package;
import polyglot.types.ParsedClassType;
import polyglot.types.Ref;
import polyglot.types.SemanticException;
import polyglot.types.Type;
import polyglot.types.TypeSystem;
import polyglot.types.Types;
import polyglot.types.VarDef;
import polyglot.util.Pair;
import polyglot.util.Position;
import polyglot.util.CollectionUtil; import x10.util.CollectionFactory;
import polyglot.visit.ContextVisitor;
import polyglot.visit.NodeVisitor;
import x10.X10CompilerOptions;
import x10.ast.Closure;
import x10.ast.ClosureCall;
import x10.ast.ParExpr;
import x10.ast.TypeParamNode;
import x10.ast.X10Call;
import x10.ast.X10Call_c;
import x10.ast.X10ClassDecl;
import x10.ast.X10ClassDecl_c;
import x10.ast.X10ConstructorDecl;
import x10.ast.X10FieldDecl;
import x10.ast.X10Field_c;
import x10.ast.X10Formal_c;
import x10.ast.X10LocalAssign_c;
import x10.ast.X10LocalDecl_c;
import x10.ast.X10MethodDecl;
import x10.ast.X10New_c;
import x10.ast.X10NodeFactory_c;
import x10.ast.X10SourceFile_c;
import x10.ast.SettableAssign;
import x10.constraint.XTerm;
import x10.constraint.XTermKind;
import x10.extension.X10Ext;
import x10.types.constraints.CConstraint;
import x10.types.ConstrainedType;
import x10.types.ParameterType;
import x10.types.X10ClassDef;
import x10.types.X10ClassType;
import x10.types.X10ConstructorDef;
import x10.types.X10ConstructorInstance;

import x10.types.X10MethodDef;
import x10.types.MethodInstance;
import x10.types.X10ProcedureDef;
import x10.visit.Desugarer;
import x10.visit.X10TypeChecker;
import x10c.ast.BackingArray;
import x10c.ast.X10CNodeFactory_c;
import x10c.types.BackingArrayType;
import x10c.types.X10CTypeSystem_c;

public class StaticInitializer extends ContextVisitor {

    private final X10CTypeSystem_c xts;
    private final X10CNodeFactory_c xnf;

    private static final String initializerPrefix = "getInitialized$";
    private static final String deserializerPrefix = "getDeserialized$";
    private static final String nestedShadowClass4Interface = "Shadow";

    // mapping static field and corresponding initializer method
    private Map<Pair<Type,Name>, StaticFieldInfo> staticFinalFields = 
            CollectionFactory.newHashMap();

    public StaticInitializer(Job job, TypeSystem ts, NodeFactory nf) {
        super(job, ts, nf);
        xts = (X10CTypeSystem_c) ts;
        xnf = (X10CNodeFactory_c) nf;
    }

    @Override
    protected Node leaveCall(Node parent, Node old, Node n, NodeVisitor v) throws SemanticException {
        if (!(parent instanceof X10ClassDecl_c))
            return n;

        X10ClassDecl_c ct = (X10ClassDecl_c)parent;
        if (old != ct.body())
            return n;

        ClassBody classBody = (ClassBody) n;
        X10ClassDef classDef = ct.classDef();
        assert(classDef != null);

        Context context = ct.enterChildScope(classBody, ((ContextVisitor) v).context());

        // collect static fields to deal with
        staticFinalFields.clear();
        // classBody.dump(System.err);
        classBody = checkStaticFields(classBody, context);

        if (staticFinalFields.isEmpty())
            // nothing to do
            return classBody;

        List<ClassMember> currMembers = new ArrayList<ClassMember>();
        currMembers.addAll(classBody.members());

        if (!ct.flags().flags().isInterface()) {
            // create a new member list for initializer/deserializer methods of each static field
            List<ClassMember> newMembers = createNewMembers(classDef);
            currMembers.addAll(newMembers);
        } else {
            // create a nested shadow class
            X10ClassDecl shadowDecl = createNestedShadowClass(ct);

            // create a new member list for the shadow class just created
            List<ClassMember> newMembers = createNewMembers(shadowDecl.classDef());

            // add members into the body of the shadow class
            ClassBody shadowBody = shadowDecl.body();
            shadowBody = shadowBody.members(newMembers);
            shadowDecl = shadowDecl.body(shadowBody);

            // add the shadow class in the original interface body
            currMembers.add(shadowDecl);
        }

        classBody = classBody.members(currMembers);
        // classBody.dump(System.err);
        return classBody;
    }

    private List<ClassMember> createNewMembers(X10ClassDef classDef) {
        Position CG = Position.compilerGenerated(null);
        List<ClassMember> members = new ArrayList<ClassMember>();
        List<Stmt> initStmts = new ArrayList<Stmt>();

        for (Map.Entry<Pair<Type,Name>, StaticFieldInfo> entry : staticFinalFields.entrySet()) {
            Name fName = entry.getKey().snd();
            StaticFieldInfo fieldInfo = entry.getValue();

            if (fieldInfo.right == null && fieldInfo.fieldDef == null)
                continue;

            MethodDecl md = null; 
            if (fieldInfo.right != null) {
                FieldDecl fdPLH = null;
                X10CompilerOptions opts = (X10CompilerOptions) job.extensionInfo().getOptions();
                if (!opts.x10_config.MULTI_NODE) {
                    // create PlaceLocalHandle for SingleVM MultiPlace support
                    fdPLH = makeFieldVar4PLH(CG, fName, classDef);
                    classDef.addField(fdPLH.fieldDef());
                    // add in the top
                    members.add(0, fdPLH);
                }

                // gen new field var
                FieldDecl fdCond = makeFieldVar4Guard(CG, fName, classDef);
                classDef.addField(fdCond.fieldDef());
                // add in the top
                members.add(0, fdCond);

                FieldDecl fdId = makeFieldVar4Id(CG, fName, classDef);
                classDef.addField(fdId.fieldDef());
                // add in the top
                members.add(0, fdId);

                if (fieldInfo.left != null) {
                    // interface case: add field declaration to the shadow class
                    FieldDef fd = fieldInfo.left.fieldDef();
                    Flags newFlags = fd.container().get().toClass().flags().clearInterface();
                    FieldDef newFd = xts.fieldDef(CG, Types.ref(classDef.asType()), newFlags, fd.type(), fd.name());
                    members.add(0, fieldInfo.left.fieldDef(newFd));
                }

                // gen new deserialize method and add in the bottom of the member list
                md = makeDeserializeMethod(CG, fName, fieldInfo, fdCond.fieldDef(), classDef);
                classDef.addMethod(md.methodDef());
                members.add(md);

                // gen new initialize method
                md = makeInitMethod(CG, fName, fieldInfo, fdCond.fieldDef(), fdId.fieldDef(), fdPLH, classDef);

                // register in the table for x10-level static initialization later
                initStmts.add(makeAddInitializer(CG, fieldInfo.fieldDef.name(), fdId.fieldDef(), classDef));

            } else {
                // gen a fake initialization method
                md = makeFakeInitMethod(CG, fName, fieldInfo, classDef);
            }
            classDef.addMethod(md.methodDef());
            // add in the bottom
            members.add(md);
        }

        if (!initStmts.isEmpty()) {
            // gen initializer block
            Block initBlockBody = xnf.Block(CG, initStmts);
            Initializer initBlock = xnf.Initializer(CG, xnf.FlagsNode(CG, Flags.STATIC), initBlockBody);
            // create InitializerDef
            InitializerDef id = xts.initializerDef(CG, Types.ref(classDef.asType()), Flags.STATIC);
            initBlock = initBlock.initializerDef(id);
            members.add(initBlock);
        }
        return members;
    }

    private X10ClassDecl createNestedShadowClass(ClassDecl_c interfaceClass) {
        // create ClassDef first
        X10ClassDef cDef = createShadowClassDef(interfaceClass.classDef());

        // create ClassDecl
        Position CG = Position.compilerGenerated(null);
        FlagsNode fNode = xnf.FlagsNode(CG, cDef.flags());
        Id id = xnf.Id(CG, cDef.name());
        TypeNode superTN = (TypeNode) xnf.CanonicalTypeNode(CG, cDef.superType());
        List<ClassMember> cmembers = new ArrayList<ClassMember>();
        ClassBody body = xnf.ClassBody(CG, cmembers);
        List<TypeNode> interfaceTN = Collections.<TypeNode>emptyList();
        X10ClassDecl cDecl = (X10ClassDecl) xnf.ClassDecl(CG, fNode, id, superTN, interfaceTN, 
                                                          body).classDef(cDef);
        return cDecl;
    }

    private X10ClassDef createShadowClassDef(ClassDef interfaceClassDef) {
        X10ClassDef cDef = (X10ClassDef) xts.createClassDef(interfaceClassDef.sourceFile());
        cDef.superType(Types.ref(xts.Any()));
        List<Ref<? extends Type>> interfacesRef = Collections.<Ref<? extends Type>>emptyList();
        cDef.setInterfaces(interfacesRef);
        cDef.name(Name.make(nestedShadowClass4Interface));
        cDef.setFlags(Flags.PUBLIC.Abstract());
        cDef.kind(ClassDef.MEMBER);
        cDef.outer(Types.ref(interfaceClassDef));
        return cDef;
    }

    private ClassBody checkStaticFields(ClassBody body, Context context) {
        final X10ClassDef cd = context.currentClassDef();
        // one pass scan of class body and collect vars for static initialization
        ClassBody c = (ClassBody)body.visit(new NodeVisitor() {
            @Override
            public Node override(Node parent, Node n) {
                if (n instanceof X10ClassDecl_c) {
                    // should not visit subtree of inner class (already done)
                    return n;
                }
                return null;
            }

            @Override
            public Node leave(Node parent, Node old, Node n, NodeVisitor v) {
                if (n instanceof X10FieldDecl) {
                    X10FieldDecl fd = (X10FieldDecl)n;
                    Flags flags = fd.fieldDef().flags();
                    if (flags.isFinal() && flags.isStatic()) {
                        // static final field
                        StaticFieldInfo fieldInfo = checkFieldDeclRHS((Expr)fd.init(), fd, cd);
                        if (fieldInfo.right != null) {
                            // drop final
                            // System.out.println("RHS of FieldDecl replaced: "+ct.classDef()+"."+fd.fieldDef().name());
                            FlagsNode fn = xnf.FlagsNode(fd.position(), flags.clearFinal());
                            // remove rhs: suppress java-level static initialization
                            Expr init = getDefaultValue(fd.position(), fd.init().type());
                            FieldDecl newDecl = xnf.FieldDecl(fd.position(), fn, fd.type(), fd.name(),
                                                 init).fieldDef(fd.fieldDef());
                            if (cd.flags().isInterface()) {
                                // move the field declaration to a shadow class
                                fieldInfo.left = newDecl;
                                return null;
                            }
                            return newDecl;
                        }
                    }
                }
                if (n instanceof X10Field_c) {
                    X10Field_c f = (X10Field_c)n;
                    if (f.flags().isFinal() && f.flags().isStatic()) {
                        // found reference to static field
                        if (checkFieldRefReplacementRequired(f)) {
                            // replace with a static method call
                            Type targetType = f.target().type();
                            if (targetType instanceof ParsedClassType) {
                                ClassDef targetClassDef = ((ParsedClassType)targetType).def();
                                if (targetClassDef.flags().isInterface())
                                    // target nested shadow class within interface
                                    targetType = createShadowClassDef(targetClassDef).asType();
                            }
                            else if (targetType instanceof ConstrainedType)
                                targetType = ((ConstrainedType)targetType).baseType().get();

                            X10ClassType receiver = (X10ClassType)targetType;
                            return makeStaticCall(n.position(), receiver, f.name(), f.type());
                        }
                    }
                }
                return n;
            };
        });
        return c;
    }

    private StaticFieldInfo checkFieldDeclRHS(Expr rhs, X10FieldDecl fd, X10ClassDef cd) {
        // traverse nodes in RHS
        Id leftName = fd.name();

        final AtomicBoolean found = new AtomicBoolean(false);
        Expr newRhs = (Expr)rhs.visit(new NodeVisitor() {
            @Override
            public Node override(Node parent, Node n) {
                if (n instanceof Expr) {
                    if (isGlobalInit((Expr)n) || isConstraintToLiteral(((Expr)n).type()))
                        // initialization can be done in all places -- do not visit subtree further
                        // System.out.println("isGlobalInit true in checkFieldDeclRHS: "+(Expr)n);
                        return n;
                }
                return null;
            }

            @Override
            public Node leave(Node parent, Node old, Node n, NodeVisitor v) {
                if (n instanceof X10Call_c) {
                    X10Call call = (X10Call)n;
                    MethodInstance mi =  call.methodInstance();
                    if (mi.container().isClass() && mi.flags().isStatic() && !mi.flags().isNative() && !call.target().type().isNumeric()) {
                        // found reference to static method
                        found.set(true);
                     }
                }
                if (n instanceof X10Field_c) {
                    X10Field_c f = (X10Field_c)n;
                    if (f.flags().isFinal() && f.flags().isStatic()) {
                        // found reference to static field
                        if (checkFieldRefReplacementRequired(f)) {
                            found.set(true);
                        }
                    }
                }
                if (n instanceof X10New_c) {
                    X10New_c neu = (X10New_c)n;
                    X10ConstructorInstance ci = neu.constructorInstance();
                    // get declaration of constructor
                    X10ConstructorDecl cdecl = getConstructorDeclaration(ci);
                    X10CompilerOptions opts = (X10CompilerOptions) job.extensionInfo().getOptions();
                    if (cdecl != null && checkProcedureBody(cdecl.body(), 0))
                        // constructor include static field references to be replaced
                        found.set(true);
                    else if (!opts.x10_config.MULTI_NODE && checkMultiplexRequiredSingleVM(ci)) {
                        found.set(true);
                    }
                }
                return n;
            }
        });

        // register original rhs
        X10ClassType receiver = cd.asType();
        StaticFieldInfo fieldInfo = getFieldEntry(receiver, leftName.id());
        fieldInfo.right = (fieldInfo.methodDef != null || found.get()) ? newRhs : null;
        fieldInfo.fieldDef = fd.fieldDef();

        return fieldInfo;
    }

    private boolean checkMultiplexRequiredSingleVM(X10ConstructorInstance ci) {
        X10ConstructorDef cd = ci.x10Def();
        X10ClassType containerBase = (X10ClassType) Types.get(cd.container());
        X10ClassDef container = containerBase.x10Def();
        if (container == null)
            return false;
        String containerName = container.toString();
        if (containerName.startsWith("x10.io"))
            return false;
        if (containerName.equals("x10.lang.PlaceLocalHandle") || containerName.endsWith("x10.lang.Place"))
            return false;
        return true;
    }

    private X10ConstructorDecl getConstructorDeclaration(X10ConstructorInstance ci) {
        X10ConstructorDef cd = ci.x10Def();
        X10ClassType containerBase = (X10ClassType) Types.get(cd.container());
        X10ClassDef container = containerBase.x10Def();
        if (container == null)
            return null;
        return (X10ConstructorDecl)getProcedureDeclaration(cd, container);
    }

    private X10MethodDecl getMethodDeclaration(MethodInstance mi) {
        X10MethodDef md = mi.x10Def();
        // get container and declaration for method
        X10ClassType containerBase = (X10ClassType) Types.get(md.container());
        X10ClassDef container = containerBase.x10Def();
        if (container == null)
            return null;
        return (X10MethodDecl)getProcedureDeclaration(md, container);
    }

    private ProcedureDecl getProcedureDeclaration(final X10ProcedureDef candidate, X10ClassDef container) {
        // obtain X10SourceFile ast of the target class that already runs preliminary compilation phases
        final Node ast = getAST(container);
        if (ast == null)
            return null;

        // find the target declaration of constructor or method
        final ProcedureDecl[] decl = new ProcedureDecl[1];
        ast.visit(new NodeVisitor() {
            public Node override(Node n) {
                if (decl[0] != null)
                    // already found the decl, short-circuit search
                    return n;
                if (n instanceof X10FieldDecl)
                    // not contain ctor decls, short-circuit search
                    return n;
                if (n instanceof X10MethodDecl) {
                    if (candidate == ((X10MethodDecl) n).methodDef()) {
                        // found it!!
                        decl[0] = (X10MethodDecl) n;
                    }
                    return n;
                }
                if (n instanceof X10ConstructorDecl) {
                    if (candidate == ((X10ConstructorDecl) n).constructorDef()) {
                        // found it!!
                        decl[0] = (X10ConstructorDecl) n;
                    }
                    return n;
                }
                // continue traversal
                return null;
            }
        });
        if (decl[0] == null || decl[0].body() == null) {
            return null;
        }
        return decl[0];
    }

    private Node getAST(X10ClassDef container) {
        // obtain the job for containing the constructor declaration
        Job job = container.job();
        if (job == null || job.ast() == null)
            return null;

        if (job == this.job())
            // current class
            return job.ast();

        // run the preliminary compilation phases on the job's AST
        Node ast = job.ast();
        assert (ast instanceof X10SourceFile_c);
        if (!((X10SourceFile_c) ast).hasBeenTypeChecked())
            ast = ast.visit(new X10TypeChecker(job, ts, nf, job.nodeMemo()).begin());
        if (ast == null)
            return null;
        if (!((X10Ext)ast.ext()).subtreeValid())
            return null;

        ast = ast.visit(new Desugarer(job, ts, nf).begin());
        return ast;
    }

    private boolean checkProcedureBody(Block body, final int count) {
        // check static field references in the body of constructor or method
        final AtomicBoolean found = new AtomicBoolean(false);
        body.visit(new NodeVisitor() {
            public Node override(Node n) {
                if (found.get())
                    // already found
                    return n;
                if (n instanceof X10Call) {
                    if (count > 0)
                        // do not repeat more than once recursively (allow constructor --> __fieldInitializers)
                        return null;

                    X10Call call = (X10Call)n;
                    MethodInstance mi = call.methodInstance();
                    if (mi.container().isClass()) {
                        // found reference to special initializer method
                        X10MethodDecl mdecl = getMethodDeclaration(mi);
                        if (mdecl != null && checkProcedureBody(mdecl.body(), count+1)) {
                            // target method include static field references
                            found.set(true);
                            return n;
                        }
                    }
                }
                if (n instanceof X10Field_c) {
                    X10Field_c f = (X10Field_c)n;
                    if (f.flags().isFinal() && f.flags().isStatic()) {
                        if (checkFieldRefReplacementRequired(f)) {
                            // found reference to static field to be replaced
                            found.set(true);
                        }
                    }
                    return n;
                }
                // continue traversal
                return null;
            }
        });
        return found.get();
    }

    private Call makeStaticCall(Position pos, X10ClassType receiver, Id id, Type returnType) {
        // create MethodDef
        Name name = Name.make(initializerPrefix+id);
        StaticFieldInfo fieldInfo = getFieldEntry(receiver, id.id());
        MethodDef md = fieldInfo.methodDef;
        if (md == null) {
            md = makeMethodDef(pos, receiver, name, returnType);
            fieldInfo.methodDef = md;
        }

        // create static call for initialization
        List<TypeNode> typeArgsN = Collections.<TypeNode>emptyList();
        List<Expr> args = Collections.<Expr>emptyList();
        MethodInstance mi = xts.createMethodInstance(pos, Types.ref(md));
        Call result = (Call) xnf.X10Call(pos, xnf.CanonicalTypeNode(pos, receiver),
                                        xnf.Id(pos, name), typeArgsN, args)
                                        .methodInstance(mi).type(returnType);
        return result;
    }

    private MethodDef makeMethodDef(Position pos, X10ClassType receiver, Name name, Type returnType) {
        Position CG = Position.compilerGenerated(null);
        List<Ref<? extends Type>> argTypes = Collections.<Ref<? extends Type>>emptyList();
        MethodDef md = xts.methodDef(CG, Types.ref(receiver), 
                                     Flags.STATIC, Types.ref(returnType), name, argTypes);
        return md;
    }

    private FieldDecl makeFieldVar4PLH(Position pos, Name fName, X10ClassDef classDef) {
        // make FieldDef of PlaceLocalHandle
        ClassType type = PlaceLocalHandle();
        Flags flags = Flags.PRIVATE.Static();

        Name name = Name.make("plh$"+fName);
        FieldDef fd = xts.fieldDef(pos, Types.ref(classDef.asType()), flags, Types.ref(type), name); 
        FieldInstance fi = xts.createFieldInstance(pos, Types.ref(fd));

        // create the field declaration node
        TypeNode tn = xnf.X10CanonicalTypeNode(pos, type);
        FieldDecl result = xnf.FieldDecl(pos, xnf.FlagsNode(pos, flags), tn, xnf.Id(pos, name));
        result = result.fieldDef(fd);
        return result;
    }

    private FieldDecl makeFieldVar4Guard(Position pos, Name fName, X10ClassDef classDef) {
        // make FieldDef of AtomicInteger
        ClassType type = (ClassType)xts.AtomicInteger();
        Flags flags = Flags.PRIVATE.Static().Final();

        Name name = Name.make("initStatus$"+fName);
        FieldDef fd = xts.fieldDef(pos, Types.ref(classDef.asType()), flags, Types.ref(type), name); 
        FieldInstance fi = xts.createFieldInstance(pos, Types.ref(fd));

        // create right hand side: new AtomicInteger(UNINITIALIZED)
        TypeNode tn = xnf.X10CanonicalTypeNode(pos, type);
        List<Expr> args = new ArrayList<Expr>();
        args.add(getInitDispatcherConstant(pos, "UNINITIALIZED").type(xts.Int()));

        ConstructorDef cd = xts.defaultConstructor(pos, Types.ref(type)); 
        ConstructorInstance ci = xts.createConstructorInstance(pos, Types.ref(cd));
        Expr init = xnf.New(pos, tn, args).constructorInstance(ci).type(type);

        // fieldDecl and its association with fieldDef
        FieldDecl result = xnf.FieldDecl(pos, xnf.FlagsNode(pos, flags), tn, xnf.Id(pos, name), init);
        result = result.fieldDef(fd);
        return result;
    }

    private FieldDecl makeFieldVar4Id(Position pos, Name fName, X10ClassDef classDef) {
        // make FieldDef
        Type type = xts.Int();
        Name name = Name.make("fieldId$"+fName);
        Flags flags = Flags.PRIVATE.Static();

        FieldDef fd = xts.fieldDef(pos, Types.ref(classDef.asType()), flags, Types.ref(type), name); 
        FieldInstance fi = xts.createFieldInstance(pos, Types.ref(fd));

        // create the field declaration node
        TypeNode tn = xnf.X10CanonicalTypeNode(pos, type);
        FieldDecl result = xnf.FieldDecl(pos, xnf.FlagsNode(pos, flags), tn, xnf.Id(pos, name));
        // associate fieldDef with fieldDecl
        result = result.fieldDef(fd);
        return result;
    }

    private Expr getDefaultValue(Position pos, Type type) {
        if (type.isBoolean())
            return xnf.BooleanLit(pos, false).type(type);
        else if (type.isChar())
            return xnf.CharLit(pos, ' ').type(type);
        else if (type.isByte() || type.isShort() || type.isInt())
            return xnf.IntLit(pos, IntLit.INT, 0).type(type);
        else if (type.isLong())
            return xnf.IntLit(pos, IntLit.LONG, 0).type(type);
        else if (type.isFloat())
            return xnf.FloatLit(pos, FloatLit.FLOAT, 0.0).type(type);
        else if (type.isDouble())
            return xnf.FloatLit(pos, FloatLit.DOUBLE, 0.0).type(type);
        else if (type == xts.String())
            return xnf.NullLit(pos).type(type);
        else if (xts.isSubtype(type, xts.UByte()) || xts.isSubtype(type, xts.UShort()) ||
                 xts.isSubtype(type, xts.UInt()) || xts.isSubtype(type, xts.ULong())) {
            ConstructorDef cd = xts.defaultConstructor(pos, Types.ref((ClassType)type)); 
            ConstructorInstance ci = xts.createConstructorInstance(pos, Types.ref(cd));
            List<Expr> args = new ArrayList<Expr>();
            args.add(xnf.IntLit(pos, IntLit.INT, 0).type(type));
            return xnf.New(pos, xnf.X10CanonicalTypeNode(pos, type), args).constructorInstance(ci).type(type);
        }
        else
            return null;
    }

    private MethodDecl makeDeserializeMethod(Position pos, Name fName, StaticFieldInfo fieldInfo, 
                                             FieldDef fdCond, X10ClassDef classDef) {
        // get MethodDef
        Name name = Name.make(deserializerPrefix+fName);
        BackingArrayType baType = xts.createBackingArray(pos, Types.ref(xts.Byte()));
        List<Ref<? extends Type>> argTypes = new ArrayList<Ref<? extends Type>>();
        argTypes.add(Types.ref(baType));
        MethodDef md = xts.methodDef(pos, Types.ref(classDef.asType()), 
                                     Flags.STATIC, Types.ref(xts.Void()), name, argTypes);
        MethodInstance mi = xts.createMethodInstance(pos, Types.ref(md));

        // byte array argument definition
        Name baName = Name.make("buf");
        BackingArray ba = xnf.BackingArray(pos, xnf.Id(pos, baName), baType, null);

        // create a method declaration node
        List<TypeParamNode> typeFormals = Collections.<TypeParamNode>emptyList();
        List<Formal> formals = new ArrayList<Formal>();
        LocalDef argDef = xts.localDef(pos, Flags.NONE, Types.ref(baType), baName);
        Formal fArg = xnf.Formal(pos, xnf.FlagsNode(pos, Flags.NONE),
                xnf.CanonicalTypeNode(pos, baType), xnf.Id(pos, baName)).localDef(argDef);
        formals.add(fArg);

        TypeNode returnType = xnf.X10CanonicalTypeNode(pos, xts.Void());
        Block body = makeDeserializeMethodBody(pos, fieldInfo, fdCond, classDef, ba, baName);
        MethodDecl result = xnf.X10MethodDecl(pos, xnf.FlagsNode(pos, Flags.STATIC), returnType, xnf.Id(pos, name), 
                                              typeFormals, formals, null, null, body);
        // associate methodDef with methodDecl
        result = result.methodDef(md);
        return result;
    }

    private Block makeDeserializeMethodBody(Position pos, StaticFieldInfo initInfo, FieldDef fdCond, 
                                            X10ClassDef classDef, BackingArray ba, Name baName) {
        TypeNode receiver = xnf.X10CanonicalTypeNode(pos, classDef.asType());

        FieldInstance fi = initInfo.fieldDef.asInstance();
        Expr right = genDeserializeField(pos, ba, baName);
        Name name = initInfo.fieldDef.name();
        Expr left = xnf.Field(pos, receiver, xnf.Id(pos, name)).fieldInstance(fi).type(right.type());

        // make statement block
        List<Stmt> stmts = new ArrayList<Stmt>();
        stmts.add(xnf.Eval(pos, xnf.FieldAssign(pos, receiver, xnf.Id(pos, name), Assign.ASSIGN, 
                                                right).fieldInstance(fi).type(right.type())));
        stmts.add(xnf.Eval(pos, genStatusSet(pos, receiver, fdCond)));
        stmts.add(xnf.Eval(pos, genLock(pos)));
        stmts.add(xnf.Eval(pos, genNotify(pos)));
        Block body = xnf.Block(pos, stmts);
        return body;
    }

    private Expr genDeserializeField(Position pos, BackingArray ba, Name baName) {
        Id id = xnf.Id(pos, Name.make("deserializeField"));

        // create MethodDef
        List<Ref<? extends Type>> argTypes = new ArrayList<Ref<? extends Type>>();
        argTypes.add(Types.ref(ba.type()));
        MethodDef md = xts.methodDef(pos, Types.ref(InitDispatcher()), 
                                     Flags.NONE, Types.ref(xts.Object()), id.id(), argTypes);
        MethodInstance mi = xts.createMethodInstance(pos, Types.ref(md));

        // actual arguments
        List<Expr> args = new ArrayList<Expr>();
        LocalDef ldef = xts.localDef(pos, Flags.NONE, Types.ref(ba.type()), baName);
        Local arg = (Local)xnf.Local(pos, xnf.Id(pos, baName)).localInstance(ldef.asInstance()).type(ba.type());
        args.add(arg);

        List<TypeNode> typeParamNodes = new ArrayList<TypeNode>();
        typeParamNodes.add(xnf.CanonicalTypeNode(pos, ba.type()));
        Receiver receiver = xnf.CanonicalTypeNode(pos, InitDispatcher());
        Expr call = xnf.X10Call(pos, receiver, id, typeParamNodes, args).methodInstance(mi).type(xts.Object());
        return call;
    }

    private MethodDecl makeInitMethod(Position pos, Name fName, StaticFieldInfo fieldInfo, 
                                      FieldDef fdCond, FieldDef fdId, FieldDecl fdPLH, X10ClassDef classDef) {
        // get MethodDef
        Name name = Name.make(initializerPrefix+fName);
        Type type = fieldInfo.right.type();
        MethodDef md = fieldInfo.methodDef;
        if (md == null) {
            md = makeMethodDef(pos, classDef.asType(), name, type);
        }

        // create a method declaration node
        List<TypeParamNode> typeParamNodes = Collections.<TypeParamNode>emptyList();
        List<Formal> formals = Collections.<Formal>emptyList();

        TypeNode returnType = xnf.X10CanonicalTypeNode(pos, type);
        Block body = makeInitMethodBody(pos, fieldInfo, fdCond, fdId, fdPLH, classDef);
        MethodDecl result = xnf.X10MethodDecl(pos, xnf.FlagsNode(pos, Flags.STATIC), returnType, xnf.Id(pos, name), 
                                              typeParamNodes, formals, null, null, body);
        // associate methodDef with methodDecl
        result = result.methodDef(md);
        return result;
    }

    private Block makeInitMethodBody(Position pos, StaticFieldInfo initInfo, FieldDef fdCond, 
                                     FieldDef fdId, FieldDecl fdPLH, X10ClassDef classDef) {

        // gen AtomicInteger.compareAndSet(UNINITIALIZED, INITIALIZING)
        TypeNode receiver = xnf.X10CanonicalTypeNode(pos, classDef.asType());
        Expr ifCond = genAtomicGuard(pos, receiver, fdCond);

        FieldInstance fi = initInfo.fieldDef.asInstance();
        Expr right = initInfo.right;
        Name name = initInfo.fieldDef.name();
        Expr left = xnf.Field(pos, receiver, xnf.Id(pos, name)).fieldInstance(fi).type(right.type());

        // make statement block of initialization
        List<Stmt> stmts = new ArrayList<Stmt>();
        stmts.add(xnf.Eval(pos, xnf.FieldAssign(pos, receiver, xnf.Id(pos, name), Assign.ASSIGN, 
                                                right).fieldInstance(fi).type(right.type())));
        FieldInstance fdidi = fdId.asInstance();
        Expr fieldId = xnf.Field(pos, receiver, xnf.Id(pos, fdId.name())).fieldInstance(fdidi).type(fdidi.type());
        Expr bcastCall = genBroadcastField(pos, left, fieldId, fdPLH);
        if (fdPLH == null) {
            // no return value
            stmts.add(xnf.Eval(pos, bcastCall));
        } else {
            // assign return value from broadcast to PlaceLocalHandle
            Expr plh = xnf.FieldAssign(pos, receiver, fdPLH.name(), Assign.ASSIGN, 
                                       bcastCall).fieldInstance(fdPLH.fieldDef().asInstance()).type(bcastCall.type());
            stmts.add(xnf.Eval(pos, plh));
        }
        stmts.add(xnf.Eval(pos, genStatusSet(pos, receiver, fdCond)));
        stmts.add(xnf.Eval(pos, genLock(pos)));
        stmts.add(xnf.Eval(pos, genNotify(pos)));
        Block initBody = xnf.Block(pos, stmts);

        // gen while(AtomicInteger.get() != INITIALIZED) { await(); }
        Expr initCheckCond = genCheckInitialized(pos, receiver, fdCond);
        Block whileBody = xnf.Block(pos, xnf.Eval(pos, genAwait(pos)));

        // make statement block for waiting
        stmts =  new ArrayList<Stmt>();
        stmts.add(xnf.Eval(pos, genLock(pos)));
        stmts.add(xnf.While(pos, initCheckCond, whileBody));
        stmts.add(xnf.Eval(pos, genUnlock(pos)));
        Block waitBody = xnf.Block(pos, stmts);

        // gen x10.lang.Runtime.hereInt() == 0
        Expr placeCheck = genPlaceCheckGuard(pos);

        // make statement block of the entire method body
        stmts =  new ArrayList<Stmt>();
        stmts.add(xnf.If(pos, placeCheck, xnf.If(pos, ifCond, initBody)));
        stmts.add(xnf.If(pos, initCheckCond, waitBody));
        Expr returnVal = (fdPLH == null) ? left : genApplyPLH(pos, receiver, fdPLH, right.type(), stmts); 
        stmts.add(xnf.X10Return(pos, returnVal, false));
        Block body = xnf.Block(pos, stmts);
        return body;
    }

    private Expr genApplyPLH(Position pos, Receiver receiver, FieldDecl fdPLH, Type returnType,
                             List<Stmt> stmts) {
        Name name = Name.make("$apply$G");

        FieldInstance fi = fdPLH.fieldDef().asInstance();
        Expr target = xnf.Field(pos, receiver, fdPLH.name()).fieldInstance(fi).type(fdPLH.declType());

        // make instance call
        ObjectType targetType = (ObjectType)target.type();
        MethodDef md = xts.methodDef(pos, Types.ref(targetType), Flags.NONE, Types.ref(xts.Object()), name, 
                                     Collections.<Ref<? extends Type>>emptyList());
        MethodInstance mi = xts.createMethodInstance(pos, Types.ref(md));
        Expr applyCall = xnf.X10Call(pos, target, xnf.Id(pos, name), Collections.<TypeNode>emptyList(), 
                                     Collections.<Expr>emptyList()).methodInstance(mi).type(xts.Object());

        // assign to local var
        Name lname = Name.make("initVal");
        LocalDef ldef = xts.localDef(pos, Flags.NONE, Types.ref(returnType), lname);
        TypeNode tn = xnf.X10CanonicalTypeNode(pos, returnType);
        LocalDecl ldecl = xnf.LocalDecl(pos, xnf.FlagsNode(pos, Flags.NONE), tn, xnf.Id(pos, lname),
                                        applyCall).localDef(ldef);
        stmts.add(ldecl);
        // associate localDef with localDecl
        Local l = (Local)xnf.Local(pos, xnf.Id(pos, lname)).localInstance(ldef.asInstance()).type(returnType);
        return l;
    }

    private Expr genPlaceCheckGuard(Position pos) {
        ClassType type = (ClassType)xts.Runtime();
        Id name = xnf.Id(pos, Name.make("hereInt"));

        MethodDef md = xts.methodDef(pos, Types.ref(type), Flags.STATIC, Types.ref(xts.Int()), name.id(), 
                                     Collections.<Ref<? extends Type>>emptyList());
        MethodInstance mi = xts.createMethodInstance(pos, Types.ref(md));
        Expr here = xnf.X10Call(pos, xnf.X10CanonicalTypeNode(pos, type), name, 
                                Collections.<TypeNode>emptyList(), 
                                Collections.<Expr>emptyList()).methodInstance(mi).type(xts.Int());
        Expr placeCheck = xnf.Binary(pos, here, Binary.EQ, xnf.IntLit(pos, IntLit.INT, 0).type(xts.Int())).type(xts.Boolean());
        return placeCheck;
    }

    private Expr genAtomicGuard(Position pos, TypeNode receiver, FieldDef fdCond) {
        FieldInstance fi = fdCond.asInstance();
        Expr ai = xnf.Field(pos, receiver, xnf.Id(pos, fdCond.name())).fieldInstance(fi).type(fi.type());
        Id cs = xnf.Id(pos, Name.make("compareAndSet"));

        List<Ref<? extends Type>> argTypes = new ArrayList<Ref<? extends Type>>();
        argTypes.add(Types.ref(xts.Int()));
        argTypes.add(Types.ref(xts.Int()));
        MethodDef md = xts.methodDef(pos, Types.ref((ClassType)xts.AtomicInteger()), 
                                     Flags.NONE, Types.ref(xts.Boolean()), cs.id(), argTypes);
        MethodInstance mi = xts.createMethodInstance(pos, Types.ref(md));

        List<Expr> args = new ArrayList<Expr>();
        args.add(getInitDispatcherConstant(pos, "UNINITIALIZED").type(xts.Int()));
        args.add(getInitDispatcherConstant(pos, "INITIALIZING").type(xts.Int()));
        List<TypeNode> typeParamNodes = new ArrayList<TypeNode>();
        typeParamNodes.add(xnf.CanonicalTypeNode(pos, xts.Int()));
        typeParamNodes.add(xnf.CanonicalTypeNode(pos, xts.Int()));
        Expr call = xnf.X10Call(pos, ai, cs, typeParamNodes, args).methodInstance(mi).type(xts.Boolean());
        return call;
    }

    private Expr genStatusSet(Position pos, TypeNode receiver, FieldDef fdCond) {
<<<<<<< HEAD
        Expr ai = xnf.Field(pos, receiver, xnf.Id(pos, fdCond.name())).fieldInstance(fdCond.asInstance());
=======
        FieldInstance fi = fdCond.asInstance();
        Expr ai = xnf.Field(pos, receiver, xnf.Id(pos, fdCond.name())).fieldInstance(fi).type(fi.type());
>>>>>>> 23d41c93
        Id name = xnf.Id(pos, Name.make("set")); // Intentionally not SettableAssign.SET because AtomicInteger is a NativeRep class

        List<Ref<? extends Type>> argTypes = new ArrayList<Ref<? extends Type>>();
        argTypes.add(Types.ref(xts.Int()));
        MethodDef md = xts.methodDef(pos, Types.ref((ClassType)xts.AtomicInteger()), 
                                     Flags.NONE, Types.ref(xts.Void()), name.id(), argTypes);
        MethodInstance mi = xts.createMethodInstance(pos, Types.ref(md));

        List<Expr> args = new ArrayList<Expr>();
        args.add(getInitDispatcherConstant(pos, "INITIALIZED").type(xts.Int()));
        List<TypeNode> typeParamNodes = new ArrayList<TypeNode>();
        typeParamNodes.add(xnf.CanonicalTypeNode(pos, xts.Int()));
        Expr call = xnf.X10Call(pos, ai, name, typeParamNodes, args).methodInstance(mi).type(xts.Void());
        return call;
    }

    private Expr genBroadcastField(Position pos, Expr fieldVar, Expr fieldId, FieldDecl fdPLH) {
        Id id = xnf.Id(pos, Name.make((fdPLH == null) ?
                "broadcastStaticField" : "broadcastStaticFieldSingleVM"));

        // create MethodDef
        List<Ref<? extends Type>> argTypes = new ArrayList<Ref<? extends Type>>();
        argTypes.add(Types.ref(xts.Object()));
        argTypes.add(Types.ref(xts.Int()));
        Type returnType = (fdPLH == null) ? xts.Void() : PlaceLocalHandle();
        MethodDef md = xts.methodDef(pos, Types.ref(InitDispatcher()), 
                                     Flags.NONE, Types.ref(returnType), id.id(), argTypes);
        MethodInstance mi = xts.createMethodInstance(pos, Types.ref(md));

        // actual arguments
        List<Expr> args = new ArrayList<Expr>();
        args.add(fieldVar.type(xts.Object()));
        args.add(fieldId.type(xts.Int()));

        List<TypeNode> typeParamNodes = new ArrayList<TypeNode>();
        typeParamNodes.add(xnf.CanonicalTypeNode(pos, xts.Object()));
        typeParamNodes.add(xnf.CanonicalTypeNode(pos, xts.Int()));
        Receiver receiver = xnf.CanonicalTypeNode(pos, InitDispatcher());
        Expr call = xnf.X10Call(pos, receiver, id, typeParamNodes, args).methodInstance(mi).type(returnType);
        return call;
    }

    private Expr genCheckInitialized(Position pos, TypeNode receiver, FieldDef fdCond) {
        FieldInstance fi = fdCond.asInstance();
        Expr ai = xnf.Field(pos, receiver, xnf.Id(pos, fdCond.name())).fieldInstance(fi).type(fi.type());
        Id name = xnf.Id(pos, Name.make("get"));

        List<Ref<? extends Type>> argTypes = Collections.<Ref<? extends Type>>emptyList();
        MethodDef md = xts.methodDef(pos, Types.ref((ClassType)xts.AtomicInteger()), 
                                     Flags.NONE, Types.ref(xts.Int()), name.id(), argTypes);
        MethodInstance mi = xts.createMethodInstance(pos, Types.ref(md));

        List<Expr> args = Collections.<Expr>emptyList();
        List<TypeNode> typeParamNodes = Collections.<TypeNode>emptyList();
        Expr call = xnf.X10Call(pos, ai, name, typeParamNodes, args).methodInstance(mi).type(xts.Int());

        return xnf.Binary(pos, call, Binary.NE, getInitDispatcherConstant(pos, "INITIALIZED").type(xts.Int())).type(xts.Boolean());
    }

    private Expr genLock(Position pos) {
        return callInitDispatcherMethodVoidNoarg(pos, Name.make("lockInitialized"));
    }

    private Expr genUnlock(Position pos) {
        return callInitDispatcherMethodVoidNoarg(pos, Name.make("unlockInitialized"));
    }

    private Expr genAwait(Position pos) {
        return callInitDispatcherMethodVoidNoarg(pos, Name.make("awaitInitialized"));
    }

    private Expr genNotify(Position pos) {
        return callInitDispatcherMethodVoidNoarg(pos, Name.make("notifyInitialized"));
    }

    private Expr callInitDispatcherMethodVoidNoarg(Position pos, Name methodName) {
        // create MethodDef
        Id id = xnf.Id(pos, methodName);
        List<Ref<? extends Type>> argTypes = Collections.<Ref<? extends Type>>emptyList();
        MethodDef md = xts.methodDef(pos, Types.ref(InitDispatcher()), 
                                     Flags.NONE, Types.ref(xts.Void()), id.id(), argTypes);
        MethodInstance mi = xts.createMethodInstance(pos, Types.ref(md));

        // actual arguments
        List<Expr> args = Collections.<Expr>emptyList();
        List<TypeNode> typeParamNodes = Collections.<TypeNode>emptyList();
        Receiver receiver = xnf.CanonicalTypeNode(pos, InitDispatcher());
        Expr call = xnf.X10Call(pos, receiver, id, typeParamNodes, args).methodInstance(mi).type(xts.Void());
        return call;
    }

    private Expr getInitDispatcherConstant(Position pos, String name) {
        Id id = xnf.Id(pos, Name.make(name));
        FieldDef fd = xts.fieldDef(pos, Types.ref(InitDispatcher()), 
                                     Flags.STATIC, Types.ref(xts.Int()), id.id());
        FieldInstance fi = xts.createFieldInstance(pos, Types.ref(fd));
        Receiver receiver = xnf.CanonicalTypeNode(pos, InitDispatcher());
        return xnf.Field(pos, receiver, id).fieldInstance(fi);
    }

    private MethodDecl makeFakeInitMethod(Position pos, Name fName, StaticFieldInfo fieldInfo, X10ClassDef classDef) {
        // get MethodDef
        Name name = Name.make(initializerPrefix+fName);
        FieldInstance fi = fieldInfo.fieldDef.asInstance();
        MethodDef md = makeMethodDef(pos, classDef.asType(), name, fi.type());

        // create a method declaration node
        List<TypeParamNode> typeParamNodes = Collections.<TypeParamNode>emptyList();
        List<Formal> formals = Collections.<Formal>emptyList();

        // get field reference
        if (classDef.isMember() && classDef.outer().get().flags().isInterface())
            // should refer to fields in the outer interface
            classDef = (X10ClassDef)classDef.outer().get();
        TypeNode receiver = xnf.X10CanonicalTypeNode(pos, classDef.asType());
        Expr left = xnf.Field(pos, receiver, xnf.Id(pos, fieldInfo.fieldDef.name())).fieldInstance(fi).type(fi.type());

        // make statement block
        List<Stmt> stmts = new ArrayList<Stmt>();
        stmts.add(xnf.X10Return(pos, left, false));
        Block body = xnf.Block(pos, stmts);

        // create method declaration
        TypeNode returnType = xnf.X10CanonicalTypeNode(pos, fi.type());
        MethodDecl result = xnf.X10MethodDecl(pos, xnf.FlagsNode(pos, Flags.STATIC), returnType, xnf.Id(pos, name), 
                                              typeParamNodes, formals, null, null, body);
        // associate methodDef with methodDecl
        result = result.methodDef(md);
        return result;
    }

    private ClassType InitDispatcher_;
    private ClassType InitDispatcher() {
        if (InitDispatcher_ == null)
            InitDispatcher_ = xts.load("x10.compiler.InitDispatcher");
        return InitDispatcher_;
    }

    private ClassType PlaceLocalHandle_;
    private ClassType PlaceLocalHandle() {
        if (PlaceLocalHandle_ == null)
            PlaceLocalHandle_ = xts.load("x10.compiler.PlaceLocalHandle");
        return PlaceLocalHandle_;
    }

    private Stmt makeAddInitializer(Position pos, Name fieldName, FieldDef fdId, X10ClassDef classDef) {
        Id id = xnf.Id(pos, Name.make("addInitializer"));

        // argument type
        List<Ref<? extends Type>> argTypes = new ArrayList<Ref<? extends Type>>();
        argTypes.add(Types.ref(xts.String()));
        argTypes.add(Types.ref(xts.String()));

        // create MethodDef
        MethodDef md = xts.methodDef(pos, Types.ref(InitDispatcher()), 
                                     Flags.NONE, Types.ref(xts.Void()), id.id(), argTypes);
        MethodInstance mi = xts.createMethodInstance(pos, Types.ref(md));

        // get full path class name
        Package p = Types.get(classDef.package_());
        String fullName = (p != null ? p.toString() + "." : "") + getClassName(classDef);

        // actual arguments
        List<Expr> args = new ArrayList<Expr>();
        args.add(xnf.StringLit(pos, fullName).type(xts.String()));
        args.add(xnf.StringLit(pos, fieldName.toString()).type(xts.String()));

        List<TypeNode> typeParamNodes = new ArrayList<TypeNode>();
        typeParamNodes.add(xnf.CanonicalTypeNode(pos, xts.String()));
        typeParamNodes.add(xnf.CanonicalTypeNode(pos, xts.String()));
        TypeNode receiver = xnf.CanonicalTypeNode(pos, InitDispatcher());
        Expr call = xnf.X10Call(pos, receiver, id, typeParamNodes, args).methodInstance(mi).type(xts.Int());

        receiver = xnf.X10CanonicalTypeNode(pos, classDef.asType());
        return xnf.Eval(pos, xnf.FieldAssign(pos, receiver, xnf.Id(pos, fdId.name()),
                                             Assign.ASSIGN, call).fieldInstance(fdId.asInstance()).type(xts.Int()));
    }

    private String getClassName(ClassDef classDef) {
        String name = classDef.name().toString();
        if (classDef.isNested()) {
            ClassDef outer = Types.get(classDef.outer());
            if (outer != null)
                // get outer's name recursively
                name = getClassName(outer) +'$' + name;
        }
        return name;
    }

    private StaticFieldInfo getFieldEntry(Type target, Name name) {
        Pair<Type,Name> key = new Pair<Type,Name>(target, name);
        StaticFieldInfo fieldInfo = staticFinalFields.get(key);
        if (fieldInfo == null) {
            fieldInfo = new StaticFieldInfo();
            staticFinalFields.put(key, fieldInfo);
        }
        return fieldInfo;
    }

    private boolean isGlobalInit(Expr e) {
        if (e.type().isNumeric() || e.type().isBoolean() || e.type().isChar() || e.type().isNull())
            return isConstantExpression(e);
        if (e.type() == xts.String())
            return isStringConstant(e);
        return false;
    }

    /**
     * from x10cpp.visit.ASTQuery
     */
    private boolean isConstantExpression(Expr e) {
        if (!e.isConstant())
            return false;
        if (e instanceof BooleanLit)
            return true;
        if (e instanceof IntLit)
            return true;
        if (e instanceof FloatLit)
            return true;
        if (e instanceof Cast)
            return isConstantExpression(((Cast) e).expr());
        if (e instanceof ParExpr)
            return isConstantExpression(((ParExpr) e).expr());
        if (e instanceof Unary)
            return isConstantExpression(((Unary) e).expr());
        if (e instanceof Binary)
            return isConstantExpression(((Binary) e).left()) &&
                   isConstantExpression(((Binary) e).right());
        if (e instanceof Conditional)
            return isConstantExpression(((Conditional) e).cond()) &&
                   isConstantExpression(((Conditional) e).consequent()) &&
                   isConstantExpression(((Conditional) e).alternative());
        if (e instanceof Closure) {
            Closure c = (Closure) e;
            List<Stmt> ss = c.body().statements();
            if (ss.size() != 1)
                return false;
            if (!(ss.get(0) instanceof Return))
                return false;
            return isConstantExpression(((Return) ss.get(0)).expr());
        }
        if (e instanceof ClosureCall) {
            ClosureCall cc = (ClosureCall) e;
            List<Expr> as = ((ClosureCall) e).arguments();
            for (Expr a : as) {
                if (!isConstantExpression(a))
                    return false;
            }
            return isConstantExpression(cc.target());
        }
        return false;
    }

    private boolean isStringConstant(Expr e) {
        if (!e.isConstant())
            return false;
        if (e instanceof StringLit)
            return true;
        if (e instanceof X10Call) {
            // check if this is string manipulation (e.g. concatenation)
            X10Call call = (X10Call)e;
            List<Expr> args = call.arguments();
            for (Expr arg : args) {
                if (!isStringConstant(arg))
                    return false;
            }
            Type targetType = call.target().type();
            if (targetType instanceof ConstrainedType)
                targetType = ((ConstrainedType)targetType).baseType().get();
            return targetType == xts.String();
        }
        return false;
    }

    private boolean checkFieldRefReplacementRequired(X10Field_c f) {
        if (f.target().type().isNumeric())
            // @NativeRep class should be excluded
            return false;

        if (f.isConstant())
            return false;

        if (isConstraintToLiteral(f.type()))
            return false;

        Pair<Type,Name> key = new Pair<Type,Name>(f.target().type(), f.name().id());
        StaticFieldInfo fieldInfo = staticFinalFields.get(key);
        // not yet registered, or registered as replacement required
        return fieldInfo == null || fieldInfo.right != null || fieldInfo.methodDef != null;
    }

    private boolean isConstraintToLiteral(Type type) {
        if (type instanceof ConstrainedType) {
            // check if self is bound to a constant
            ConstrainedType ct = (ConstrainedType)(type);
            if (ct.constraint().known()) {
                CConstraint cc = ct.constraint().get();
                XTerm selfVar = cc.selfVarBinding();
                if (selfVar != null && selfVar.kind() == XTermKind.LITERAL)
                    return true;
            }
        }
        return false;
    }

    static class StaticFieldInfo {
        Expr right;             // RHS expression, if replaced with initialization method
        MethodDef methodDef;    // getInitialized methodDef to be replaced
        FieldDef fieldDef;
        FieldDecl left;         // field declaration to be moved from interface to a shadow class
    }
}<|MERGE_RESOLUTION|>--- conflicted
+++ resolved
@@ -892,12 +892,8 @@
     }
 
     private Expr genStatusSet(Position pos, TypeNode receiver, FieldDef fdCond) {
-<<<<<<< HEAD
-        Expr ai = xnf.Field(pos, receiver, xnf.Id(pos, fdCond.name())).fieldInstance(fdCond.asInstance());
-=======
         FieldInstance fi = fdCond.asInstance();
         Expr ai = xnf.Field(pos, receiver, xnf.Id(pos, fdCond.name())).fieldInstance(fi).type(fi.type());
->>>>>>> 23d41c93
         Id name = xnf.Id(pos, Name.make("set")); // Intentionally not SettableAssign.SET because AtomicInteger is a NativeRep class
 
         List<Ref<? extends Type>> argTypes = new ArrayList<Ref<? extends Type>>();
