%options fp=X10Parser,states
%options list
%options la=6
%options variables=nt
%options conflicts
%options softkeywords
%options package=x10.parser
%options template=btParserTemplateF.gi
%options import_terminals="X10Lexer.gi"

%Notice
    /./*
     *  This file is part of the X10 project (http://x10-lang.org).
     *
     *  This file is licensed to You under the Eclipse Public License (EPL);
     *  You may not use this file except in compliance with the License.
     *  You may obtain a copy of the License at
     *      http://www.opensource.org/licenses/eclipse-1.0.php
     *
     *  (C) Copyright IBM Corporation 2006-2010.
     */
    /*****************************************************
     * WARNING!  THIS IS A GENERATED FILE.  DO NOT EDIT! *
     *****************************************************/
    ./
%End

%Terminals

    IntegerLiteral        -- the usual
    LongLiteral           -- IntegerLiteral followed by 'l' or 'L'
    FloatingPointLiteral  --
                          -- FloatingPointLiteral ::= Digits . Digits? ExponentPart? FloatingTypeSuffix?
                          --                        | . Digits ExponentPart? FloatingTypeSuffix?
                          --                        | Digits ExponentPart FloatingTypeSuffix?
                          --                        | Digits ExponentPart? FloatingTypeSuffix
                          --
                          -- ExponentPart ::= ('e'|'E') ('+'|'-')? Digits
                          -- FloatingTypeSuffix ::= 'f' |  'F'
                          --
    DoubleLiteral         -- See FloatingPointLiteral except that
                          -- FloatingTypeSuffix ::= 'd' | 'D'
                          --
    CharacterLiteral      -- the usual
    StringLiteral         -- the usual

    MINUS_MINUS ::= '--'
    OR ::= '|' 
    MINUS ::= -
    MINUS_EQUAL ::= -=
    NOT ::= !
    NOT_EQUAL ::= !=
    REMAINDER ::= '%'
    REMAINDER_EQUAL ::= '%='
    AND ::= &
    AND_AND ::= && 
    AND_EQUAL ::= &= 
    LPAREN ::= (
    RPAREN ::= )
    MULTIPLY ::= *
    MULTIPLY_EQUAL ::= *=
    COMMA ::= ,
    DOT ::= .
    DIVIDE ::= / 
    DIVIDE_EQUAL ::= /= 
    COLON ::= :
    SEMICOLON ::= ;
    QUESTION ::= ?
    AT ::= @  
    LBRACKET ::= '['
    RBRACKET ::= ']'
    XOR ::= ^ 
    XOR_EQUAL ::= ^=
    LBRACE ::= {
    OR_OR ::= || 
    OR_EQUAL ::= |=  
    RBRACE ::= }  
    TWIDDLE ::= ~  
    PLUS ::= + 
    PLUS_PLUS ::= ++
    PLUS_EQUAL ::= +=
    LESS ::= <  
    LEFT_SHIFT ::= << 
    LEFT_SHIFT_EQUAL ::= <<= 
    RIGHT_SHIFT ::= >>
    RIGHT_SHIFT_EQUAL ::= >>= 
    UNSIGNED_RIGHT_SHIFT ::= >>> 
    UNSIGNED_RIGHT_SHIFT_EQUAL ::= >>>= 
    LESS_EQUAL ::= <=
    EQUAL ::= =  
    EQUAL_EQUAL ::= ==  
    GREATER ::= >
    GREATER_EQUAL ::= >=
    ELLIPSIS ::= ...

    RANGE ::= '..'
    ARROW ::= '->'
    DARROW ::= '=>'
    SUBTYPE ::= '<:'
    SUPERTYPE ::= ':>'
%End

%Define
    --
    -- Definition of macros used in the parser template
    --
    $ast_class /.polyglot.ast.Node./
%End

%Identifier
    IDENTIFIER
%End

%Start
    CompilationUnit
%End

%SoftKeywords
--    abstract
--    as
--    assert
--    async
--    at
--    ateach
    atomic
--    break
--    case
--    catch
--    class
--    clocked
--    continue
--    def
--    default
--    do
--    else
--    extends
--    false
--    final
--    finally
--    finish
--    for
--    goto
--    haszero
    here
--    if
--    implements
--    import
--    in
--    instanceof
--    interface
--    native
--    new
    next
--    null
    offer
--    offers
--    operator
--    package
--    private
--    property
--    protected
--    public
    resume
--    return
--    self
--    static
--    struct
--    super
--    switch
--    this
--    throw
--    transient
--    true
--    try
--    type
--    val
--    var
--    when
--    while
%End

%Headers
    /.
<<<<<<< HEAD
        //#line $next_line "$input_file$"
        private ErrorQueue eq;
        private X10TypeSystem ts;
        private X10NodeFactory nf;
        private FileSource source;
        private boolean unrecoverableSyntaxError = false;

        public void initialize(TypeSystem t, NodeFactory n, FileSource source, ErrorQueue q)
        {
            this.ts = (X10TypeSystem) t;
            this.nf = (X10NodeFactory) n;
            this.source = source;
            this.eq = q;
        }
        
        public $action_type(ILexStream lexStream, TypeSystem t, NodeFactory n, FileSource source, ErrorQueue q)
        {
            this(lexStream);
            initialize((X10TypeSystem) t,
                       (X10NodeFactory) n,
                       source,
                       q);
            prsStream.setMessageHandler(new MessageHandler(q));
        }

        public static class MessageHandler implements IMessageHandler {
            ErrorQueue eq;

            public MessageHandler(ErrorQueue eq) {
                this.eq = eq;
            }

            public static String getErrorMessageFor(int errorCode, String[] errorInfo) {

                String msg = "";
                String info = "";

                for (String s : errorInfo) {
                    info += s;
                }

                switch (errorCode) {
                case LEX_ERROR_CODE:
                    msg = "Unexpected character ignored: " + info;
                    break;
                case ERROR_CODE:
                    msg = "Parse terminated at this token: " + info;
                    break;
                case BEFORE_CODE:
                    msg = "Token " + info + " expected before this input";
                    break;
                case INSERTION_CODE:
                    msg = "Token " + info + " expected after this input";
                    break;
                case INVALID_CODE:
                    msg = "Unexpected input discarded: " + info;
                    break;
                case SUBSTITUTION_CODE:
                    msg = "Token " + info + " expected instead of this input";
                    break;
                case DELETION_CODE:
                    msg = "Unexpected input ignored: " + info;
                    break;
                case MERGE_CODE:
                    msg = "Merging token(s) to recover: " + info;
                    break;
                case MISPLACED_CODE:
                    msg = "Misplaced constructs(s): " + info;
                    break;
                case SCOPE_CODE:
                    msg = "Token(s) inserted to complete scope: " + info;
                    break;
                case EOF_CODE:
                    msg = "Reached after this token: " + info;
                    break;
                case INVALID_TOKEN_CODE:
                    msg = "Invalid token: " + info;
                    break;
                case ERROR_RULE_WARNING_CODE:
                    msg = "Ignored token: " + info;
                    break;
                case NO_MESSAGE_CODE:
                    msg = "Syntax error";
                    break;
                }

                // FIXME: HACK! Prepend "Syntax error: " until we figure out how to
                // get Polyglot to do it for us.
                if (errorCode != NO_MESSAGE_CODE) {
                    msg = "Syntax error: " + msg;
                }
                return msg;
            }

            public void handleMessage(int errorCode, int[] msgLocation,
                                      int[] errorLocation, String filename,
                                      String[] errorInfo)
            {
                File file = new File(filename);
        
                int l0 = msgLocation[2];
                int c0 = msgLocation[3];
                int l1 = msgLocation[4];
                int c1 = msgLocation[5];
                int o0 = msgLocation[0];
                int o1 = msgLocation[0] + msgLocation[1];
        
                Position pos = new JPGPosition("",
                            file.getPath(), l0, c0, l1, c1+1, o0, o1);
        
                String msg = getErrorMessageFor(errorCode, errorInfo);
                eq.enqueue(ErrorInfo.SYNTAX_ERROR, msg, pos);
            }
        }
    
        public String getErrorLocation(int lefttok, int righttok)
        {
            return prsStream.getFileName() + ':' +
                   prsStream.getLine(lefttok) + ":" + prsStream.getColumn(lefttok) + ":" +
                   prsStream.getEndLine(righttok) + ":" + prsStream.getEndColumn(righttok) + ": ";
        }

        public Position getErrorPosition(int lefttok, int righttok)
        {
            return new JPGPosition(null, prsStream.getFileName(),
                   prsStream.getIToken(lefttok), prsStream.getIToken(righttok));
        }

        //
        // Temporary classes used to wrap modifiers.
        //
        private static class Modifier {
        }

        private static class FlagModifier extends Modifier {
            public static int ABSTRACT    = 0;
            public static int ATOMIC      = 1;
           // public static int EXTERN      = 2;
            public static int FINAL       = 3;
            //public static int GLOBAL      = 4;
            //public static int INCOMPLETE  = 5;
            public static int NATIVE      = 6;
            //public static int NON_BLOCKING = 7;
            public static int PRIVATE     = 8;
            public static int PROPERTY    = 9;
            public static int PROTECTED   = 10;
            public static int PUBLIC      = 11;
            //public static int SAFE        = 12;
            //public static int SEQUENTIAL  = 13;
            public static int CLOCKED     = 14;
            public static int STATIC      = 15;
            public static int TRANSIENT   = 16;
            public static int NUM_FLAGS   = TRANSIENT + 1;

            private JPGPosition pos;
            private int flag;

            public JPGPosition position() { return pos; }
            public int flag() { return flag; }
            public Flags flags() {
                if (flag == ABSTRACT)     return Flags.ABSTRACT;
                if (flag == ATOMIC)       return X10Flags.ATOMIC;
              //  if (flag == EXTERN)       return X10Flags.EXTERN;
                if (flag == FINAL)        return Flags.FINAL;
               // if (flag == GLOBAL)       return X10Flags.GLOBAL;
                //if (flag == INCOMPLETE)   return X10Flags.INCOMPLETE;
                if (flag == NATIVE)       return Flags.NATIVE;
                //if (flag == NON_BLOCKING) return X10Flags.NON_BLOCKING;
                if (flag == PRIVATE)      return Flags.PRIVATE;
                if (flag == PROPERTY)     return X10Flags.PROPERTY;
                if (flag == PROTECTED)    return Flags.PROTECTED;
                if (flag == PUBLIC)       return Flags.PUBLIC;
                //if (flag == SAFE)         return X10Flags.SAFE;
                //if (flag == SEQUENTIAL)   return X10Flags.SEQUENTIAL;
                if (flag == CLOCKED)       return X10Flags.CLOCKED;
                if (flag == TRANSIENT)    return X10Flags.TRANSIENT;
                if (flag == STATIC)       return Flags.STATIC;
                assert(false);
                return null;
            }

            public String name() {
                if (flag == ABSTRACT)     return "abstract";
                if (flag == ATOMIC)       return "atomic";
                //if (flag == EXTERN)       return "extern";
                if (flag == FINAL)        return "final";
                //if (flag == GLOBAL)       return "global";
                //if (flag == INCOMPLETE)   return "incomplete";
                if (flag == NATIVE)       return "native";
                //if (flag == NON_BLOCKING) return "nonblocking";
                if (flag == PRIVATE)      return "private";
                if (flag == PROPERTY)     return "property";
                if (flag == PROTECTED)    return "protected";
                if (flag == PUBLIC)       return "public";
                //if (flag == SAFE)         return "safe";
                //if (flag == SEQUENTIAL)   return "sequential";
                if (flag == CLOCKED)       return "clocked";
                if (flag == STATIC)       return "static";
                if (flag == TRANSIENT)    return "transient";
                assert(false);
                return "?";
            }


            public static boolean classModifiers[] = new boolean[NUM_FLAGS];
            static {
                classModifiers[ABSTRACT] = true;
                classModifiers[FINAL] = true;
                classModifiers[PRIVATE] = true;
                classModifiers[PROTECTED] = true;
                classModifiers[PUBLIC] = true;
                //classModifiers[SAFE] = true;
                classModifiers[STATIC] = true;
                classModifiers[CLOCKED] = true;
                // classModifiers[GLOBAL] = true;
            }
            public boolean isClassModifier(int flag) {
                return  classModifiers[flag];
            }

            public static boolean typeDefModifiers[] = new boolean[NUM_FLAGS];
            static {
                typeDefModifiers[ABSTRACT] = true;
                typeDefModifiers[FINAL] = true;
                typeDefModifiers[PRIVATE] = true;
                typeDefModifiers[PROTECTED] = true;
                typeDefModifiers[PUBLIC] = true;
                typeDefModifiers[STATIC] = true;
            }
            public boolean isTypeDefModifier(int flag) {
                return typeDefModifiers[flag];
            }

            public static boolean fieldModifiers[] = new boolean[NUM_FLAGS];
            static {
                fieldModifiers[TRANSIENT] = true;
                // fieldModifiers[GLOBAL] = true;
                fieldModifiers[CLOCKED] = true;
                fieldModifiers[PRIVATE] = true;
                fieldModifiers[PROTECTED] = true;
                fieldModifiers[PROPERTY] = true;
                fieldModifiers[PUBLIC] = true;
                fieldModifiers[STATIC] = true;
            }
            public boolean isFieldModifier(int flag) {
                return fieldModifiers[flag];
            }

            public static boolean variableModifiers[] = new boolean[NUM_FLAGS];
            static {
                variableModifiers[CLOCKED] = true;
            }
            public boolean isVariableModifier(int flag) {
                return variableModifiers[flag];
            }

            public static boolean methodModifiers[] = new boolean[NUM_FLAGS];
            static {
                methodModifiers[ABSTRACT] = true;
                methodModifiers[ATOMIC] = true;
               // methodModifiers[EXTERN] = true;
                methodModifiers[FINAL] = true;
                // methodModifiers[GLOBAL] = true;
                //methodModifiers[INCOMPLETE] = true;
                methodModifiers[NATIVE] = true;
                //methodModifiers[NON_BLOCKING] = true;
                methodModifiers[PRIVATE] = true;
                methodModifiers[PROPERTY] = true;
                methodModifiers[PROTECTED] = true;
                methodModifiers[PUBLIC] = true;
                //methodModifiers[SAFE] = true;
                //methodModifiers[SEQUENTIAL] = true;
                methodModifiers[STATIC] = true;
                //methodModifiers[CLOCKED] = true;
            }
            public boolean isMethodModifier(int flag) {
                return methodModifiers[flag];
            }

            public static boolean constructorModifiers[] = new boolean[NUM_FLAGS];
            static {
                constructorModifiers[NATIVE] = true;
                constructorModifiers[PRIVATE] = true;
                constructorModifiers[PROTECTED] = true;
                constructorModifiers[PUBLIC] = true;
            }
            public boolean isConstructorModifier(int flag) {
                return constructorModifiers[flag];
            }

            public static boolean interfaceModifiers[] = new boolean[NUM_FLAGS];
            static {
                interfaceModifiers[ABSTRACT] = true;
                interfaceModifiers[PRIVATE] = true;
                interfaceModifiers[PROTECTED] = true;
                interfaceModifiers[PUBLIC] = true;
                interfaceModifiers[STATIC] = true;
                interfaceModifiers[CLOCKED] = true;

            }
            public boolean isInterfaceModifier(int flag) {
                return interfaceModifiers[flag];
            }

            public FlagModifier(JPGPosition pos, int flag) {
                this.pos = pos;
                this.flag = flag;
            }
        }

        private static class AnnotationModifier extends Modifier {
            private AnnotationNode annotation;

            public AnnotationNode annotation() { return annotation; }
            
            public AnnotationModifier(AnnotationNode annotation) {
                this.annotation = annotation;
            }
        }

        //    
        // TODO: Say something!
        //    
        private List<Node> checkModifiers(String kind, List<Modifier> modifiers, boolean legal_flags[]) {
            List<Node> l = new LinkedList<Node>();

            assert(modifiers.size() > 0);

            boolean flags[] = new boolean[FlagModifier.NUM_FLAGS]; // initialized to false
            for (int i = 0; i < modifiers.size(); i++) {
                Object element = modifiers.get(i);
                if (element instanceof FlagModifier) {
                    FlagModifier modifier = (FlagModifier) element;
                    l.addAll(Collections.singletonList(nf.FlagsNode(modifier.position(), modifier.flags())));

                    if (! flags[modifier.flag()]) {
                        flags[modifier.flag()] = true;
                    }
                    else {
                        syntaxError("Duplicate specification of modifier: " + modifier.name(), modifier.position());
                    }

                    if (! legal_flags[modifier.flag()]) {
                        syntaxError("\"" + modifier.name() + "\" is not a valid " + kind + " modifier", modifier.position());
                    }
                }
                else {
                    AnnotationModifier modifier = (AnnotationModifier) element;
                    l.addAll(Collections.singletonList(modifier.annotation()));
                }
            }

            return l;
        }

        private List<Node> checkClassModifiers(List<Modifier> modifiers) {
            return (modifiers.size() == 0
                     ? Collections.<Node>singletonList(nf.FlagsNode(JPGPosition.COMPILER_GENERATED, X10Flags.toX10Flags(Flags.NONE)))
                     : checkModifiers("class", modifiers, FlagModifier.classModifiers));
        }

        private List<Node> checkTypeDefModifiers(List<Modifier> modifiers) {
            return (modifiers.size() == 0
                     ? Collections.<Node>singletonList(nf.FlagsNode(JPGPosition.COMPILER_GENERATED, X10Flags.toX10Flags(Flags.NONE)))
                     : checkModifiers("typedef", modifiers, FlagModifier.typeDefModifiers));
        }

        private List<Node> checkFieldModifiers(List<Modifier> modifiers) {
            return (modifiers.size() == 0
                     ? Collections.<Node>emptyList()
                     : checkModifiers("field", modifiers, FlagModifier.fieldModifiers));
        }

        private List<Node> checkVariableModifiers(List<Modifier> modifiers) {
            return (modifiers.size() == 0
                     ? Collections.<Node>emptyList()
                     : checkModifiers("variable", modifiers, FlagModifier.variableModifiers));
        }

        private List<Node> checkMethodModifiers(List<Modifier> modifiers) {
            return (modifiers.size() == 0
                     ? Collections.<Node>emptyList()
                     : checkModifiers("method", modifiers, FlagModifier.methodModifiers));
        }

        private List<Node> checkConstructorModifiers(List<Modifier> modifiers) {
            return (modifiers.size() == 0
                     ? Collections.<Node>emptyList()
                     : checkModifiers("constructor", modifiers, FlagModifier.constructorModifiers));
        }

        private List<Node> checkInterfaceModifiers(List<Modifier> modifiers) {
            return (modifiers.size() == 0
                     ? Collections.<Node>emptyList()
                     : checkModifiers("interface", modifiers, FlagModifier.interfaceModifiers));
        }

        // RMF 11/7/2005 - N.B. This class has to be serializable, since it shows up inside Type objects,
        // which Polyglot serializes to save processing when loading class files generated from source
        // by Polyglot itself.
        public static class JPGPosition extends Position
        {
            private static final long serialVersionUID= -1593187800129872262L;
            private final transient IToken leftIToken,
                                           rightIToken;

            public JPGPosition(String path, String filename, IToken leftToken, IToken rightToken)
            {
                super(path, filename,
                      leftToken.getLine(), leftToken.getColumn(),
                      rightToken.getEndLine(), rightToken.getEndColumn(),
                      leftToken.getStartOffset(), rightToken.getEndOffset());
                this.leftIToken = null; // BRT -- was null, need to keep leftToken for later reference
                this.rightIToken = null;  // BRT -- was null, need to keep rightToken for later reference
            }

            public JPGPosition(Position start, Position end)
            {
                super(start, end);
                this.leftIToken = (start instanceof JPGPosition) ? ((JPGPosition)start).leftIToken : null;
                this.rightIToken = (end instanceof JPGPosition) ? ((JPGPosition)end).rightIToken : null;
            }

            JPGPosition(String path, String filename, int line, int column, int endLine, int endColumn, int offset, int endOffset)
            {
                super(path, filename, line, column, endLine, endColumn, offset, endOffset);
                this.leftIToken = null;
                this.rightIToken = null;
            }

            private JPGPosition() {
                super(null, "Compiler Generated");
                this.leftIToken = null;
                this.rightIToken = null;
            }
            public static final JPGPosition COMPILER_GENERATED = (JPGPosition)(new JPGPosition().markCompilerGenerated());

            public IToken getLeftIToken() { return leftIToken; }
            public IToken getRightIToken() { return rightIToken; }

            public String toText()
            {
                if (leftIToken == null) return "...";
                IPrsStream prsStream = leftIToken.getIPrsStream();
                return new String(prsStream.getInputChars(), offset(), endOffset() - offset() + 1);
            }
        }

        public void syntaxError(String msg, Position pos) {
            syntaxError(msg, pos, false);
        }

        public void syntaxError(String msg, Position pos, boolean unrecoverable) {
            unrecoverableSyntaxError = unrecoverable;
            eq.enqueue(ErrorInfo.SYNTAX_ERROR, msg, pos);
        }

        public $ast_class parse() {
            try
            {
                SourceFile sf = (SourceFile) parser();

                if (sf != null)
                {
                    if (! unrecoverableSyntaxError)
                        return sf.source(source);
                    eq.enqueue(ErrorInfo.SYNTAX_ERROR, "Unable to parse " + source.name() + ".", new JPGPosition(null, file(), 1, 1, 1, 1, 0, 0).markCompilerGenerated());
                }   
            }
            catch (RuntimeException e) {
                // Let the Compiler catch and report it.
                throw e;
            }
            catch (Exception e) {
                // Used by cup to indicate a non-recoverable error.
                eq.enqueue(ErrorInfo.SYNTAX_ERROR, e.getMessage(), new JPGPosition(null, file(), 1, 1, 1, 1, 0, 0).markCompilerGenerated());
            }

            return null;
        }

        public String file()
        {
            return prsStream.getFileName();
        }

        public JPGPosition pos()
        {
            return new JPGPosition("",
                                   prsStream.getFileName(),
                                   prsStream.getIToken(getLeftSpan()),
                                   prsStream.getIToken(getRightSpan()));
        }

        public JPGPosition pos(int i)
        {
            return new JPGPosition("",
                                   prsStream.getFileName(),
                                   prsStream.getIToken(i),
                                   prsStream.getIToken(i));
        }

        public JPGPosition pos(int i, int j)
        {
            return new JPGPosition("",
                                   prsStream.getFileName(),
                                   prsStream.getIToken(i),
                                   prsStream.getIToken(j));
        }

        /**
         * Return the source position of the declaration.
         */
        public JPGPosition pos (VarDeclarator n)
        {
          if (n == null) return null;
          return (JPGPosition) n.pos;
        }

        public JPGPosition pos(JPGPosition start, JPGPosition end) {
            return new JPGPosition(start.path(), start.file(), start.leftIToken, end.rightIToken);
        }

        private void checkTypeName(Id identifier) {
            String filename = file();
            String idname = identifier.id().toString();
            int dot = filename.lastIndexOf('.'),
                slash = filename.lastIndexOf('/', dot);
            if (slash == -1)
                slash = filename.lastIndexOf('\\', dot);
            String clean_filename = (slash >= 0 && dot >= 0 ? filename.substring(slash+1, dot) : "");
            if ((! clean_filename.equals(idname)) && clean_filename.equalsIgnoreCase(idname))
                eq.enqueue(ErrorInfo.SYNTAX_ERROR,
                           "This type name does not match the name of the containing file: " + filename.substring(slash+1),
                           identifier.position());
       }


        private polyglot.lex.Operator op(int i) {
            return new Operator(pos(i), prsStream.getName(i), prsStream.getKind(i));
        }

        private polyglot.lex.Identifier id(int i) {
            return new Identifier(pos(i), prsStream.getName(i), $sym_type.TK_IDENTIFIER);
        }
        private String comment(int i) {
            IToken[] adjuncts = prsStream.getTokenAt(i).getPrecedingAdjuncts();
            String s = null;
            for (IToken a : adjuncts) {
                String c = a.toString();
                if (c.startsWith("/**") && c.endsWith("*/")) {
                    s = c;
                }
            }
            return s;
        }

        private List<Formal> toFormals(List<Formal> l) { return l; }

        private List<Expr> toActuals(List<Formal> l) {
            List<Expr> l2 = new ArrayList<Expr>();
            for (Formal f : l) {
                l2.add(nf.Local(f.position(), f.name()));
            }
            return l2;
        }

        private List<TypeParamNode> toTypeParams(List<TypeParamNode> l) { return l; }

        private List<TypeNode> toTypeArgs(List<TypeParamNode> l) {
            List<TypeNode> l2 = new ArrayList<TypeNode>();
            for (TypeParamNode f : l) {
                l2.add(nf.AmbTypeNode(f.position(), null, f.name()));
            }
            return l2;
        }

                
        private List<AnnotationNode> extractAnnotations(List<? extends Node> l) {
            List<AnnotationNode> l2 = new LinkedList<AnnotationNode>();
            for (Node n : l) {
                if (n instanceof AnnotationNode) {
                    l2.add((AnnotationNode) n);
                }
            }
            return l2;
        }
    
        private FlagsNode extractFlags(List<? extends Node> l, Flags f) {
            FlagsNode fn = extractFlags(l);
            fn = fn.flags(fn.flags().set(f));
            return fn;
        }
        
        private FlagsNode extractFlags(List<? extends Node> l1, List<? extends Node> l2) {
            List<Node> l = new ArrayList<Node>();
            l.addAll(l1);
            l.addAll(l2);
            return extractFlags(l);
        }
        
        private FlagsNode extractFlags(List<? extends Node> l) {
            Position pos = null;
            X10Flags xf = X10Flags.toX10Flags(Flags.NONE);
            for (Node n : l) {
                if (n instanceof FlagsNode) {
                    FlagsNode fn = (FlagsNode) n;
                    pos = pos == null ? fn.position() : new JPGPosition(pos, fn.position());
                    Flags f = fn.flags();
                    if (f instanceof X10Flags) {
                        xf = xf.setX((X10Flags) f);
                    }
                    else {
                        xf = X10Flags.toX10Flags(xf.set(f));
                    }
                }
            }
            return nf.FlagsNode(pos == null ? JPGPosition.COMPILER_GENERATED : pos, xf);
        }

        /* Roll our own integer parser.  We can't use Long.parseLong because
         * it doesn't handle numbers greater than 0x7fffffffffffffff correctly.
         */
        private long parseLong(String s, int radix)
        {
            long x = 0L;

            s = s.toLowerCase();

            for (int i = 0; i < s.length(); i++) {
                int c = s.charAt(i);

                if (c < '0' || c > '9') {
                    c = c - 'a' + 10;
                }
                else {
                    c = c - '0';
                }

                x *= radix;
                x += c;
            }

            return x;
        }

        private long parseLong(String s)
        {
            int radix;
            int start_index;
            int end_index;
            
            end_index = s.length();

            while (end_index > 0) {
                char lastCh = s.charAt(end_index - 1);
                if (lastCh != 'l' && lastCh != 'L' && lastCh != 'u' && lastCh != 'U') {
                        break;
                }
                end_index--;
            }

            if (s.charAt(0) == '0')
            {
               if (s.length() > 1 && (s.charAt(1) == 'x' || s.charAt(1) == 'X'))
               {
                   radix = 16;
                   start_index = 2;
               }
               else
               {
                   radix = 8;
                   start_index = 0;
               }
            }
            else
            {
                radix = 10;
                start_index = 0;
            }

            return parseLong(s.substring(start_index, end_index), radix);
        }

        private polyglot.lex.LongLiteral int_lit(int i)
        {
            long x = parseLong(prsStream.getName(i));
            return new LongLiteral(pos(i),  x, $sym_type.TK_IntegerLiteral);
        }

        private polyglot.lex.LongLiteral long_lit(int i)
        {
            long x = parseLong(prsStream.getName(i));
            return new LongLiteral(pos(i), x, $sym_type.TK_LongLiteral);
        }
        private polyglot.lex.LongLiteral ulong_lit(int i)
        {
            long x = parseLong(prsStream.getName(i));
            return new LongLiteral(pos(i), x, $sym_type.TK_UnsignedLongLiteral);
        }
        private polyglot.lex.LongLiteral uint_lit(int i)
        {
            long x = parseLong(prsStream.getName(i));
            return new LongLiteral(pos(i), x, $sym_type.TK_UnsignedIntegerLiteral);
        }

        private polyglot.lex.FloatLiteral float_lit(int i)
        {
            try {
                String s = prsStream.getName(i);
                int end_index = (s.charAt(s.length() - 1) == 'f' || s.charAt(s.length() - 1) == 'F'
                                                           ? s.length() - 1
                                                           : s.length());
                float x = Float.parseFloat(s.substring(0, end_index));
                return new FloatLiteral(pos(i), x, $sym_type.TK_FloatingPointLiteral);
            }
            catch (NumberFormatException e) {
                unrecoverableSyntaxError = true;
                eq.enqueue(ErrorInfo.LEXICAL_ERROR,
                           "Illegal float literal \"" + prsStream.getName(i) + "\"", pos(i));
                return null;
            }
        }

        private polyglot.lex.DoubleLiteral double_lit(int i)
        {
            try {
                String s = prsStream.getName(i);
                int end_index = (s.charAt(s.length() - 1) == 'd' || s.charAt(s.length() - 1) == 'D'
                                                           ? s.length() - 1
                                                           : s.length());
                double x = Double.parseDouble(s.substring(0, end_index));
                return new DoubleLiteral(pos(i), x, $sym_type.TK_DoubleLiteral);
            }
            catch (NumberFormatException e) {
                unrecoverableSyntaxError = true;
                eq.enqueue(ErrorInfo.LEXICAL_ERROR,
                           "Illegal float literal \"" + prsStream.getName(i) + "\"", pos(i));
                return null;
            }
        }

        private polyglot.lex.CharacterLiteral char_lit(int i)
        {
            char x;
            String s = prsStream.getName(i);
            if (s.charAt(1) == '\\') {
                switch(s.charAt(2)) {
                    case 'u':
                        x = (char) parseLong(s.substring(3, s.length() - 1), 16);
                        break;
                    case 'b':
                        x = '\b';
                        break;
                    case 't':
                        x = '\t';
                        break;
                    case 'n':
                        x = '\n';
                        break;
                    case 'f':
                        x = '\f';
                        break;
                    case 'r':
                        x = '\r';
                        break;
                    case '\"':
                        x = '\"';
                        break;
                    case '\'':
                        x = '\'';
                        break;
                    case '\\':
                        x = '\\';
                        break;
                    default:
                        x = (char) parseLong(s.substring(2, s.length() - 1), 8);
                        if (x > 255) {
                            unrecoverableSyntaxError = true;
                            eq.enqueue(ErrorInfo.LEXICAL_ERROR,
                                       "Illegal character literal " + s, pos(i));
                        }
                }
            }
            else {
                assert(s.length() == 3);
                x = s.charAt(1);
            }

            return new CharacterLiteral(pos(i), x, $sym_type.TK_CharacterLiteral);
        }

        private polyglot.lex.BooleanLiteral boolean_lit(int i)
        {
            return new BooleanLiteral(pos(i), prsStream.getKind(i) == $sym_type.TK_true, prsStream.getKind(i));
        }

        private polyglot.lex.StringLiteral string_lit(int i)
        {
            String s = prsStream.getName(i);
            char x[] = new char[s.length()];
            int j = 1,
                k = 0;
            while(j < s.length() - 1) {
                if (s.charAt(j) != '\\')
                    x[k++] = s.charAt(j++);
                else {
                    switch(s.charAt(j + 1)) {
                        case 'u':
                            x[k++] = (char) parseLong(s.substring(j + 2, j + 6), 16);
                            j += 6;
                            break;
                        case 'b':
                            x[k++] = '\b';
                            j += 2;
                            break;
                        case 't':
                            x[k++] = '\t';
                            j += 2;
                            break;
                        case 'n':
                            x[k++] = '\n';
                            j += 2;
                            break;
                        case 'f':
                            x[k++] = '\f';
                            j += 2;
                            break;
                        case 'r':
                            x[k++] = '\r';
                            j += 2;
                            break;
                        case '\"':
                            x[k++] = '\"';
                            j += 2;
                            break;
                        case '\'':
                            x[k++] = '\'';
                            j += 2;
                            break;
                        case '\\':
                            x[k++] = '\\';
                            j += 2;
                            break;
                        default:
                        {
                            int n = j + 1;
                            for (int l = 0; l < 3 && Character.isDigit(s.charAt(n)); l++)
                                n++;
                            char c = (char) parseLong(s.substring(j + 1, n), 8);
                            if (c > 255) {
                                unrecoverableSyntaxError = true;
                                eq.enqueue(ErrorInfo.LEXICAL_ERROR,
                                           "Illegal character (" + s.substring(j, n) + ") in string literal " + s, pos(i));
                            }
                            x[k++] = c;
                            j = n;
                        }
                    }
                }
            }

            return new StringLiteral(pos(i), new String(x, 0, k), $sym_type.TK_StringLiteral);
        }

        private polyglot.lex.NullLiteral null_lit(int i)
        {
            return new NullLiteral(pos(i), $sym_type.TK_null);
        }

=======
        public x10.parser.X10SemanticRules r;
>>>>>>> c6b069ee
    ./
%End

%Recover
    ErrorId
%End

%Rules

-- Begin: Error recovery rules
    TypeName ::= TypeName . ErrorId
            /.$BeginJava
			r.rule_TypeName0(TypeName);
            $EndJava./

    PackageName ::= PackageName . ErrorId
            /.$BeginJava
			r.rule_PackageName0(PackageName);
            $EndJava./

    ExpressionName ::= AmbiguousName . ErrorId
            /.$BeginJava
			r.rule_ExpressionName0(AmbiguousName);
            $EndJava./

    MethodName ::= AmbiguousName . ErrorId
            /.$BeginJava
			r.rule_MethodName0(AmbiguousName);
            $EndJava./

    PackageOrTypeName ::= PackageOrTypeName . ErrorId
            /.$BeginJava
			r.rule_PackageOrTypeName0(PackageOrTypeName);
            $EndJava./

    AmbiguousName ::= AmbiguousName . ErrorId
            /.$BeginJava
			r.rule_AmbiguousName0(AmbiguousName);
            $EndJava./

    FieldAccess ::= Primary . ErrorId
        /.$BeginJava
			r.rule_FieldAccess0(Primary);
        $EndJava./
                  | super . ErrorId
        /.$BeginJava
			r.rule_FieldAccess1();
        $EndJava./
                  | ClassName . super$sup . ErrorId
        /.$BeginJava
			r.rule_FieldAccess2(ClassName);
        $EndJava./

    MethodInvocation ::= MethodPrimaryPrefix ( ArgumentListopt )
        /.$BeginJava
			r.rule_MethodInvocation0(MethodPrimaryPrefix,ArgumentListopt);
        $EndJava./
                       | MethodSuperPrefix ( ArgumentListopt )
        /.$BeginJava
			r.rule_MethodInvocation1(MethodSuperPrefix,ArgumentListopt);
        $EndJava./
                       | MethodClassNameSuperPrefix ( ArgumentListopt )
        /.$BeginJava
			r.rule_MethodInvocation2(MethodClassNameSuperPrefix,ArgumentListopt);
        $EndJava./

    MethodPrimaryPrefix ::= Primary . ErrorId$ErrorId
        /.$BeginJava
			r.rule_MethodPrimaryPrefix0(Primary);
        $EndJava./
    MethodSuperPrefix ::= super . ErrorId$ErrorId
        /.$BeginJava
			r.rule_MethodSuperPrefix0();
        $EndJava./
    MethodClassNameSuperPrefix ::= ClassName . super$sup . ErrorId$ErrorId
        /.$BeginJava
			r.rule_MethodClassNameSuperPrefix0(ClassName);
        $EndJava./

-- End: Error recovery rules



    Modifiersopt ::= %Empty
        /.$BeginJava
			r.rule_Modifiersopt0();
        $EndJava./
                   | Modifiersopt Modifier
        /.$BeginJava
			r.rule_Modifiersopt1(Modifiersopt,Modifier);
        $EndJava./

    Modifier ::= abstract
        /.$BeginJava
			r.rule_Modifier0();
        $EndJava./
                   | Annotation
        /.$BeginJava
			r.rule_Modifier1(Annotation);
        $EndJava./
                   | atomic
        /.$BeginJava
			r.rule_Modifier2();
        $EndJava./
--                   | extern
--        /.$BeginJava
--                    setResult(new FlagModifier(pos(), FlagModifier.EXTERN));
--          $EndJava
--        ./
                   | final
        /.$BeginJava
			r.rule_Modifier3();
        $EndJava./
--                   | global
--        /.$BeginJava
--                    setResult(new FlagModifier(pos(), FlagModifier.GLOBAL));
--          $EndJava
--        ./
                   | native
        /.$BeginJava
			r.rule_Modifier4();
        $EndJava./
                   | private
        /.$BeginJava
			r.rule_Modifier5();
        $EndJava./
                   | protected
        /.$BeginJava
			r.rule_Modifier6();
        $EndJava./
                   | public
        /.$BeginJava
			r.rule_Modifier7();
        $EndJava./
                   | static
        /.$BeginJava
			r.rule_Modifier8();
        $EndJava./
                    | transient
        /.$BeginJava
			r.rule_Modifier9();
        $EndJava./
                     | clocked
        /.$BeginJava
			r.rule_Modifier10();
        $EndJava./

    MethodModifiersopt ::= Modifiersopt
                         | MethodModifiersopt property$property
        /.$BeginJava
			r.rule_MethodModifiersopt1(MethodModifiersopt);
        $EndJava./
                         | MethodModifiersopt Modifier
        /.$BeginJava
			r.rule_MethodModifiersopt2(MethodModifiersopt,Modifier);
        $EndJava./

    TypeDefDeclaration ::= Modifiersopt type Identifier TypeParametersopt FormalParametersopt WhereClauseopt = Type ;
        /.$BeginJava
			r.rule_TypeDefDeclaration0(Modifiersopt,Identifier,TypeParametersopt,FormalParametersopt,WhereClauseopt,Type);
        $EndJava./
        
    Properties ::= ( PropertyList )
      /.$BeginJava
			r.rule_Properties0(PropertyList);
     $EndJava ./

       PropertyList ::= Property
        /.$BeginJava
			r.rule_PropertyList0(Property);
        $EndJava./
                          | PropertyList , Property
        /.$BeginJava
			r.rule_PropertyList1(PropertyList,Property);
        $EndJava./
    
    
    Property ::=  Annotationsopt Identifier ResultType
        /.$BeginJava
			r.rule_Property0(Annotationsopt,Identifier,ResultType);
        $EndJava./

    MethodDeclaration ::= MethodModifiersopt def Identifier TypeParametersopt FormalParameters WhereClauseopt HasResultTypeopt  Offersopt MethodBody
        /.$BeginJava
			r.rule_MethodDeclaration0(MethodModifiersopt,Identifier,TypeParametersopt,FormalParameters,WhereClauseopt,HasResultTypeopt,Offersopt,MethodBody);
                                                

                                            
        $EndJava./
      | MethodModifiersopt operator TypeParametersopt ( FormalParameter$fp1 ) BinOp ( FormalParameter$fp2 ) WhereClauseopt HasResultTypeopt  Offersopt MethodBody
        /.$BeginJava
			r.rule_MethodDeclaration1(MethodModifiersopt,TypeParametersopt,fp1,BinOp,fp2,WhereClauseopt,HasResultTypeopt,Offersopt,MethodBody);
                                                    
        $EndJava./
      | MethodModifiersopt operator TypeParametersopt PrefixOp ( FormalParameter$fp2 ) WhereClauseopt HasResultTypeopt  Offersopt MethodBody
        /.$BeginJava
			r.rule_MethodDeclaration2(MethodModifiersopt,TypeParametersopt,PrefixOp,fp2,WhereClauseopt,HasResultTypeopt,Offersopt,MethodBody);
                                                    
        $EndJava./
      | MethodModifiersopt operator TypeParametersopt this BinOp ( FormalParameter$fp2 ) WhereClauseopt HasResultTypeopt  Offersopt MethodBody
        /.$BeginJava
			r.rule_MethodDeclaration3(MethodModifiersopt,TypeParametersopt,BinOp,fp2,WhereClauseopt,HasResultTypeopt,Offersopt,MethodBody);
                                                   
        $EndJava./
      | MethodModifiersopt operator TypeParametersopt ( FormalParameter$fp1 ) BinOp this WhereClauseopt HasResultTypeopt   Offersopt MethodBody
        /.$BeginJava
			r.rule_MethodDeclaration4(MethodModifiersopt,TypeParametersopt,fp1,BinOp,WhereClauseopt,HasResultTypeopt,Offersopt,MethodBody);
                                                 
        $EndJava./
      | MethodModifiersopt operator TypeParametersopt PrefixOp this WhereClauseopt HasResultTypeopt  Offersopt MethodBody
        /.$BeginJava
			r.rule_MethodDeclaration5(MethodModifiersopt,TypeParametersopt,PrefixOp,WhereClauseopt,HasResultTypeopt,Offersopt,MethodBody);
                                                
        $EndJava./
      | MethodModifiersopt operator this TypeParametersopt FormalParameters WhereClauseopt HasResultTypeopt   Offersopt MethodBody
        /.$BeginJava
			r.rule_MethodDeclaration6(MethodModifiersopt,TypeParametersopt,FormalParameters,WhereClauseopt,HasResultTypeopt,Offersopt,MethodBody);
                                                  
        $EndJava./
      | MethodModifiersopt operator this TypeParametersopt FormalParameters = ( FormalParameter$fp2 ) WhereClauseopt HasResultTypeopt  Offersopt MethodBody
        /.$BeginJava
			r.rule_MethodDeclaration7(MethodModifiersopt,TypeParametersopt,FormalParameters,fp2,WhereClauseopt,HasResultTypeopt,Offersopt,MethodBody);
                                                     
        $EndJava./
      | MethodModifiersopt operator TypeParametersopt ( FormalParameter$fp1 ) as Type WhereClauseopt  Offersopt MethodBody
        /.$BeginJava
			r.rule_MethodDeclaration8(MethodModifiersopt,TypeParametersopt,fp1,Type,WhereClauseopt,Offersopt,MethodBody);
                                                     
        $EndJava./
      | MethodModifiersopt operator TypeParametersopt ( FormalParameter$fp1 ) as ? WhereClauseopt HasResultTypeopt   Offersopt MethodBody
        /.$BeginJava
			r.rule_MethodDeclaration9(MethodModifiersopt,TypeParametersopt,fp1,WhereClauseopt,HasResultTypeopt,Offersopt,MethodBody);
                                                     
        $EndJava./
      | MethodModifiersopt operator TypeParametersopt ( FormalParameter$fp1 ) WhereClauseopt HasResultTypeopt  Offersopt MethodBody
        /.$BeginJava
			r.rule_MethodDeclaration10(MethodModifiersopt,TypeParametersopt,fp1,WhereClauseopt,HasResultTypeopt,Offersopt,MethodBody);
                                                     
        $EndJava./

    PropertyMethodDeclaration ::= MethodModifiersopt Identifier TypeParametersopt FormalParameters WhereClauseopt HasResultTypeopt MethodBody
        /.$BeginJava
			r.rule_PropertyMethodDeclaration0(MethodModifiersopt,Identifier,TypeParametersopt,FormalParameters,WhereClauseopt,HasResultTypeopt,MethodBody);
                                                  
        $EndJava./
                                | MethodModifiersopt Identifier WhereClauseopt HasResultTypeopt MethodBody
        /.$BeginJava
			r.rule_PropertyMethodDeclaration1(MethodModifiersopt,Identifier,WhereClauseopt,HasResultTypeopt,MethodBody);
                                                 
        $EndJava./

    ExplicitConstructorInvocation ::= this TypeArgumentsopt ( ArgumentListopt ) ;
        /.$BeginJava
			r.rule_ExplicitConstructorInvocation0(TypeArgumentsopt,ArgumentListopt);
        $EndJava./
                                    | super TypeArgumentsopt ( ArgumentListopt ) ;
        /.$BeginJava
			r.rule_ExplicitConstructorInvocation1(TypeArgumentsopt,ArgumentListopt);
        $EndJava./
                                    | Primary . this TypeArgumentsopt ( ArgumentListopt ) ;
        /.$BeginJava
			r.rule_ExplicitConstructorInvocation2(Primary,TypeArgumentsopt,ArgumentListopt);
        $EndJava./
                                    | Primary . super TypeArgumentsopt ( ArgumentListopt ) ;
        /.$BeginJava
			r.rule_ExplicitConstructorInvocation3(Primary,TypeArgumentsopt,ArgumentListopt);
        $EndJava./

    NormalInterfaceDeclaration ::= Modifiersopt interface Identifier TypeParamsWithVarianceopt Propertiesopt WhereClauseopt ExtendsInterfacesopt InterfaceBody
        /.$BeginJava
			r.rule_NormalInterfaceDeclaration0(Modifiersopt,Identifier,TypeParamsWithVarianceopt,Propertiesopt,WhereClauseopt,ExtendsInterfacesopt,InterfaceBody);
        $EndJava./

    ClassInstanceCreationExpression ::= new TypeName TypeArgumentsopt ( ArgumentListopt ) ClassBodyopt
        /.$BeginJava
			r.rule_ClassInstanceCreationExpression0(TypeName,TypeArgumentsopt,ArgumentListopt,ClassBodyopt);
        $EndJava./
                 | new TypeName '[' Type ']' '[' ArgumentListopt ']'
        /.$BeginJava
			r.rule_ClassInstanceCreationExpression1(TypeName,Type,ArgumentListopt);
        $EndJava./
                                      | Primary . new Identifier TypeArgumentsopt ( ArgumentListopt ) ClassBodyopt
        /.$BeginJava
			r.rule_ClassInstanceCreationExpression2(Primary,Identifier,TypeArgumentsopt,ArgumentListopt,ClassBodyopt);
        $EndJava./
                                      | AmbiguousName . new Identifier TypeArgumentsopt ( ArgumentListopt ) ClassBodyopt
        /.$BeginJava
			r.rule_ClassInstanceCreationExpression3(AmbiguousName,Identifier,TypeArgumentsopt,ArgumentListopt,ClassBodyopt);
        $EndJava./
                       
      AssignPropertyCall ::= property TypeArgumentsopt ( ArgumentListopt ) ;
       /.$BeginJava
			r.rule_AssignPropertyCall0(TypeArgumentsopt,ArgumentListopt);
        $EndJava./

    -------------------------------------- Section:::Types
    Type ::= FunctionType
           |  ConstrainedType

    FunctionType ::= TypeParametersopt ( FormalParameterListopt ) WhereClauseopt  Offersopt => Type
        /.$BeginJava
			r.rule_FunctionType0(TypeParametersopt,FormalParameterListopt,WhereClauseopt,Offersopt,Type);
        $EndJava./

    ClassType ::= NamedType

--
-- This is a useless nonterminal that is not used anywhere else in the grammar.
--
--    InterfaceType ::= FunctionType | NamedType | ( Type )
    
    AnnotatedType ::= Type Annotations
        /.$BeginJava
			r.rule_AnnotatedType0(Type,Annotations);
        $EndJava./

    ConstrainedType ::=  NamedType
           | AnnotatedType
           | ( Type )
        /.$BeginJava
			r.rule_ConstrainedType2(Type);
        $EndJava./


    SimpleNamedType ::= TypeName
        /.$BeginJava
			r.rule_SimpleNamedType0(TypeName);
        $EndJava./
                      | Primary . Identifier
        /.$BeginJava
			r.rule_SimpleNamedType1(Primary,Identifier);
        $EndJava./
                      | DepNamedType . Identifier
        /.$BeginJava
			r.rule_SimpleNamedType2(DepNamedType,Identifier);
        $EndJava./

    DepNamedType ::= SimpleNamedType DepParameters
        /.$BeginJava
			r.rule_DepNamedType0(SimpleNamedType,DepParameters);
        $EndJava./
                | SimpleNamedType Arguments
        /.$BeginJava
			r.rule_DepNamedType1(SimpleNamedType,Arguments);
        $EndJava./
                | SimpleNamedType Arguments DepParameters
        /.$BeginJava
			r.rule_DepNamedType2(SimpleNamedType,Arguments,DepParameters);
        $EndJava./
                | SimpleNamedType TypeArguments
        /.$BeginJava
			r.rule_DepNamedType3(SimpleNamedType,TypeArguments);
        $EndJava./
                | SimpleNamedType TypeArguments DepParameters
        /.$BeginJava
			r.rule_DepNamedType4(SimpleNamedType,TypeArguments,DepParameters);
        $EndJava./
                | SimpleNamedType TypeArguments Arguments
        /.$BeginJava
			r.rule_DepNamedType5(SimpleNamedType,TypeArguments,Arguments);
        $EndJava./
                | SimpleNamedType TypeArguments Arguments DepParameters
        /.$BeginJava
			r.rule_DepNamedType6(SimpleNamedType,TypeArguments,Arguments,DepParameters);
        $EndJava./
        
    NamedType ::= SimpleNamedType
                | DepNamedType
        
    DepParameters ::= { ExistentialListopt Conjunctionopt }
         /.$BeginJava
			r.rule_DepParameters0(ExistentialListopt,Conjunctionopt);
        $EndJava./


    TypeParamsWithVariance ::= '[' TypeParamWithVarianceList ']'
        /.$BeginJava
			r.rule_TypeParamsWithVariance0(TypeParamWithVarianceList);
        $EndJava./
        
    TypeParameters ::= '[' TypeParameterList ']'
        /.$BeginJava
			r.rule_TypeParameters0(TypeParameterList);
        $EndJava./

    FormalParameters ::= ( FormalParameterListopt )
        /.$BeginJava
			r.rule_FormalParameters0(FormalParameterListopt);
        $EndJava./

    Conjunction ::= Expression
        /.$BeginJava
			r.rule_Conjunction0(Expression);
        $EndJava./
                  | Conjunction , Expression
         /.$BeginJava
			r.rule_Conjunction1(Conjunction,Expression);
        $EndJava./

    HasZeroConstraint ::= Type$t1 haszero
         /.$BeginJava
			r.rule_HasZeroConstraint0(t1);
        $EndJava./

    SubtypeConstraint ::= Type$t1 <: Type$t2
         /.$BeginJava
			r.rule_SubtypeConstraint0(t1,t2);
        $EndJava./
                        | Type$t1 :> Type$t2
         /.$BeginJava
			r.rule_SubtypeConstraint1(t1,t2);
        $EndJava./
                        
    WhereClause ::= DepParameters
            /.$BeginJava
			r.rule_WhereClause0(DepParameters);
          $EndJava./

    Conjunctionopt ::= %Empty
          /.$BeginJava
			r.rule_Conjunctionopt0();
          $EndJava./
          | Conjunction
          /.$BeginJava
			r.rule_Conjunctionopt1(Conjunction);
        $EndJava./

    ExistentialListopt ::= %Empty
          /.$BeginJava
			r.rule_ExistentialListopt0();
          $EndJava./
          | ExistentialList ;
          /.$BeginJava
			r.rule_ExistentialListopt1(ExistentialList);
        $EndJava./

       ExistentialList ::= FormalParameter
        /.$BeginJava
			r.rule_ExistentialList0(FormalParameter);
        $EndJava./
                          | ExistentialList ; FormalParameter
        /.$BeginJava
			r.rule_ExistentialList1(ExistentialList,FormalParameter);
        $EndJava./


    ------------------------------------- Section ::: Classes
    ClassDeclaration ::= StructDeclaration
                       | NormalClassDeclaration
        
    NormalClassDeclaration ::= Modifiersopt class Identifier TypeParamsWithVarianceopt Propertiesopt WhereClauseopt Superopt Interfacesopt ClassBody
        /.$BeginJava
			r.rule_NormalClassDeclaration0(Modifiersopt,Identifier,TypeParamsWithVarianceopt,Propertiesopt,WhereClauseopt,Superopt,Interfacesopt,ClassBody);
        $EndJava./


    StructDeclaration ::= Modifiersopt struct Identifier TypeParamsWithVarianceopt Propertiesopt WhereClauseopt Interfacesopt ClassBody
        /.$BeginJava
			r.rule_StructDeclaration0(Modifiersopt,Identifier,TypeParamsWithVarianceopt,Propertiesopt,WhereClauseopt,Interfacesopt,ClassBody);
        $EndJava./

    ConstructorDeclaration ::= Modifiersopt def this TypeParametersopt FormalParameters WhereClauseopt HasResultTypeopt  Offersopt ConstructorBody
        /.$BeginJava
			r.rule_ConstructorDeclaration0(Modifiersopt,TypeParametersopt,FormalParameters,WhereClauseopt,HasResultTypeopt,Offersopt,ConstructorBody);
                                                               
        $EndJava./
       
     Super ::= extends ClassType
        /.$BeginJava
			r.rule_Super0(ClassType);
        $EndJava./
    
    FieldKeyword ::= val
        /.$BeginJava
			r.rule_FieldKeyword0();
        $EndJava./
                   | var
        /.$BeginJava
			r.rule_FieldKeyword1();
        $EndJava./
                   
                   
                   
    VarKeyword ::= val 
        /.$BeginJava
			r.rule_VarKeyword0();
        $EndJava./
                   | var 
        /.$BeginJava
			r.rule_VarKeyword1();
        $EndJava./
                    
                   
    FieldDeclaration ::= Modifiersopt FieldKeyword FieldDeclarators ;
        /.$BeginJava
			r.rule_FieldDeclaration0(Modifiersopt,FieldKeyword,FieldDeclarators);
        
        $EndJava./
        
                       | Modifiersopt FieldDeclarators ;
        /.$BeginJava
			r.rule_FieldDeclaration1(Modifiersopt,FieldDeclarators);
        
        $EndJava./
        
        
    --------------------------------------- Section :: Statement

    Statement ::= AnnotationStatement
                | ExpressionStatement

    AnnotationStatement ::= Annotationsopt NonExpressionStatement
        /.$BeginJava
			r.rule_AnnotationStatement0(Annotationsopt,NonExpressionStatement);
        $EndJava./

    NonExpressionStatement ::= Block
                | EmptyStatement
                | AssertStatement
                | SwitchStatement
                | DoStatement
                | BreakStatement
                | ContinueStatement
                | ReturnStatement
                | ThrowStatement
                | TryStatement
                | LabeledStatement
                | IfThenStatement
                | IfThenElseStatement
                | WhileStatement
                | ForStatement
                | AsyncStatement
                | AtStatement
                | AtomicStatement
                | WhenStatement
--                | ForEachStatement
                | AtEachStatement
                | FinishStatement
                | NextStatement
                | ResumeStatement
--                | AwaitStatement
                | AssignPropertyCall
                | OfferStatement
    
   OfferStatement ::= offer Expression ;
         /.$BeginJava
			r.rule_OfferStatement0(Expression);
        $EndJava./
    
    IfThenStatement ::= if ( Expression ) Statement
        /.$BeginJava
			r.rule_IfThenStatement0(Expression,Statement);
        $EndJava./
    
    IfThenElseStatement ::= if ( Expression ) Statement$s1 else Statement$s2
        /.$BeginJava
			r.rule_IfThenElseStatement0(Expression,s1,s2);
        $EndJava./
    
    EmptyStatement ::= ;
        /.$BeginJava
			r.rule_EmptyStatement0();
        $EndJava./
    
    LabeledStatement ::= Identifier : LoopStatement
        /.$BeginJava
			r.rule_LabeledStatement0(Identifier,LoopStatement);
        $EndJava./
        
    LoopStatement ::= ForStatement
                    | WhileStatement
                    | DoStatement
                    | AtEachStatement
--                    | ForEachStatement
    
    ExpressionStatement ::= StatementExpression ;
        /.$BeginJava
			r.rule_ExpressionStatement0(StatementExpression);
        $EndJava./
    
    StatementExpression ::= Assignment
                          | PreIncrementExpression
                          | PreDecrementExpression
                          | PostIncrementExpression
                          | PostDecrementExpression
                          | MethodInvocation
                          | ClassInstanceCreationExpression
    
    AssertStatement ::= assert Expression ;
        /.$BeginJava
			r.rule_AssertStatement0(Expression);
        $EndJava./
                      | assert Expression$expr1 : Expression$expr2 ;
        /.$BeginJava
			r.rule_AssertStatement1(expr1,expr2);
        $EndJava./
    
    SwitchStatement ::= switch ( Expression ) SwitchBlock
        /.$BeginJava
			r.rule_SwitchStatement0(Expression,SwitchBlock);
        $EndJava./
    
    SwitchBlock ::= { SwitchBlockStatementGroupsopt SwitchLabelsopt }
        /.$BeginJava
			r.rule_SwitchBlock0(SwitchBlockStatementGroupsopt,SwitchLabelsopt);
        $EndJava./
    
    SwitchBlockStatementGroups ::= SwitchBlockStatementGroup
                                 | SwitchBlockStatementGroups SwitchBlockStatementGroup
        /.$BeginJava
			r.rule_SwitchBlockStatementGroups1(SwitchBlockStatementGroups,SwitchBlockStatementGroup);
        $EndJava./
    
    SwitchBlockStatementGroup ::= SwitchLabels BlockStatements
        /.$BeginJava
			r.rule_SwitchBlockStatementGroup0(SwitchLabels,BlockStatements);
        $EndJava./
    
    SwitchLabels ::= SwitchLabel
        /.$BeginJava
			r.rule_SwitchLabels0(SwitchLabel);
        $EndJava./
                   | SwitchLabels SwitchLabel
        /.$BeginJava
			r.rule_SwitchLabels1(SwitchLabels,SwitchLabel);
        $EndJava./
    
    SwitchLabel ::= case ConstantExpression :
        /.$BeginJava
			r.rule_SwitchLabel0(ConstantExpression);
        $EndJava./
                  | default :
        /.$BeginJava
			r.rule_SwitchLabel1();
        $EndJava./

    WhileStatement ::= while ( Expression ) Statement
        /.$BeginJava
			r.rule_WhileStatement0(Expression,Statement);
        $EndJava./
    
    DoStatement ::= do Statement while ( Expression ) ;
        /.$BeginJava
			r.rule_DoStatement0(Statement,Expression);
        $EndJava./
    
    ForStatement ::= BasicForStatement
                   | EnhancedForStatement
    
    BasicForStatement ::= for ( ForInitopt ; Expressionopt ; ForUpdateopt ) Statement
        /.$BeginJava
			r.rule_BasicForStatement0(ForInitopt,Expressionopt,ForUpdateopt,Statement);
        $EndJava./
    
    ForInit ::= StatementExpressionList
              | LocalVariableDeclaration
        /.$BeginJava
			r.rule_ForInit1(LocalVariableDeclaration);
        $EndJava./
    
    ForUpdate ::= StatementExpressionList
    
    StatementExpressionList ::= StatementExpression
        /.$BeginJava
			r.rule_StatementExpressionList0(StatementExpression);
        $EndJava./
                              | StatementExpressionList , StatementExpression
        /.$BeginJava
			r.rule_StatementExpressionList1(StatementExpressionList,StatementExpression);
        $EndJava./
    
    BreakStatement ::= break Identifieropt ;
        /.$BeginJava
			r.rule_BreakStatement0(Identifieropt);
        $EndJava./
    
    ContinueStatement ::= continue Identifieropt ;
        /.$BeginJava
			r.rule_ContinueStatement0(Identifieropt);
        $EndJava./
    
    ReturnStatement ::= return Expressionopt ;
        /.$BeginJava
			r.rule_ReturnStatement0(Expressionopt);
        $EndJava./
    
    ThrowStatement ::= throw Expression ;
        /.$BeginJava
			r.rule_ThrowStatement0(Expression);
        $EndJava./
    
    TryStatement ::= try Block Catches
        /.$BeginJava
			r.rule_TryStatement0(Block,Catches);
        $EndJava./
                   | try Block Catchesopt Finally
        /.$BeginJava
			r.rule_TryStatement1(Block,Catchesopt,Finally);
        $EndJava./
    
    Catches ::= CatchClause
        /.$BeginJava
			r.rule_Catches0(CatchClause);
        $EndJava./
              | Catches CatchClause
        /.$BeginJava
			r.rule_Catches1(Catches,CatchClause);
        $EndJava./
    
    CatchClause ::= catch ( FormalParameter ) Block
        /.$BeginJava
			r.rule_CatchClause0(FormalParameter,Block);
        $EndJava./
    
    Finally ::= finally Block
        /.$BeginJava
			r.rule_Finally0(Block);
        $EndJava./

   ClockedClause ::= clocked ( ClockList )
        /.$BeginJava
			r.rule_ClockedClause0(ClockList);
        $EndJava./
        

    AsyncStatement ::= async ClockedClauseopt Statement
        /.$BeginJava
			r.rule_AsyncStatement0(ClockedClauseopt,Statement);
        $EndJava./
         | clocked async Statement
        /.$BeginJava
			r.rule_AsyncStatement1(Statement);
        $EndJava./


    AtStatement ::= at PlaceExpressionSingleList Statement
        /.$BeginJava
			r.rule_AtStatement0(PlaceExpressionSingleList,Statement);
        $EndJava./

    AtomicStatement ::= atomic Statement
        /.$BeginJava
			r.rule_AtomicStatement0(Statement);
        $EndJava./


    WhenStatement  ::= when ( Expression ) Statement
        /.$BeginJava
			r.rule_WhenStatement0(Expression,Statement);
        $EndJava./
--                     | WhenStatement or$or ( Expression ) Statement
--        /.$BeginJava
--                  WhenStatement.addBranch(pos(getRhsFirstTokenIndex($or), getRightSpan()), Expression, Statement);
--                  setResult(WhenStatement);
--          $EndJava
--        ./

--    ForEachStatement ::= foreach ( LoopIndex in Expression ) ClockedClauseopt Statement
--        /.$BeginJava
--                    FlagsNode fn = LoopIndex.flags();
--                    if (! fn.flags().isFinal()) {
--                        syntaxError("Enhanced foreach loop may not have var loop index. " + LoopIndex, LoopIndex.position());
--                        fn = fn.flags(fn.flags().Final());
--                        LoopIndex = LoopIndex.flags(fn);
--                    }
--                    setResult(nf.ForEach(pos(),
--                                 LoopIndex,
--                                  Expression,
--                                  ClockedClauseopt,
--                                  Statement));
--          $EndJava
--        ./ 
--         | clocked foreach ( LoopIndex in Expression ) Statement
--        /.$BeginJava
--                    FlagsNode fn = LoopIndex.flags();
--                    if (! fn.flags().isFinal()) {
--                        syntaxError("Enhanced foreach loop may not have var loop index" + LoopIndex, LoopIndex.position());
--                        fn = fn.flags(fn.flags().Final());
--                        LoopIndex = LoopIndex.flags(fn);
--                    }
--                    setResult(nf.ForEach(pos(),
--                                  LoopIndex,
--                                  Expression,
--                                  Statement));
--          $EndJava
--        ./ 
--         | foreach ( Expression ) Statement
--        /.$BeginJava
--                    Id name = nf.Id(pos(), Name.makeFresh());
--                    TypeNode type = nf.UnknownTypeNode(pos());
--                    setResult(nf.ForEach(pos(),
--                            nf.X10Formal(pos(), nf.FlagsNode(pos(), Flags.FINAL), type, name, null, true),
--                            Expression,
--                            new TypedList<Expr>(new LinkedList<Expr>(), Expr.class, false),
--                            Statement));
--          $EndJava
--        ./ 
--         | clocked foreach ( Expression ) Statement
--        /.$BeginJava
--                    Id name = nf.Id(pos(), Name.makeFresh());
--                    TypeNode type = nf.UnknownTypeNode(pos());
--                    setResult(nf.ForEach(pos(),
--                            nf.X10Formal(pos(), nf.FlagsNode(pos(), Flags.FINAL), type, name, null, true),
--                            Expression,
--                            Statement));
--          $EndJava
--        ./ 

    AtEachStatement ::= ateach ( LoopIndex in Expression ) ClockedClauseopt Statement
        /.$BeginJava
			r.rule_AtEachStatement0(LoopIndex,Expression,ClockedClauseopt,Statement);
        $EndJava./
     | ateach ( Expression ) Statement
        /.$BeginJava
			r.rule_AtEachStatement1(Expression,Statement);
        $EndJava./
    EnhancedForStatement ::= for ( LoopIndex in Expression ) Statement
        /.$BeginJava
			r.rule_EnhancedForStatement0(LoopIndex,Expression,Statement);
        $EndJava./
       | for ( Expression ) Statement
        /.$BeginJava
			r.rule_EnhancedForStatement1(Expression,Statement);
        $EndJava./
        

    FinishStatement ::= finish Statement
        /.$BeginJava
			r.rule_FinishStatement0(Statement);
        $EndJava./
                | clocked finish Statement
        /.$BeginJava
			r.rule_FinishStatement1(Statement);
        $EndJava./
    PlaceExpressionSingleList ::= ( PlaceExpression )
        /.$BeginJava
			r.rule_PlaceExpressionSingleList0(PlaceExpression);
        $EndJava./

    PlaceExpression ::= Expression

    NextStatement ::= next ;
        /.$BeginJava
			r.rule_NextStatement0();
        $EndJava./
        
        ResumeStatement ::= resume ;
        /.$BeginJava
			r.rule_ResumeStatement0();
        $EndJava./

 ClockList ::= Clock
        /.$BeginJava
			r.rule_ClockList0(Clock);
        $EndJava./
                | ClockList , Clock
        /.$BeginJava
			r.rule_ClockList1(ClockList,Clock);
        $EndJava./

    -- The type-checker will ensure that the identifier names a variable declared as a clock.
    Clock ::= Expression
        /.$BeginJava
			r.rule_Clock0(Expression);
        $EndJava./
--
--      Clock ::= Identifier
--        /.$BeginJava
--                    setResult(new X10ParsedName(nf, ts, pos(), Identifier).toExpr());
--          $EndJava
--        ./

    CastExpression ::= Primary
                     | ExpressionName
        /.$BeginJava
			r.rule_CastExpression1(ExpressionName);
        $EndJava./
                     | CastExpression as Type
        /.$BeginJava
			r.rule_CastExpression2(CastExpression,Type);
        $EndJava./
    
     --------------------------------------- Section :: Expression
     TypeParamWithVarianceList ::= TypeParamWithVariance
        /.$BeginJava
			r.rule_TypeParamWithVarianceList0(TypeParamWithVariance);
        $EndJava./
                      | TypeParamWithVarianceList , TypeParamWithVariance
        /.$BeginJava
			r.rule_TypeParamWithVarianceList1(TypeParamWithVarianceList,TypeParamWithVariance);
        $EndJava./
        
     TypeParameterList ::= TypeParameter
        /.$BeginJava
			r.rule_TypeParameterList0(TypeParameter);
        $EndJava./
                      | TypeParameterList , TypeParameter
        /.$BeginJava
			r.rule_TypeParameterList1(TypeParameterList,TypeParameter);
        $EndJava./
        
    TypeParamWithVariance ::= Identifier
        /.$BeginJava
			r.rule_TypeParamWithVariance0(Identifier);
        $EndJava./
                   | + Identifier
        /.$BeginJava
			r.rule_TypeParamWithVariance1(Identifier);
        $EndJava./
                   | - Identifier
        /.$BeginJava
			r.rule_TypeParamWithVariance2(Identifier);
        $EndJava./
        
    TypeParameter ::= Identifier
        /.$BeginJava
			r.rule_TypeParameter0(Identifier);
        $EndJava./

--
-- This is a useless nonterminal that is not used anywhere else in the grammar.
--
--    RegionExpression ::= Expression
--
--    RegionExpressionList ::= RegionExpression
--        /.$BeginJava
--                    List<Expr> l = new TypedList<Expr>(new LinkedList<Expr>(), Expr.class, false);
--                    l.add(RegionExpression);
--                    setResult(l);
--          $EndJava
--        ./
--               | RegionExpressionList , RegionExpression
--        /.$BeginJava
--                    RegionExpressionList.add(RegionExpression);
--                    //setResult(RegionExpressionList);
--          $EndJava
--        ./

    AssignmentExpression ::= Expression$expr1 '->' Expression$expr2
        /.$BeginJava
			r.rule_AssignmentExpression0(expr1,expr2);
        $EndJava./
    ClosureExpression ::= FormalParameters WhereClauseopt HasResultTypeopt  Offersopt => ClosureBody
        /.$BeginJava
			r.rule_ClosureExpression0(FormalParameters,WhereClauseopt,HasResultTypeopt,Offersopt,ClosureBody);
        $EndJava./

    LastExpression ::= Expression
        /.$BeginJava
			r.rule_LastExpression0(Expression);
        $EndJava./

    ClosureBody ::= ConditionalExpression
        /.$BeginJava
			r.rule_ClosureBody0(ConditionalExpression);
        $EndJava./
                  | Annotationsopt { BlockStatementsopt LastExpression }
        /.$BeginJava
			r.rule_ClosureBody1(Annotationsopt,BlockStatementsopt,LastExpression);
        $EndJava./
                  | Annotationsopt Block
        /.$BeginJava
			r.rule_ClosureBody2(Annotationsopt,Block);
        $EndJava./
                  
                  
    AtExpression ::= at PlaceExpressionSingleList ClosureBody
        /.$BeginJava
			r.rule_AtExpression0(PlaceExpressionSingleList,ClosureBody);
        $EndJava./

    FinishExpression ::= finish ( Expression ) Block
        /.$BeginJava
			r.rule_FinishExpression0(Expression,Block);
        $EndJava./
        
    ---------------------------------------- All the opts...

--
-- This is a useless nonterminal that is not used anywhere else in the grammar.
--
--    DepParametersopt ::= %Empty
--        /.$NullAction./
--                       | DepParameters

--
-- This is a useless nonterminal that is not used anywhere else in the grammar.
--
--    PropertyListopt ::=  %Empty
--        /.$BeginJavppa
--                    setResult(new TypedList<PropertyDecl>(new LinkedList<PropertyDecl>(), PropertyDecl.class, false));
--          $EndJava
--        ./
--                       | PropertyList
                       
    WhereClauseopt ::= %Empty
        /.$NullAction./
                     | WhereClause


--
-- This is a useless nonterminal that is not used anywhere else in the grammar.
--
--    ClassModifiersopt ::= %Empty
--        /.$BeginJava
--             setResult(Collections.singletonList(nf.FlagsNode(JPGPosition.COMPILER_GENERATED, X10Flags.toX10Flags(Flags.NONE))));
--          $EndJava ./
--          | ClassModifiers
--          
--    TypeDefModifiersopt ::= %Empty
--        /.$BeginJava
--             setResult(Collections.singletonList(nf.FlagsNode(JPGPosition.COMPILER_GENERATED, X10Flags.toX10Flags(Flags.NONE))));
--          $EndJava ./
--          | TypeDefModifiers
          
    ClockedClauseopt ::= %Empty
        /.$BeginJava
			r.rule_ClockedClauseopt0();
        $EndJava./
                       | ClockedClause


    ------------------------------------------------------------
    --- All the Java-derived rules


    TypeName ::= Identifier
        /.$BeginJava
			r.rule_TypeName1(Identifier);
        $EndJava./
               | TypeName . Identifier
        /.$BeginJava
			r.rule_TypeName2(TypeName,Identifier);
        $EndJava./

    ClassName ::= TypeName

    TypeArguments ::= '[' TypeArgumentList ']'
        /.$BeginJava
			r.rule_TypeArguments0(TypeArgumentList);
        $EndJava./

    
    TypeArgumentList ::= Type
        /.$BeginJava
			r.rule_TypeArgumentList0(Type);
        $EndJava./
                       | TypeArgumentList , Type
        /.$BeginJava
			r.rule_TypeArgumentList1(TypeArgumentList,Type);
        $EndJava./
        
    

    -- Chapter 6

    PackageName ::= Identifier
        /.$BeginJava
			r.rule_PackageName1(Identifier);
        $EndJava./
                  | PackageName . Identifier
        /.$BeginJava
			r.rule_PackageName2(PackageName,Identifier);
        $EndJava./

    --
    -- See Chapter 4
    --
    -- TypeName ::= Identifier
    --           | PackageOrTypeName . Identifier
    --
    ExpressionName ::=? Identifier
        /.$BeginJava
			r.rule_ExpressionName1(Identifier);
        $EndJava./
                     | AmbiguousName . Identifier
        /.$BeginJava
			r.rule_ExpressionName2(AmbiguousName,Identifier);
        $EndJava./

    MethodName ::=? Identifier
        /.$BeginJava
			r.rule_MethodName1(Identifier);
        $EndJava./
                 | AmbiguousName . Identifier
        /.$BeginJava
			r.rule_MethodName2(AmbiguousName,Identifier);
        $EndJava./

    PackageOrTypeName ::= Identifier
        /.$BeginJava
			r.rule_PackageOrTypeName1(Identifier);
        $EndJava./
                        | PackageOrTypeName . Identifier
        /.$BeginJava
			r.rule_PackageOrTypeName2(PackageOrTypeName,Identifier);
        $EndJava./

    AmbiguousName ::=? Identifier
        /.$BeginJava
			r.rule_AmbiguousName1(Identifier);
        $EndJava./
                    | AmbiguousName . Identifier
        /.$BeginJava
			r.rule_AmbiguousName2(AmbiguousName,Identifier);
        $EndJava./

    -- Chapter 7

    CompilationUnit ::= PackageDeclarationopt TypeDeclarationsopt
        /.$BeginJava
			r.rule_CompilationUnit0(PackageDeclarationopt,TypeDeclarationsopt);
        $EndJava./
                      | PackageDeclarationopt ImportDeclarations TypeDeclarationsopt
        /.$BeginJava
			r.rule_CompilationUnit1(PackageDeclarationopt,ImportDeclarations,TypeDeclarationsopt);
        $EndJava./
                      | ImportDeclarations PackageDeclaration$misplacedPackageDeclaration ImportDeclarationsopt$misplacedImportDeclarations TypeDeclarationsopt  -- Extend grammar to accept this illegal construct so that we can fail gracefully
        /.$BeginJava
			r.rule_CompilationUnit2(ImportDeclarations,misplacedPackageDeclaration,misplacedImportDeclarations,TypeDeclarationsopt);
        $EndJava./
                      | PackageDeclaration ImportDeclarations PackageDeclaration$misplacedPackageDeclaration ImportDeclarationsopt$misplacedImportDeclarations TypeDeclarationsopt  -- Extend grammar to accept this illegal construct so that we can fail gracefully
        /.$BeginJava
			r.rule_CompilationUnit3(PackageDeclaration,ImportDeclarations,misplacedPackageDeclaration,misplacedImportDeclarations,TypeDeclarationsopt);
        $EndJava./

    ImportDeclarations ::= ImportDeclaration
        /.$BeginJava
			r.rule_ImportDeclarations0(ImportDeclaration);
        $EndJava./
                         | ImportDeclarations ImportDeclaration
        /.$BeginJava
			r.rule_ImportDeclarations1(ImportDeclarations,ImportDeclaration);
        $EndJava./

    TypeDeclarations ::= TypeDeclaration
        /.$BeginJava
			r.rule_TypeDeclarations0(TypeDeclaration);
        $EndJava./
                       | TypeDeclarations TypeDeclaration
        /.$BeginJava
			r.rule_TypeDeclarations1(TypeDeclarations,TypeDeclaration);
        $EndJava./

    PackageDeclaration ::= Annotationsopt package PackageName ;
        /.$BeginJava
			r.rule_PackageDeclaration0(Annotationsopt,PackageName);
        $EndJava./
    

    ImportDeclaration ::= SingleTypeImportDeclaration
                        | TypeImportOnDemandDeclaration
--                        | SingleStaticImportDeclaration
--                        | StaticImportOnDemandDeclaration

    SingleTypeImportDeclaration ::= import TypeName ;
        /.$BeginJava
			r.rule_SingleTypeImportDeclaration0(TypeName);
        $EndJava./

    TypeImportOnDemandDeclaration ::= import PackageOrTypeName . * ;
        /.$BeginJava
			r.rule_TypeImportOnDemandDeclaration0(PackageOrTypeName);
        $EndJava./
    
--    SingleStaticImportDeclaration ::= import static TypeName . Identifier ;
--        /.$BadAction./

--    StaticImportOnDemandDeclaration ::= import static TypeName . * ;
--        /.$BadAction./

    TypeDeclaration ::= ClassDeclaration
                      | InterfaceDeclaration
                      | TypeDefDeclaration
                      | ;
        /.$BeginJava
			r.rule_TypeDeclaration3();
        $EndJava./

    -- Chapter 8

--
-- This is a useless nonterminal that is not used anywhere else in the grammar.
--
--    ClassModifiers ::= ClassModifier
--        /.$BeginJava
--                    List<Node> l = new LinkedList<Node>();
--                    l.addAll(ClassModifier);
--                    setResult(l);
--          $EndJava
--        ./
--                     | ClassModifiers ClassModifier
--        /.$BeginJava
--                    ClassModifiers.addAll(ClassModifier);
--          $EndJava
--        ./
--
--    ClassModifier ::= Annotation
--        /.$BeginJava
--                    setResult(Collections.singletonList(Annotation));
--          $EndJava
--        ./
--                    | public
--        /.$BeginJava
--                    setResult(Collections.singletonList(nf.FlagsNode(pos(), Flags.PUBLIC)));
--          $EndJava
--        ./
--                    | protected
--        /.$BeginJava
--                    setResult(Collections.singletonList(nf.FlagsNode(pos(), Flags.PROTECTED)));
--          $EndJava
--        ./
--                    | private
--        /.$BeginJava
--                    setResult(Collections.singletonList(nf.FlagsNode(pos(), Flags.PRIVATE)));
--          $EndJava
--        ./
--                    | abstract
--        /.$BeginJava
--                    setResult(Collections.singletonList(nf.FlagsNode(pos(), Flags.ABSTRACT)));
--          $EndJava
--        ./
--                    | static
--        /.$BeginJava
--                    setResult(Collections.singletonList(nf.FlagsNode(pos(), Flags.STATIC)));
--          $EndJava
--        ./
--                    | final
--        /.$BeginJava
--                    setResult(Collections.singletonList(nf.FlagsNode(pos(), Flags.FINAL)));
--          $EndJava
--        ./
--                    | safe
--        /.$BeginJava
--                    setResult(Collections.singletonList(nf.FlagsNode(pos(), X10Flags.SAFE)));
--          $EndJava
--        ./
--        
--    TypeDefModifiers ::= TypeDefModifier
--        /.$BeginJava
--                    List<Node> l = new LinkedList<Node>();
--                    l.addAll(TypeDefModifier);
--                    setResult(l);
--          $EndJava
--        ./
--                     | TypeDefModifiers TypeDefModifier
--        /.$BeginJava
--                    TypeDefModifiers.addAll(TypeDefModifier);
--          $EndJava
--        ./
--
--    TypeDefModifier ::= Annotation
--        /.$BeginJava
--                    setResult(Collections.singletonList(Annotation));
--          $EndJava
--        ./
--                    | public
--        /.$BeginJava
--                    setResult(Collections.singletonList(nf.FlagsNode(pos(), Flags.PUBLIC)));
--          $EndJava
--        ./
--                    | protected
--        /.$BeginJava
--                    setResult(Collections.singletonList(nf.FlagsNode(pos(), Flags.PROTECTED)));
--          $EndJava
--        ./
--                    | private
--        /.$BeginJava
--                    setResult(Collections.singletonList(nf.FlagsNode(pos(), Flags.PRIVATE)));
--          $EndJava
--        ./
--                    | abstract
--        /.$BeginJava
--                    setResult(Collections.singletonList(nf.FlagsNode(pos(), Flags.ABSTRACT)));
--          $EndJava
--        ./
--                    | static
--        /.$BeginJava
--                    setResult(Collections.singletonList(nf.FlagsNode(pos(), Flags.STATIC)));
--          $EndJava
--        ./
--                    | final
--        /.$BeginJava
--                    setResult(Collections.singletonList(nf.FlagsNode(pos(), Flags.FINAL)));
--          $EndJava
--        ./
        
    --
    -- See Chapter 4
    --
    Interfaces ::= implements InterfaceTypeList
        /.$BeginJava
			r.rule_Interfaces0(InterfaceTypeList);
        $EndJava./

    InterfaceTypeList ::= Type
        /.$BeginJava
			r.rule_InterfaceTypeList0(Type);
        $EndJava./
                        | InterfaceTypeList , Type
        /.$BeginJava
			r.rule_InterfaceTypeList1(InterfaceTypeList,Type);
        $EndJava./

    --
    -- See Chapter 4
    --
    ClassBody ::= { ClassBodyDeclarationsopt }
        /.$BeginJava
			r.rule_ClassBody0(ClassBodyDeclarationsopt);
        $EndJava./

    ClassBodyDeclarations ::= ClassBodyDeclaration
                            | ClassBodyDeclarations ClassBodyDeclaration
        /.$BeginJava
			r.rule_ClassBodyDeclarations1(ClassBodyDeclarations,ClassBodyDeclaration);
        $EndJava./

    ClassBodyDeclaration ::= ClassMemberDeclaration
--                           | InstanceInitializer
--        /.$BeginJava
--                    List<ClassMember> l = new TypedList<ClassMember>(new LinkedList<ClassMember>(), ClassMember.class, false);
--                    l.add(InstanceInitializer);
--                    setResult(l);
--          $EndJava
--        ./
--                           | StaticInitializer
--        /.$BeginJava
--                    List<ClassMember> l = new TypedList<ClassMember>(new LinkedList<ClassMember>(), ClassMember.class, false);
--                    l.add(StaticInitializer);
--                    setResult(l);
--          $EndJava
--        ./
                           | ConstructorDeclaration
        /.$BeginJava
			r.rule_ClassBodyDeclaration1(ConstructorDeclaration);
        $EndJava./

    ClassMemberDeclaration ::= FieldDeclaration
                             | MethodDeclaration
        /.$BeginJava
			r.rule_ClassMemberDeclaration1(MethodDeclaration);
        $EndJava./
                             | PropertyMethodDeclaration
        /.$BeginJava
			r.rule_ClassMemberDeclaration2(PropertyMethodDeclaration);
        $EndJava./
                             | TypeDefDeclaration
        /.$BeginJava
			r.rule_ClassMemberDeclaration3(TypeDefDeclaration);
        $EndJava./
                             | ClassDeclaration
        /.$BeginJava
			r.rule_ClassMemberDeclaration4(ClassDeclaration);
        $EndJava./
                             | InterfaceDeclaration
        /.$BeginJava
			r.rule_ClassMemberDeclaration5(InterfaceDeclaration);
        $EndJava./
                             | ;
        /.$BeginJava
			r.rule_ClassMemberDeclaration6();
        $EndJava./
    
    FormalDeclarators ::= FormalDeclarator
        /.$BeginJava
			r.rule_FormalDeclarators0(FormalDeclarator);
        $EndJava./
                          | FormalDeclarators , FormalDeclarator
        /.$BeginJava
			r.rule_FormalDeclarators1(FormalDeclarators,FormalDeclarator);
        $EndJava./
    
    
    FieldDeclarators ::= FieldDeclarator
        /.$BeginJava
			r.rule_FieldDeclarators0(FieldDeclarator);
        $EndJava./
                          | FieldDeclarators , FieldDeclarator
        /.$BeginJava
			r.rule_FieldDeclarators1(FieldDeclarators,FieldDeclarator);
        $EndJava./
    
    
    VariableDeclaratorsWithType ::= VariableDeclaratorWithType
        /.$BeginJava
			r.rule_VariableDeclaratorsWithType0(VariableDeclaratorWithType);
        $EndJava./
                          | VariableDeclaratorsWithType , VariableDeclaratorWithType
        /.$BeginJava
			r.rule_VariableDeclaratorsWithType1(VariableDeclaratorsWithType,VariableDeclaratorWithType);
        $EndJava./
    
    VariableDeclarators ::= VariableDeclarator
        /.$BeginJava
			r.rule_VariableDeclarators0(VariableDeclarator);
        $EndJava./
                          | VariableDeclarators , VariableDeclarator
        /.$BeginJava
			r.rule_VariableDeclarators1(VariableDeclarators,VariableDeclarator);
        $EndJava./
    
    VariableInitializer ::= Expression
    
--
-- This is a useless nonterminal that is not used anywhere else in the grammar.
--
--    FieldModifiers ::= FieldModifier
--        /.$BeginJava
--                    List<Node> l = new LinkedList<Node>();
--                    l.addAll(FieldModifier);
--                    setResult(l);
--          $EndJava
--        ./
--                     | FieldModifiers FieldModifier
--        /.$BeginJava
--                    FieldModifiers.addAll(FieldModifier);
--          $EndJava
--        ./
--    
--    FieldModifier ::= Annotation
--        /.$BeginJava
--                    setResult(Collections.singletonList(Annotation));
--          $EndJava
--        ./
--                    | public
--        /.$BeginJava
--                    setResult(Collections.singletonList(nf.FlagsNode(pos(), Flags.PUBLIC)));
--          $EndJava
--        ./
--                    | protected
--        /.$BeginJava
--                    setResult(Collections.singletonList(nf.FlagsNode(pos(), Flags.PROTECTED)));
--          $EndJava
--        ./
--                    | private
--        /.$BeginJava
--                    setResult(Collections.singletonList(nf.FlagsNode(pos(), Flags.PRIVATE)));
--          $EndJava
--        ./
--                    | static
--        /.$BeginJava
--                    setResult(Collections.singletonList(nf.FlagsNode(pos(), Flags.STATIC)));
--          $EndJava
--        ./
--                    | global
--        /.$BeginJava
--                    setResult(Collections.singletonList(nf.FlagsNode(pos(), X10Flags.GLOBAL)));
--          $EndJava
--        ./
    
    ResultType ::= : Type
     /.$BeginJava
			r.rule_ResultType0(Type);
        $EndJava./
    HasResultType ::= : Type
     /.$BeginJava
			r.rule_HasResultType0(Type);
        $EndJava./
                  | '<:' Type
     /.$BeginJava
			r.rule_HasResultType1(Type);
        $EndJava./

--
-- This duplicated rule is not needed!
--       
--    FormalParameters ::= ( FormalParameterList )
--        /.$BeginJava
--                    setResult(FormalParameterList);
--          $EndJava
--        ./
    
    FormalParameterList ::= FormalParameter
        /.$BeginJava
			r.rule_FormalParameterList0(FormalParameter);
        $EndJava./
                       | FormalParameterList , FormalParameter
        /.$BeginJava
			r.rule_FormalParameterList1(FormalParameterList,FormalParameter);
        $EndJava./
        
     LoopIndexDeclarator ::= Identifier HasResultTypeopt
        /.$BeginJava
			r.rule_LoopIndexDeclarator0(Identifier,HasResultTypeopt);
        $EndJava./
                         | '[' IdentifierList ']' HasResultTypeopt
        /.$BeginJava
			r.rule_LoopIndexDeclarator1(IdentifierList,HasResultTypeopt);
        $EndJava./
                         | Identifier '[' IdentifierList ']' HasResultTypeopt
        /.$BeginJava
			r.rule_LoopIndexDeclarator2(Identifier,IdentifierList,HasResultTypeopt);
        $EndJava./
        
    LoopIndex ::= Modifiersopt LoopIndexDeclarator
        /.$BeginJava
			r.rule_LoopIndex0(Modifiersopt,LoopIndexDeclarator);
        $EndJava./
                      | Modifiersopt VarKeyword LoopIndexDeclarator
        /.$BeginJava
			r.rule_LoopIndex1(Modifiersopt,VarKeyword,LoopIndexDeclarator);
        $EndJava./
    
    FormalParameter ::= Modifiersopt FormalDeclarator
        /.$BeginJava
			r.rule_FormalParameter0(Modifiersopt,FormalDeclarator);
        $EndJava./
                      | Modifiersopt VarKeyword FormalDeclarator
        /.$BeginJava
			r.rule_FormalParameter1(Modifiersopt,VarKeyword,FormalDeclarator);
        $EndJava./
                      | Type
        /.$BeginJava
			r.rule_FormalParameter2(Type);
        $EndJava./
    
--
-- This is a useless nonterminal that is not used anywhere else in the grammar.
--
--    VariableModifiers ::= VariableModifier
--        /.$BeginJava
--                    List<Node> l = new LinkedList<Node>();
--                    l.addAll(VariableModifier);
--                    setResult(l);
--          $EndJava
--        ./
--                        | VariableModifiers VariableModifier
--        /.$BeginJava
--                    VariableModifiers.addAll(VariableModifier);
--          $EndJava
--        ./
--    
--    VariableModifier ::= Annotation
--        /.$BeginJava
--                    setResult(Collections.singletonList(Annotation));
--          $EndJava
--        ./
--                       | shared
--        /.$BeginJava
--                    setResult(Collections.singletonList(nf.FlagsNode(pos(), X10Flags.SHARED)));
--          $EndJava
--        ./
    
    --
    -- See above
    --    
--
-- This is a useless nonterminal that is not used anywhere else in the grammar.
--
--    MethodModifiers ::= MethodModifier
--        /.$BeginJava
--                    List<Node> l = new LinkedList<Node>();
--                    l.addAll(MethodModifier);
--                    setResult(l);
--          $EndJava
--        ./
--                      | MethodModifiers MethodModifier
--        /.$BeginJava
--                    MethodModifiers.addAll(MethodModifier);
--          $EndJava
--        ./
--    
--    MethodModifier ::= Annotation
--        /.$BeginJava
--                    setResult(Collections.singletonList(Annotation));
--          $EndJava
--        ./
--                     | public
--        /.$BeginJava
--                    setResult(Collections.singletonList(nf.FlagsNode(pos(), Flags.PUBLIC)));
--          $EndJava
--        ./
--                     | protected
--        /.$BeginJava
--                    setResult(Collections.singletonList(nf.FlagsNode(pos(), Flags.PROTECTED)));
--          $EndJava
--        ./
--                     | private
--        /.$BeginJava
--                    setResult(Collections.singletonList(nf.FlagsNode(pos(), Flags.PRIVATE)));
--          $EndJava
--        ./
--                     | abstract
--        /.$BeginJava
--                    setResult(Collections.singletonList(nf.FlagsNode(pos(), Flags.ABSTRACT)));
--          $EndJava
--        ./
--                     | static
--        /.$BeginJava
--                    setResult(Collections.singletonList(nf.FlagsNode(pos(), Flags.STATIC)));
--          $EndJava
--        ./
--                     | final
--        /.$BeginJava
--                    setResult(Collections.singletonList(nf.FlagsNode(pos(), Flags.FINAL)));
--          $EndJava
--        ./
--                     | native
--        /.$BeginJava
--                    setResult(Collections.singletonList(nf.FlagsNode(pos(), Flags.NATIVE)));
--          $EndJava
--        ./
--                     | atomic
--        /.$BeginJava
--                    setResult(Collections.singletonList(nf.FlagsNode(pos(), X10Flags.ATOMIC)));
--          $EndJava
--        ./
--                     | extern
--        /.$BeginJava
--                    setResult(Collections.singletonList(nf.FlagsNode(pos(), X10Flags.EXTERN)));
--          $EndJava
--        ./
--                     | safe
--        /.$BeginJava
--                    setResult(Collections.singletonList(nf.FlagsNode(pos(), X10Flags.SAFE)));
--          $EndJava
--        ./
--                     | sequential
--        /.$BeginJava
--                    setResult(Collections.singletonList(nf.FlagsNode(pos(), X10Flags.SEQUENTIAL)));
--          $EndJava
--        ./
--                     | nonblocking
--        /.$BeginJava
--                    setResult(Collections.singletonList(nf.FlagsNode(pos(), X10Flags.NON_BLOCKING)));
--          $EndJava
--        ./
--                     | incomplete
--        /.$BeginJava
--                    setResult(Collections.singletonList(nf.FlagsNode(pos(), X10Flags.INCOMPLETE)));
--          $EndJava
--        ./
--                     | property
--        /.$BeginJava
--                    setResult(Collections.singletonList(nf.FlagsNode(pos(), X10Flags.PROPERTY)));
--          $EndJava
--        ./
--                     | global
--        /.$BeginJava
--                    setResult(Collections.singletonList(nf.FlagsNode(pos(), X10Flags.GLOBAL)));
--          $EndJava
--        ./
--                     | proto
--        /.$BeginJava
--                    setResult(Collections.singletonList(nf.FlagsNode(pos(), X10Flags.PROTO)));
--          $EndJava
--        ./

    
     Offers ::= offers Type
        /.$BeginJava
			r.rule_Offers0(Type);
        $EndJava./
    

    MethodBody ::= = LastExpression ;
        /.$BeginJava
			r.rule_MethodBody0(LastExpression);
        $EndJava./
                  | = Annotationsopt { BlockStatementsopt LastExpression }
        /.$BeginJava
			r.rule_MethodBody1(Annotationsopt,BlockStatementsopt,LastExpression);
        $EndJava./
                  | = Annotationsopt Block
        /.$BeginJava
			r.rule_MethodBody2(Annotationsopt,Block);
        $EndJava./
                  | Annotationsopt Block
        /.$BeginJava
			r.rule_MethodBody3(Annotationsopt,Block);
        $EndJava./
                      | ;
        /.$NullAction./
    
--    InstanceInitializer ::= Block
--        /.$BeginJava
--                    setResult(nf.Initializer(pos(), nf.FlagsNode(pos(), Flags.NONE), Block));
--          $EndJava
--        ./
    
--    StaticInitializer ::= static Block
--        /.$BeginJava
--                    setResult(nf.Initializer(pos(), nf.FlagsNode(pos(getLeftSpan()), Flags.STATIC), Block));
--          $EndJava
--        ./
      
--
-- This is a useless nonterminal that is not used anywhere else in the grammar.
--
--    SimpleTypeName ::= Identifier
--        /.$BeginJava
--                    setResult(new X10ParsedName(nf, ts, pos(), Identifier));
--          $EndJava
--        ./

--
-- This is a useless nonterminal that is not used anywhere else in the grammar.
--
--    ConstructorModifiers ::= ConstructorModifier
--        /.$BeginJava
--                    List<Node> l = new LinkedList<Node>();
--                    l.addAll(ConstructorModifier);
--                    setResult(l);
--          $EndJava
--        ./
--                           | ConstructorModifiers ConstructorModifier
--        /.$BeginJava
--                    ConstructorModifiers.addAll(ConstructorModifier);
--          $EndJava
--        ./
--    
--    ConstructorModifier ::= Annotation
--        /.$BeginJava
--                    setResult(Collections.singletonList(Annotation));
--          $EndJava
--        ./
--                          | public
--        /.$BeginJava
--                    setResult(Collections.singletonList(nf.FlagsNode(pos(), Flags.PUBLIC)));
--          $EndJava
--        ./
--                          | protected
--        /.$BeginJava
--                    setResult(Collections.singletonList(nf.FlagsNode(pos(), Flags.PROTECTED)));
--          $EndJava
--        ./
--                          | private
--        /.$BeginJava
--                    setResult(Collections.singletonList(nf.FlagsNode(pos(), Flags.PRIVATE)));
--          $EndJava
--        ./
--                          | native
--        /.$BeginJava
--                    setResult(Collections.singletonList(nf.FlagsNode(pos(), Flags.NATIVE)));
--          $EndJava
--        ./
    
    ConstructorBody ::= = ConstructorBlock
        /.$BeginJava
			r.rule_ConstructorBody0(ConstructorBlock);
        $EndJava./
                      | ConstructorBlock
        /.$BeginJava
			r.rule_ConstructorBody1(ConstructorBlock);
        $EndJava./
                    | = ExplicitConstructorInvocation
        /.$BeginJava
			r.rule_ConstructorBody2(ExplicitConstructorInvocation);
        $EndJava./
                    | = AssignPropertyCall
        /.$BeginJava
			r.rule_ConstructorBody3(AssignPropertyCall);
        $EndJava./
                      | ;
        /.$NullAction./

    ConstructorBlock ::= { ExplicitConstructorInvocationopt BlockStatementsopt }
        /.$BeginJava
			r.rule_ConstructorBlock0(ExplicitConstructorInvocationopt,BlockStatementsopt);
        $EndJava./
    
    Arguments ::= ( ArgumentListopt )
        /.$BeginJava
			r.rule_Arguments0(ArgumentListopt);
        $EndJava./
    
    -- chapter 9
    
    InterfaceDeclaration ::= NormalInterfaceDeclaration
    
--
-- This is a useless nonterminal that is not used anywhere else in the grammar.
--
--    InterfaceModifiers ::= InterfaceModifier
--        /.$BeginJava
--                    List<Node> l = new LinkedList<Node>();
--                    l.addAll(InterfaceModifier);
--                    setResult(l);
--          $EndJava
--        ./
--                         | InterfaceModifiers InterfaceModifier
--        /.$BeginJava
--                    InterfaceModifiers.addAll(InterfaceModifier);
--          $EndJava
--        ./
--    
--    InterfaceModifier ::= Annotation
--        /.$BeginJava
--                    setResult(Collections.singletonList(Annotation));
--          $EndJava
--        ./
--                        | public
--        /.$BeginJava
--                    setResult(Collections.singletonList(nf.FlagsNode(pos(), Flags.PUBLIC)));
--          $EndJava
--        ./
--                        | protected
--        /.$BeginJava
--                    setResult(Collections.singletonList(nf.FlagsNode(pos(), Flags.PROTECTED)));
--          $EndJava
--        ./
--                        | private
--        /.$BeginJava
--                    setResult(Collections.singletonList(nf.FlagsNode(pos(), Flags.PRIVATE)));
--          $EndJava
--        ./
--                        | abstract
--        /.$BeginJava
--                    setResult(Collections.singletonList(nf.FlagsNode(pos(), Flags.ABSTRACT)));
--          $EndJava
--        ./
--                        | static
--        /.$BeginJava
--                    setResult(Collections.singletonList(nf.FlagsNode(pos(), Flags.STATIC)));
--          $EndJava
--        ./
    
    ExtendsInterfaces ::= extends Type
        /.$BeginJava
			r.rule_ExtendsInterfaces0(Type);
        $EndJava./
                        | ExtendsInterfaces , Type
        /.$BeginJava
			r.rule_ExtendsInterfaces1(ExtendsInterfaces,Type);
        $EndJava./
    
    --
    -- See Chapter 4

    InterfaceBody ::= { InterfaceMemberDeclarationsopt }
        /.$BeginJava
			r.rule_InterfaceBody0(InterfaceMemberDeclarationsopt);
        $EndJava./
    
    InterfaceMemberDeclarations ::= InterfaceMemberDeclaration
                                  | InterfaceMemberDeclarations InterfaceMemberDeclaration
        /.$BeginJava
			r.rule_InterfaceMemberDeclarations1(InterfaceMemberDeclarations,InterfaceMemberDeclaration);
        $EndJava./
    
    InterfaceMemberDeclaration ::= MethodDeclaration
        /.$BeginJava
			r.rule_InterfaceMemberDeclaration0(MethodDeclaration);
        $EndJava./
                                 | PropertyMethodDeclaration
        /.$BeginJava
			r.rule_InterfaceMemberDeclaration1(PropertyMethodDeclaration);
        $EndJava./
                                 | FieldDeclaration
        /.$BeginJava
			r.rule_InterfaceMemberDeclaration2(FieldDeclaration);
        $EndJava./
                                 | ClassDeclaration
        /.$BeginJava
			r.rule_InterfaceMemberDeclaration3(ClassDeclaration);
        $EndJava./
                                 | InterfaceDeclaration
        /.$BeginJava
			r.rule_InterfaceMemberDeclaration4(InterfaceDeclaration);
        $EndJava./
                                 | TypeDefDeclaration
        /.$BeginJava
			r.rule_InterfaceMemberDeclaration5(TypeDefDeclaration);
        $EndJava./
                                 | ;
        /.$BeginJava
			r.rule_InterfaceMemberDeclaration6();
        $EndJava./
    
    Annotations ::= Annotation
        /.$BeginJava
			r.rule_Annotations0(Annotation);
        $EndJava./
                  | Annotations Annotation
        /.$BeginJava
			r.rule_Annotations1(Annotations,Annotation);
        $EndJava./
    
    Annotation ::= @ NamedType
        /.$BeginJava
			r.rule_Annotation0(NamedType);
        $EndJava./
    
--
-- This is a useless nonterminal that is not used anywhere else in the grammar.
--
--    SimpleName ::= Identifier
--        /.$BeginJava
--                    setResult(new X10ParsedName(nf, ts, pos(), Identifier));
--          $EndJava
--        ./
        
    Identifier ::= IDENTIFIER$ident
        /.$BeginJava
			r.rule_Identifier0();
        $EndJava./

    -- Chapter 10
    
--
-- This is a useless nonterminal that is not used anywhere else in the grammar.
--
--    VariableInitializers ::= VariableInitializer
--        /.$BeginJava
--                    List<Expr> l = new TypedList<Expr>(new LinkedList<Expr>(), Expr.class, false);
--                    l.add(VariableInitializer);
--                    setResult(l);
--          $EndJava
--        ./
--                           | VariableInitializers , VariableInitializer
--        /.$BeginJava
--                    VariableInitializers.add(VariableInitializer);
--                    //setResult(VariableInitializers);
--          $EndJava
--        ./
    
    --
    -- See Chapter 8
    
    -- Chapter 11
    
    -- Chapter 12
    
    -- Chapter 13
    
    -- Chapter 14
    
    Block ::= { BlockStatementsopt }
        /.$BeginJava
			r.rule_Block0(BlockStatementsopt);
        $EndJava./
    
    BlockStatements ::= BlockStatement
        /.$BeginJava
			r.rule_BlockStatements0(BlockStatement);
        $EndJava./
                      | BlockStatements BlockStatement
        /.$BeginJava
			r.rule_BlockStatements1(BlockStatements,BlockStatement);
        $EndJava./
    
    BlockStatement ::= LocalVariableDeclarationStatement
                     | ClassDeclaration
        /.$BeginJava
			r.rule_BlockStatement1(ClassDeclaration);
        $EndJava./
                     | TypeDefDeclaration
        /.$BeginJava
			r.rule_BlockStatement2(TypeDefDeclaration);
        $EndJava./
                     | Statement
        /.$BeginJava
			r.rule_BlockStatement3(Statement);
        $EndJava./
    
    IdentifierList ::= Identifier
        /.$BeginJava
			r.rule_IdentifierList0(Identifier);
        $EndJava./
                     | IdentifierList , Identifier
        /.$BeginJava
			r.rule_IdentifierList1(IdentifierList,Identifier);
        $EndJava./
                    
    FormalDeclarator ::= Identifier ResultType
        /.$BeginJava
			r.rule_FormalDeclarator0(Identifier,ResultType);
        $EndJava./
                         | '[' IdentifierList ']' ResultType
        /.$BeginJava
			r.rule_FormalDeclarator1(IdentifierList,ResultType);
        $EndJava./
                         | Identifier '[' IdentifierList ']' ResultType
        /.$BeginJava
			r.rule_FormalDeclarator2(Identifier,IdentifierList,ResultType);
        $EndJava./
    
    FieldDeclarator ::= Identifier HasResultType
        /.$BeginJava
			r.rule_FieldDeclarator0(Identifier,HasResultType);
        $EndJava./
                         | Identifier HasResultTypeopt = VariableInitializer
        /.$BeginJava
			r.rule_FieldDeclarator1(Identifier,HasResultTypeopt,VariableInitializer);
        $EndJava./
                    
    VariableDeclarator ::= Identifier HasResultTypeopt = VariableInitializer
        /.$BeginJava
			r.rule_VariableDeclarator0(Identifier,HasResultTypeopt,VariableInitializer);
        $EndJava./
                         | '[' IdentifierList ']' HasResultTypeopt = VariableInitializer
        /.$BeginJava
			r.rule_VariableDeclarator1(IdentifierList,HasResultTypeopt,VariableInitializer);
        $EndJava./
                         | Identifier '[' IdentifierList ']' HasResultTypeopt = VariableInitializer
        /.$BeginJava
			r.rule_VariableDeclarator2(Identifier,IdentifierList,HasResultTypeopt,VariableInitializer);
        $EndJava./
                    
    VariableDeclaratorWithType ::= Identifier HasResultType = VariableInitializer
        /.$BeginJava
			r.rule_VariableDeclaratorWithType0(Identifier,HasResultType,VariableInitializer);
        $EndJava./
                         | '[' IdentifierList ']' HasResultType = VariableInitializer
        /.$BeginJava
			r.rule_VariableDeclaratorWithType1(IdentifierList,HasResultType,VariableInitializer);
        $EndJava./
                         | Identifier '[' IdentifierList ']' HasResultType = VariableInitializer
        /.$BeginJava
			r.rule_VariableDeclaratorWithType2(Identifier,IdentifierList,HasResultType,VariableInitializer);
        $EndJava./
    
    LocalVariableDeclarationStatement ::= LocalVariableDeclaration ;
    
    LocalVariableDeclaration ::= Modifiersopt VarKeyword VariableDeclarators
        /.$BeginJava
			r.rule_LocalVariableDeclaration0(Modifiersopt,VarKeyword,VariableDeclarators);
        
        $EndJava./
                               | Modifiersopt VariableDeclaratorsWithType
        /.$BeginJava
			r.rule_LocalVariableDeclaration1(Modifiersopt,VariableDeclaratorsWithType);
        
        $EndJava./
                  | Modifiersopt VarKeyword FormalDeclarators
        /.$BeginJava
			r.rule_LocalVariableDeclaration2(Modifiersopt,VarKeyword,FormalDeclarators);
        
        $EndJava./
    
    --
    -- See Chapter 8

    -- Chapter 15
    
    Primary ::= here
        /.$BeginJava
			r.rule_Primary0();
        $EndJava./
              | '[' ArgumentListopt ']'
        /.$BeginJava
			r.rule_Primary1(ArgumentListopt);
        $EndJava./

              | Literal
              | self
        /.$BeginJava
			r.rule_Primary3();
        $EndJava./
              | this
        /.$BeginJava
			r.rule_Primary4();
        $EndJava./
              | ClassName . this
        /.$BeginJava
			r.rule_Primary5(ClassName);
        $EndJava./
              | ( Expression )
        /.$BeginJava
			r.rule_Primary6(Expression);
        $EndJava./
              | ClassInstanceCreationExpression
              | FieldAccess
              | MethodInvocation
              | MethodSelection
              | OperatorFunction
                        
    OperatorFunction ::= TypeName . +
            /.$BeginJava
			r.rule_OperatorFunction0(TypeName);
        $EndJava./
                       | TypeName . -
            /.$BeginJava
			r.rule_OperatorFunction1(TypeName);
        $EndJava./
                       | TypeName . *
            /.$BeginJava
			r.rule_OperatorFunction2(TypeName);
        $EndJava./
                       | TypeName . /
            /.$BeginJava
			r.rule_OperatorFunction3(TypeName);
        $EndJava./
                       | TypeName . '%'
            /.$BeginJava
			r.rule_OperatorFunction4(TypeName);
        $EndJava./
                       | TypeName . &
            /.$BeginJava
			r.rule_OperatorFunction5(TypeName);
        $EndJava./
                       | TypeName . '|'
            /.$BeginJava
			r.rule_OperatorFunction6(TypeName);
        $EndJava./
                       | TypeName . ^
            /.$BeginJava
			r.rule_OperatorFunction7(TypeName);
        $EndJava./
                       | TypeName . <<
            /.$BeginJava
			r.rule_OperatorFunction8(TypeName);
        $EndJava./
                       | TypeName . >>
            /.$BeginJava
			r.rule_OperatorFunction9(TypeName);
        $EndJava./
                       | TypeName . >>>
            /.$BeginJava
			r.rule_OperatorFunction10(TypeName);
        $EndJava./
                       | TypeName . <
            /.$BeginJava
			r.rule_OperatorFunction11(TypeName);
        $EndJava./
                       | TypeName . <=
            /.$BeginJava
			r.rule_OperatorFunction12(TypeName);
        $EndJava./
                       | TypeName . >=
            /.$BeginJava
			r.rule_OperatorFunction13(TypeName);
        $EndJava./
                       | TypeName . >
            /.$BeginJava
			r.rule_OperatorFunction14(TypeName);
        $EndJava./
                       | TypeName . ==
            /.$BeginJava
			r.rule_OperatorFunction15(TypeName);
        $EndJava./
                       | TypeName . !=
            /.$BeginJava
			r.rule_OperatorFunction16(TypeName);
        $EndJava./
                       

    Literal ::= IntegerLiteral$lit
        /.$BeginJava
			r.rule_Literal0();
        $EndJava./
              | LongLiteral$lit
        /.$BeginJava
			r.rule_Literal1();
        $EndJava./
              | ByteLiteral
        /.$BeginJava
			r.rule_LiteralByte();
        $EndJava./
              | UnsignedByteLiteral
        /.$BeginJava
			r.rule_LiteralUByte();
        $EndJava./
              | ShortLiteral
        /.$BeginJava
			r.rule_LiteralShort();
        $EndJava./
              | UnsignedShortLiteral
        /.$BeginJava
			r.rule_LiteralUShort();
        $EndJava./
              | UnsignedIntegerLiteral$lit
        /.$BeginJava
			r.rule_Literal2();
        $EndJava./
              | UnsignedLongLiteral$lit
        /.$BeginJava
			r.rule_Literal3();
        $EndJava./
              | FloatingPointLiteral$lit
        /.$BeginJava
			r.rule_Literal4();
        $EndJava./
              | DoubleLiteral$lit
        /.$BeginJava
			r.rule_Literal5();
        $EndJava./
              | BooleanLiteral
        /.$BeginJava
			r.rule_Literal6(BooleanLiteral);
        $EndJava./
              | CharacterLiteral$lit
        /.$BeginJava
			r.rule_Literal7();
        $EndJava./
              | StringLiteral$str
        /.$BeginJava
			r.rule_Literal8();
        $EndJava./
              | null
        /.$BeginJava
			r.rule_Literal9();
        $EndJava./

    BooleanLiteral ::= true$trueLiteral
        /.$BeginJava
			r.rule_BooleanLiteral0();
        $EndJava./
                     | false$falseLiteral
        /.$BeginJava
			r.rule_BooleanLiteral1();
        $EndJava./

    --
    -- The following case appeared to be missing from the spec:
    --
    ArgumentList ::= Expression
        /.$BeginJava
			r.rule_ArgumentList0(Expression);
        $EndJava./
                   | ArgumentList , Expression
        /.$BeginJava
			r.rule_ArgumentList1(ArgumentList,Expression);
        $EndJava./

    FieldAccess ::= Primary . Identifier
        /.$BeginJava
			r.rule_FieldAccess3(Primary,Identifier);
        $EndJava./
                  | super . Identifier
        /.$BeginJava
			r.rule_FieldAccess4(Identifier);
        $EndJava./
                  | ClassName . super$sup . Identifier
        /.$BeginJava
			r.rule_FieldAccess5(ClassName,Identifier);
        $EndJava./
                  | Primary . class$c
        /.$BeginJava
			r.rule_FieldAccess6(Primary);
        $EndJava./
                  | super . class$c
        /.$BeginJava
			r.rule_FieldAccess7();
        $EndJava./
                  | ClassName . super$sup . class$c
        /.$BeginJava
			r.rule_FieldAccess8(ClassName);
        $EndJava./
    
    MethodInvocation ::= MethodName TypeArgumentsopt ( ArgumentListopt )
        /.$BeginJava
			r.rule_MethodInvocation3(MethodName,TypeArgumentsopt,ArgumentListopt);
        $EndJava./
                       | Primary . Identifier TypeArgumentsopt ( ArgumentListopt )
        /.$BeginJava
			r.rule_MethodInvocation4(Primary,Identifier,TypeArgumentsopt,ArgumentListopt);
        $EndJava./
                       | super . Identifier TypeArgumentsopt ( ArgumentListopt )
        /.$BeginJava
			r.rule_MethodInvocation5(Identifier,TypeArgumentsopt,ArgumentListopt);
        $EndJava./
                       | ClassName . super$sup . Identifier TypeArgumentsopt ( ArgumentListopt )
        /.$BeginJava
			r.rule_MethodInvocation6(ClassName,Identifier,TypeArgumentsopt,ArgumentListopt);
        $EndJava./
                       | Primary TypeArgumentsopt ( ArgumentListopt )
        /.$BeginJava
			r.rule_MethodInvocation7(Primary,TypeArgumentsopt,ArgumentListopt);
        $EndJava./
        
    MethodSelection ::= MethodName .  ( FormalParameterListopt )
        /.$BeginJava
			r.rule_MethodSelection0(MethodName,FormalParameterListopt);
        $EndJava./
                       | Primary . Identifier .  ( FormalParameterListopt )
        /.$BeginJava
			r.rule_MethodSelection1(Primary,Identifier,FormalParameterListopt);
        $EndJava./
                       | super . Identifier .  ( FormalParameterListopt )
        /.$BeginJava
			r.rule_MethodSelection2(Identifier,FormalParameterListopt);
        $EndJava./
                       | ClassName . super$sup . Identifier .  ( FormalParameterListopt )
        /.$BeginJava
			r.rule_MethodSelection3(ClassName,Identifier,FormalParameterListopt);
        $EndJava./

    PostfixExpression ::= CastExpression
                        | PostIncrementExpression
                        | PostDecrementExpression
    
    PostIncrementExpression ::= PostfixExpression ++
        /.$BeginJava
			r.rule_PostIncrementExpression0(PostfixExpression);
        $EndJava./
    
    PostDecrementExpression ::= PostfixExpression '--'
        /.$BeginJava
			r.rule_PostDecrementExpression0(PostfixExpression);
        $EndJava./
    
    UnannotatedUnaryExpression ::= PreIncrementExpression
                      | PreDecrementExpression
                      | + UnaryExpressionNotPlusMinus
        /.$BeginJava
			r.rule_UnannotatedUnaryExpression2(UnaryExpressionNotPlusMinus);
        $EndJava./
                      | - UnaryExpressionNotPlusMinus
        /.$BeginJava
			r.rule_UnannotatedUnaryExpression3(UnaryExpressionNotPlusMinus);
        $EndJava./
                      | UnaryExpressionNotPlusMinus

    UnaryExpression ::= UnannotatedUnaryExpression
                      | Annotations UnannotatedUnaryExpression
        /.$BeginJava
			r.rule_UnaryExpression1(Annotations,UnannotatedUnaryExpression);
        $EndJava./
    
    PreIncrementExpression ::= ++ UnaryExpressionNotPlusMinus
        /.$BeginJava
			r.rule_PreIncrementExpression0(UnaryExpressionNotPlusMinus);
        $EndJava./
    
    PreDecrementExpression ::= '--' UnaryExpressionNotPlusMinus
        /.$BeginJava
			r.rule_PreDecrementExpression0(UnaryExpressionNotPlusMinus);
        $EndJava./
    
    UnaryExpressionNotPlusMinus ::= PostfixExpression
                                  | ~ UnaryExpression
        /.$BeginJava
			r.rule_UnaryExpressionNotPlusMinus1(UnaryExpression);
        $EndJava./
                                  | ! UnaryExpression
        /.$BeginJava
			r.rule_UnaryExpressionNotPlusMinus2(UnaryExpression);
        $EndJava./
    
    MultiplicativeExpression ::= UnaryExpression
                               | MultiplicativeExpression * UnaryExpression
        /.$BeginJava
			r.rule_MultiplicativeExpression1(MultiplicativeExpression,UnaryExpression);
        $EndJava./
                               | MultiplicativeExpression / UnaryExpression
        /.$BeginJava
			r.rule_MultiplicativeExpression2(MultiplicativeExpression,UnaryExpression);
        $EndJava./
                               | MultiplicativeExpression '%' UnaryExpression
        /.$BeginJava
			r.rule_MultiplicativeExpression3(MultiplicativeExpression,UnaryExpression);
        $EndJava./
    
    AdditiveExpression ::= MultiplicativeExpression
                         | AdditiveExpression + MultiplicativeExpression
        /.$BeginJava
			r.rule_AdditiveExpression1(AdditiveExpression,MultiplicativeExpression);
        $EndJava./
                         | AdditiveExpression - MultiplicativeExpression
        /.$BeginJava
			r.rule_AdditiveExpression2(AdditiveExpression,MultiplicativeExpression);
        $EndJava./
    
    ShiftExpression ::= AdditiveExpression
                      | ShiftExpression << AdditiveExpression
        /.$BeginJava
			r.rule_ShiftExpression1(ShiftExpression,AdditiveExpression);
        $EndJava./
                      | ShiftExpression >> AdditiveExpression
        /.$BeginJava
			r.rule_ShiftExpression2(ShiftExpression,AdditiveExpression);
        $EndJava./
                      | ShiftExpression >>> AdditiveExpression
        /.$BeginJava
			r.rule_ShiftExpression3(ShiftExpression,AdditiveExpression);
        $EndJava./
    
    RangeExpression ::= ShiftExpression
                      | ShiftExpression$expr1 .. ShiftExpression$expr2
        /.$BeginJava
			r.rule_RangeExpression1(expr1,expr2);
        $EndJava./
    
    RelationalExpression ::= RangeExpression
                           | HasZeroConstraint
                           | SubtypeConstraint
                           | RelationalExpression < RangeExpression
        /.$BeginJava
			r.rule_RelationalExpression3(RelationalExpression,RangeExpression);
        $EndJava./
                           | RelationalExpression > RangeExpression
        /.$BeginJava
			r.rule_RelationalExpression4(RelationalExpression,RangeExpression);
        $EndJava./
                           | RelationalExpression <= RangeExpression
        /.$BeginJava
			r.rule_RelationalExpression5(RelationalExpression,RangeExpression);
        $EndJava./
                           | RelationalExpression >= RangeExpression
        /.$BeginJava
			r.rule_RelationalExpression6(RelationalExpression,RangeExpression);
        $EndJava./
                           | RelationalExpression instanceof Type
        /.$BeginJava
			r.rule_RelationalExpression7(RelationalExpression,Type);
        $EndJava./
                           | RelationalExpression in ShiftExpression
        /.$BeginJava
			r.rule_RelationalExpression8(RelationalExpression,ShiftExpression);
        $EndJava./
    
    EqualityExpression ::= RelationalExpression
                         | EqualityExpression == RelationalExpression
        /.$BeginJava
			r.rule_EqualityExpression1(EqualityExpression,RelationalExpression);
        $EndJava./
                         | EqualityExpression != RelationalExpression
        /.$BeginJava
			r.rule_EqualityExpression2(EqualityExpression,RelationalExpression);
        $EndJava./
                         | Type$t1 == Type$t2
        /.$BeginJava
			r.rule_EqualityExpression3(t1,t2);
        $EndJava./
    
    AndExpression ::= EqualityExpression
                    | AndExpression & EqualityExpression
        /.$BeginJava
			r.rule_AndExpression1(AndExpression,EqualityExpression);
        $EndJava./
    
    ExclusiveOrExpression ::= AndExpression
                            | ExclusiveOrExpression ^ AndExpression
        /.$BeginJava
			r.rule_ExclusiveOrExpression1(ExclusiveOrExpression,AndExpression);
        $EndJava./
    
    InclusiveOrExpression ::= ExclusiveOrExpression
                            | InclusiveOrExpression '|' ExclusiveOrExpression
        /.$BeginJava
			r.rule_InclusiveOrExpression1(InclusiveOrExpression,ExclusiveOrExpression);
        $EndJava./
    
    ConditionalAndExpression ::= InclusiveOrExpression
                               | ConditionalAndExpression && InclusiveOrExpression
        /.$BeginJava
			r.rule_ConditionalAndExpression1(ConditionalAndExpression,InclusiveOrExpression);
        $EndJava./
    
    ConditionalOrExpression ::= ConditionalAndExpression
                              | ConditionalOrExpression || ConditionalAndExpression
        /.$BeginJava
			r.rule_ConditionalOrExpression1(ConditionalOrExpression,ConditionalAndExpression);
        $EndJava./
    
    
    ConditionalExpression ::= ConditionalOrExpression
                            | ClosureExpression
                            | AtExpression
                            | FinishExpression
                            | ConditionalOrExpression ? Expression : ConditionalExpression
        /.$BeginJava
			r.rule_ConditionalExpression4(ConditionalOrExpression,Expression,ConditionalExpression);
        $EndJava./
    
    AssignmentExpression ::= Assignment
                           | ConditionalExpression
    
    Assignment ::= LeftHandSide AssignmentOperator AssignmentExpression
        /.$BeginJava
			r.rule_Assignment0(LeftHandSide,AssignmentOperator,AssignmentExpression);
        $EndJava./
                 | ExpressionName$e1 ( ArgumentListopt ) AssignmentOperator AssignmentExpression
        /.$BeginJava
			r.rule_Assignment1(e1,ArgumentListopt,AssignmentOperator,AssignmentExpression);
        $EndJava./
                 | Primary$e1 ( ArgumentListopt ) AssignmentOperator AssignmentExpression
        /.$BeginJava
			r.rule_Assignment2(e1,ArgumentListopt,AssignmentOperator,AssignmentExpression);
        $EndJava./
    
    LeftHandSide ::= ExpressionName
        /.$BeginJava
			r.rule_LeftHandSide0(ExpressionName);
        $EndJava./
                   | FieldAccess
    
    AssignmentOperator ::= =
        /.$BeginJava
			r.rule_AssignmentOperator0();
        $EndJava./
                         | *=
        /.$BeginJava
			r.rule_AssignmentOperator1();
        $EndJava./
                         | /=
        /.$BeginJava
			r.rule_AssignmentOperator2();
        $EndJava./
                         | '%='
        /.$BeginJava
			r.rule_AssignmentOperator3();
        $EndJava./
                         | +=
        /.$BeginJava
			r.rule_AssignmentOperator4();
        $EndJava./
                         | -=
        /.$BeginJava
			r.rule_AssignmentOperator5();
        $EndJava./
                         | <<=
        /.$BeginJava
			r.rule_AssignmentOperator6();
        $EndJava./
                         | >>=
        /.$BeginJava
			r.rule_AssignmentOperator7();
        $EndJava./
                         | >>>=
        /.$BeginJava
			r.rule_AssignmentOperator8();
        $EndJava./
                         | &=
        /.$BeginJava
			r.rule_AssignmentOperator9();
        $EndJava./
                         | ^=
        /.$BeginJava
			r.rule_AssignmentOperator10();
        $EndJava./
                         | |=
        /.$BeginJava
			r.rule_AssignmentOperator11();
        $EndJava./
    
    Expression ::= AssignmentExpression
    
    ConstantExpression ::= Expression


    PrefixOp ::= +
        /.$BeginJava
			r.rule_PrefixOp0();
        $EndJava./
      | -
        /.$BeginJava
			r.rule_PrefixOp1();
        $EndJava./
      | !
        /.$BeginJava
			r.rule_PrefixOp2();
        $EndJava./
      | ~
        /.$BeginJava
			r.rule_PrefixOp3();
        $EndJava./
        
    BinOp ::= +
        /.$BeginJava
			r.rule_BinOp0();
        $EndJava./
      | -
        /.$BeginJava
			r.rule_BinOp1();
        $EndJava./
      | *
        /.$BeginJava
			r.rule_BinOp2();
        $EndJava./
      | /
        /.$BeginJava
			r.rule_BinOp3();
        $EndJava./
      | '%'
        /.$BeginJava
			r.rule_BinOp4();
        $EndJava./
      | &
        /.$BeginJava
			r.rule_BinOp5();
        $EndJava./
      | '|'
        /.$BeginJava
			r.rule_BinOp6();
        $EndJava./
      | ^
        /.$BeginJava
			r.rule_BinOp7();
        $EndJava./
      | &&
        /.$BeginJava
			r.rule_BinOp8();
        $EndJava./
      | '||'
        /.$BeginJava
			r.rule_BinOp9();
        $EndJava./
      | <<
        /.$BeginJava
			r.rule_BinOp10();
        $EndJava./
      | >>
        /.$BeginJava
			r.rule_BinOp11();
        $EndJava./
      | >>>
        /.$BeginJava
			r.rule_BinOp12();
        $EndJava./
      | >=
        /.$BeginJava
			r.rule_BinOp13();
        $EndJava./
      | <=
        /.$BeginJava
			r.rule_BinOp14();
        $EndJava./
      | >
        /.$BeginJava
			r.rule_BinOp15();
        $EndJava./
      | <
        /.$BeginJava
			r.rule_BinOp16();
        $EndJava./
        
-- FIXME: == and != shouldn't be allowed to be overridden.
              
      | ==
        /.$BeginJava
			r.rule_BinOp17();
        $EndJava./
      | !=
        /.$BeginJava
			r.rule_BinOp18();
        $EndJava./
            
    --
    -- Optional rules
    --
    Catchesopt ::= %Empty
        /.$BeginJava
			r.rule_Catchesopt0();
        $EndJava./
                 | Catches

    Identifieropt ::= %Empty
        /.$NullAction./
                    | Identifier
        /.$BeginJava
			r.rule_Identifieropt1(Identifier);
        $EndJava./

    ForUpdateopt ::= %Empty
        /.$BeginJava
			r.rule_ForUpdateopt0();
        $EndJava./
                   | ForUpdate

    Expressionopt ::= %Empty
        /.$NullAction./
                    | Expression

    ForInitopt ::= %Empty
        /.$BeginJava
			r.rule_ForInitopt0();
        $EndJava./
                 | ForInit

    SwitchLabelsopt ::= %Empty
        /.$BeginJava
			r.rule_SwitchLabelsopt0();
        $EndJava./
                      | SwitchLabels

    SwitchBlockStatementGroupsopt ::= %Empty
        /.$BeginJava
			r.rule_SwitchBlockStatementGroupsopt0();
        $EndJava./
                                    | SwitchBlockStatementGroups

--
-- This is a useless nonterminal that is not used anywhere else in the grammar.
--
--    VariableModifiersopt ::= %Empty
--        /.$BeginJava
--                    setResult(Collections.<Node>emptyList());
--          $EndJava
--        ./
--                           | VariableModifiers

--
-- This is a useless nonterminal that is not used anywhere else in the grammar.
--
--    VariableInitializersopt ::= %Empty
--        /.$NullAction./
--                              | VariableInitializers

    InterfaceMemberDeclarationsopt ::= %Empty
        /.$BeginJava
			r.rule_InterfaceMemberDeclarationsopt0();
        $EndJava./
                                     | InterfaceMemberDeclarations

    ExtendsInterfacesopt ::= %Empty
        /.$BeginJava
			r.rule_ExtendsInterfacesopt0();
        $EndJava./
                           | ExtendsInterfaces

--
-- This is a useless nonterminal that is not used anywhere else in the grammar.
--
--    InterfaceModifiersopt ::= %Empty
--        /.$BeginJava
--                    setResult(Collections.<Node>emptyList());
--          $EndJava
--        ./
--                            | InterfaceModifiers

    ClassBodyopt ::= %Empty
        /.$NullAction./
                   | ClassBody

--
-- This is a useless nonterminal that is not used anywhere else in the grammar.
--
--    Argumentsopt ::= %Empty
--        /.$BeginJava
--                    setResult(new TypedList<Expr>(new LinkedList<Expr>(), Expr.class, false));
--          $EndJava
--        ./
--                   | Arguments

    ArgumentListopt ::= %Empty
        /.$BeginJava
			r.rule_ArgumentListopt0();
        $EndJava./
                      | ArgumentList

    BlockStatementsopt ::= %Empty
        /.$BeginJava
			r.rule_BlockStatementsopt0();
        $EndJava./
                         | BlockStatements

    ExplicitConstructorInvocationopt ::= %Empty
        /.$NullAction./
                                       | ExplicitConstructorInvocation

--
-- This is a useless nonterminal that is not used anywhere else in the grammar.
--
--    ConstructorModifiersopt ::= %Empty
--        /.$BeginJava
--                    setResult(Collections.<Node>emptyList());
--          $EndJava
--        ./
--                              | ConstructorModifiers

    FormalParameterListopt ::= %Empty
        /.$BeginJava
			r.rule_FormalParameterListopt0();
        $EndJava./
                             | FormalParameterList

--    Throwsopt ::= %Empty
--        /.$BeginJava
--                    setResult(new TypedList<TypeNode>(new LinkedList<TypeNode>(), TypeNode.class, false));
--          $EndJava
--        ./
--                | Throws
     Offersopt ::= %Empty
        /.$BeginJava
			r.rule_Offersopt0();
        $EndJava./
                | Offers

--
-- This is a useless nonterminal that is not used anywhere else in the grammar.
--
--    MethodModifiersopt ::= %Empty
--        /.$BeginJava
--                    setResult(Collections.<Node>emptyList());
--          $EndJava
--        ./
--                         | MethodModifiers

--
-- This is a useless nonterminal that is not used anywhere else in the grammar.
--
--    TypeModifieropt ::= %Empty
--        /.$BeginJava
--                    setResult(Collections.<Node>emptyList());
--          $EndJava
--        ./
--                         | TypeModifier

--
-- This is a useless nonterminal that is not used anywhere else in the grammar.
--
--    FieldModifiersopt ::= %Empty
--        /.$BeginJava
--                    setResult(Collections.<Node>emptyList());
--          $EndJava
--        ./
--                        | FieldModifiers

    ClassBodyDeclarationsopt ::= %Empty
        /.$BeginJava
			r.rule_ClassBodyDeclarationsopt0();
        $EndJava./
                               | ClassBodyDeclarations

    Interfacesopt ::= %Empty
        /.$BeginJava
			r.rule_Interfacesopt0();
        $EndJava./
                    | Interfaces

    Superopt ::= %Empty
        /.$NullAction./
               | Super

    TypeParametersopt ::= %Empty
        /.$BeginJava
			r.rule_TypeParametersopt0();
        $EndJava./
                        | TypeParameters
                        
    FormalParametersopt ::= %Empty
        /.$BeginJava
			r.rule_FormalParametersopt0();
        $EndJava./
                        | FormalParameters

    Annotationsopt ::= %Empty
        /.$BeginJava
			r.rule_Annotationsopt0();
        $EndJava./
                     | Annotations

    TypeDeclarationsopt ::= %Empty
        /.$BeginJava
			r.rule_TypeDeclarationsopt0();
        $EndJava./
                          | TypeDeclarations

    ImportDeclarationsopt ::= %Empty
        /.$BeginJava
			r.rule_ImportDeclarationsopt0();
        $EndJava./
                            | ImportDeclarations

    PackageDeclarationopt ::= %Empty
        /.$NullAction./
                            | PackageDeclaration
                            
--
-- This is a useless nonterminal that is not used anywhere else in the grammar.
--
--    ResultTypeopt ::= %Empty
--        /.$NullAction./
--                            | ResultType
    HasResultTypeopt ::= %Empty
        /.$NullAction./
                            | HasResultType
        
    TypeArgumentsopt ::= %Empty
        /.$BeginJava
			r.rule_TypeArgumentsopt0();
        $EndJava./
                       | TypeArguments
        
    TypeParamsWithVarianceopt ::= %Empty
        /.$BeginJava
			r.rule_TypeParamsWithVarianceopt0();
        $EndJava./
                       | TypeParamsWithVariance

    Propertiesopt ::= %Empty
        /.$BeginJava
			r.rule_Propertiesopt0();
        $EndJava./
                       | Properties
%End

%Types
	Object ::= ExpressionStatement | ClosureExpression | PackageOrTypeName | Property | CastExpression | TypeParameter | FieldDeclarator | OperatorFunction | AmbiguousName | VariableDeclaratorWithType | Finally | AnnotationStatement | TypeDeclarations | IdentifierList | TypeImportOnDemandDeclaration | BreakStatement | PlaceExpressionSingleList | ConditionalOrExpression | LocalVariableDeclaration | InterfaceMemberDeclarationsopt | InterfaceTypeList | AtomicStatement | PackageName | RelationalExpression | BlockStatement | UnaryExpression | ExclusiveOrExpression | ClockedClauseopt | AdditiveExpression | AssignPropertyCall | MultiplicativeExpression | ClosureBody | TryStatement | FormalParameterList | UnannotatedUnaryExpression | SwitchBlock | VariableDeclarator | TypeParamWithVarianceList | NonExpressionStatement | UnaryExpressionNotPlusMinus | Interfacesopt | ConditionalExpression | SwitchLabel | MethodSuperPrefix | VariableDeclarators | BlockStatementsopt | BlockStatements | StatementExpression | Expression | TypeParameterList | TypeParamWithVariance | VariableDeclaratorsWithType | Block | ResultType | MethodSelection | ForUpdate | FunctionType | Conjunction | TypeParamsWithVariance | HasZeroConstraint | ExistentialListopt | Annotation | BinOp | EqualityExpression | Modifiersopt | PostfixExpression | BooleanLiteral | ArgumentList | FormalParametersopt | ExtendsInterfacesopt | LoopStatement | Primary | FormalDeclarators | InterfaceDeclaration | RangeExpression | SingleTypeImportDeclaration | DepNamedType | ImportDeclaration | ClassBodyDeclaration | InterfaceBody | WhereClauseopt | LabeledStatement | TypeArgumentList | NormalClassDeclaration | SimpleNamedType | PreIncrementExpression | LoopIndex | Arguments | Literal | PlaceExpression | TypeDeclaration | ArgumentListopt | TypeArguments | Superopt | ClassBodyDeclarationsopt | HasResultTypeopt | Statement | LeftHandSide | TypeName | Offers | Super | NormalInterfaceDeclaration | SwitchLabelsopt | Propertiesopt | MethodClassNameSuperPrefix | FieldAccess | MethodName | ForInit | OfferStatement | Expressionopt | ExplicitConstructorInvocationopt | AtEachStatement | Offersopt | TypeDeclarationsopt | ClassBodyDeclarations | WhereClause | InterfaceMemberDeclaration | PackageDeclaration | InterfaceMemberDeclarations | MethodInvocation | PreDecrementExpression | PrefixOp | ConstrainedType | WhileStatement | Clock | Modifier | ExpressionName | TypeParamsWithVarianceopt | FormalParameterListopt | Conjunctionopt | ClassBody | ForStatement | Identifier | ClassName | AssignmentOperator | ForUpdateopt | AndExpression | FinishExpression | ReturnStatement | SubtypeConstraint | Catchesopt | MethodDeclaration | AssertStatement | DepParameters | DoStatement | PostDecrementExpression | AssignmentExpression | NamedType | ExplicitConstructorInvocation | FormalParameter | BasicForStatement | Properties | ClockList | SwitchStatement | LocalVariableDeclarationStatement | ThrowStatement | StatementExpressionList | ContinueStatement | SwitchBlockStatementGroups | TypeDefDeclaration | PropertyMethodDeclaration | ExtendsInterfaces | SwitchBlockStatementGroup | TypeParametersopt | ClassBodyopt | AtStatement | ConstructorBody | WhenStatement | AsyncStatement | MethodBody | FieldDeclaration | PackageDeclarationopt | VariableInitializer | ShiftExpression | Interfaces | ClassMemberDeclaration | IfThenStatement | StructDeclaration | ConstructorBlock | InclusiveOrExpression | FieldKeyword | HasResultType | PropertyList | ConditionalAndExpression | SwitchLabels | ImportDeclarationsopt | IfThenElseStatement | Identifieropt | AnnotatedType | MethodPrimaryPrefix | ConstructorDeclaration | PostIncrementExpression | ResumeStatement | Catches | SwitchBlockStatementGroupsopt | FieldDeclarators | CatchClause | ConstantExpression | FormalParameters | ClassInstanceCreationExpression | NextStatement | AtExpression | Type | CompilationUnit | Assignment | MethodModifiersopt | LastExpression | VarKeyword | TypeArgumentsopt | Annotationsopt | LoopIndexDeclarator | FinishStatement | Annotations | ImportDeclarations | TypeParameters | EnhancedForStatement | EmptyStatement | ClassType | FormalDeclarator | ExistentialList | ForInitopt | ClockedClause | ClassDeclaration
%End<|MERGE_RESOLUTION|>--- conflicted
+++ resolved
@@ -181,880 +181,7 @@
 
 %Headers
     /.
-<<<<<<< HEAD
-        //#line $next_line "$input_file$"
-        private ErrorQueue eq;
-        private X10TypeSystem ts;
-        private X10NodeFactory nf;
-        private FileSource source;
-        private boolean unrecoverableSyntaxError = false;
-
-        public void initialize(TypeSystem t, NodeFactory n, FileSource source, ErrorQueue q)
-        {
-            this.ts = (X10TypeSystem) t;
-            this.nf = (X10NodeFactory) n;
-            this.source = source;
-            this.eq = q;
-        }
-        
-        public $action_type(ILexStream lexStream, TypeSystem t, NodeFactory n, FileSource source, ErrorQueue q)
-        {
-            this(lexStream);
-            initialize((X10TypeSystem) t,
-                       (X10NodeFactory) n,
-                       source,
-                       q);
-            prsStream.setMessageHandler(new MessageHandler(q));
-        }
-
-        public static class MessageHandler implements IMessageHandler {
-            ErrorQueue eq;
-
-            public MessageHandler(ErrorQueue eq) {
-                this.eq = eq;
-            }
-
-            public static String getErrorMessageFor(int errorCode, String[] errorInfo) {
-
-                String msg = "";
-                String info = "";
-
-                for (String s : errorInfo) {
-                    info += s;
-                }
-
-                switch (errorCode) {
-                case LEX_ERROR_CODE:
-                    msg = "Unexpected character ignored: " + info;
-                    break;
-                case ERROR_CODE:
-                    msg = "Parse terminated at this token: " + info;
-                    break;
-                case BEFORE_CODE:
-                    msg = "Token " + info + " expected before this input";
-                    break;
-                case INSERTION_CODE:
-                    msg = "Token " + info + " expected after this input";
-                    break;
-                case INVALID_CODE:
-                    msg = "Unexpected input discarded: " + info;
-                    break;
-                case SUBSTITUTION_CODE:
-                    msg = "Token " + info + " expected instead of this input";
-                    break;
-                case DELETION_CODE:
-                    msg = "Unexpected input ignored: " + info;
-                    break;
-                case MERGE_CODE:
-                    msg = "Merging token(s) to recover: " + info;
-                    break;
-                case MISPLACED_CODE:
-                    msg = "Misplaced constructs(s): " + info;
-                    break;
-                case SCOPE_CODE:
-                    msg = "Token(s) inserted to complete scope: " + info;
-                    break;
-                case EOF_CODE:
-                    msg = "Reached after this token: " + info;
-                    break;
-                case INVALID_TOKEN_CODE:
-                    msg = "Invalid token: " + info;
-                    break;
-                case ERROR_RULE_WARNING_CODE:
-                    msg = "Ignored token: " + info;
-                    break;
-                case NO_MESSAGE_CODE:
-                    msg = "Syntax error";
-                    break;
-                }
-
-                // FIXME: HACK! Prepend "Syntax error: " until we figure out how to
-                // get Polyglot to do it for us.
-                if (errorCode != NO_MESSAGE_CODE) {
-                    msg = "Syntax error: " + msg;
-                }
-                return msg;
-            }
-
-            public void handleMessage(int errorCode, int[] msgLocation,
-                                      int[] errorLocation, String filename,
-                                      String[] errorInfo)
-            {
-                File file = new File(filename);
-        
-                int l0 = msgLocation[2];
-                int c0 = msgLocation[3];
-                int l1 = msgLocation[4];
-                int c1 = msgLocation[5];
-                int o0 = msgLocation[0];
-                int o1 = msgLocation[0] + msgLocation[1];
-        
-                Position pos = new JPGPosition("",
-                            file.getPath(), l0, c0, l1, c1+1, o0, o1);
-        
-                String msg = getErrorMessageFor(errorCode, errorInfo);
-                eq.enqueue(ErrorInfo.SYNTAX_ERROR, msg, pos);
-            }
-        }
-    
-        public String getErrorLocation(int lefttok, int righttok)
-        {
-            return prsStream.getFileName() + ':' +
-                   prsStream.getLine(lefttok) + ":" + prsStream.getColumn(lefttok) + ":" +
-                   prsStream.getEndLine(righttok) + ":" + prsStream.getEndColumn(righttok) + ": ";
-        }
-
-        public Position getErrorPosition(int lefttok, int righttok)
-        {
-            return new JPGPosition(null, prsStream.getFileName(),
-                   prsStream.getIToken(lefttok), prsStream.getIToken(righttok));
-        }
-
-        //
-        // Temporary classes used to wrap modifiers.
-        //
-        private static class Modifier {
-        }
-
-        private static class FlagModifier extends Modifier {
-            public static int ABSTRACT    = 0;
-            public static int ATOMIC      = 1;
-           // public static int EXTERN      = 2;
-            public static int FINAL       = 3;
-            //public static int GLOBAL      = 4;
-            //public static int INCOMPLETE  = 5;
-            public static int NATIVE      = 6;
-            //public static int NON_BLOCKING = 7;
-            public static int PRIVATE     = 8;
-            public static int PROPERTY    = 9;
-            public static int PROTECTED   = 10;
-            public static int PUBLIC      = 11;
-            //public static int SAFE        = 12;
-            //public static int SEQUENTIAL  = 13;
-            public static int CLOCKED     = 14;
-            public static int STATIC      = 15;
-            public static int TRANSIENT   = 16;
-            public static int NUM_FLAGS   = TRANSIENT + 1;
-
-            private JPGPosition pos;
-            private int flag;
-
-            public JPGPosition position() { return pos; }
-            public int flag() { return flag; }
-            public Flags flags() {
-                if (flag == ABSTRACT)     return Flags.ABSTRACT;
-                if (flag == ATOMIC)       return X10Flags.ATOMIC;
-              //  if (flag == EXTERN)       return X10Flags.EXTERN;
-                if (flag == FINAL)        return Flags.FINAL;
-               // if (flag == GLOBAL)       return X10Flags.GLOBAL;
-                //if (flag == INCOMPLETE)   return X10Flags.INCOMPLETE;
-                if (flag == NATIVE)       return Flags.NATIVE;
-                //if (flag == NON_BLOCKING) return X10Flags.NON_BLOCKING;
-                if (flag == PRIVATE)      return Flags.PRIVATE;
-                if (flag == PROPERTY)     return X10Flags.PROPERTY;
-                if (flag == PROTECTED)    return Flags.PROTECTED;
-                if (flag == PUBLIC)       return Flags.PUBLIC;
-                //if (flag == SAFE)         return X10Flags.SAFE;
-                //if (flag == SEQUENTIAL)   return X10Flags.SEQUENTIAL;
-                if (flag == CLOCKED)       return X10Flags.CLOCKED;
-                if (flag == TRANSIENT)    return X10Flags.TRANSIENT;
-                if (flag == STATIC)       return Flags.STATIC;
-                assert(false);
-                return null;
-            }
-
-            public String name() {
-                if (flag == ABSTRACT)     return "abstract";
-                if (flag == ATOMIC)       return "atomic";
-                //if (flag == EXTERN)       return "extern";
-                if (flag == FINAL)        return "final";
-                //if (flag == GLOBAL)       return "global";
-                //if (flag == INCOMPLETE)   return "incomplete";
-                if (flag == NATIVE)       return "native";
-                //if (flag == NON_BLOCKING) return "nonblocking";
-                if (flag == PRIVATE)      return "private";
-                if (flag == PROPERTY)     return "property";
-                if (flag == PROTECTED)    return "protected";
-                if (flag == PUBLIC)       return "public";
-                //if (flag == SAFE)         return "safe";
-                //if (flag == SEQUENTIAL)   return "sequential";
-                if (flag == CLOCKED)       return "clocked";
-                if (flag == STATIC)       return "static";
-                if (flag == TRANSIENT)    return "transient";
-                assert(false);
-                return "?";
-            }
-
-
-            public static boolean classModifiers[] = new boolean[NUM_FLAGS];
-            static {
-                classModifiers[ABSTRACT] = true;
-                classModifiers[FINAL] = true;
-                classModifiers[PRIVATE] = true;
-                classModifiers[PROTECTED] = true;
-                classModifiers[PUBLIC] = true;
-                //classModifiers[SAFE] = true;
-                classModifiers[STATIC] = true;
-                classModifiers[CLOCKED] = true;
-                // classModifiers[GLOBAL] = true;
-            }
-            public boolean isClassModifier(int flag) {
-                return  classModifiers[flag];
-            }
-
-            public static boolean typeDefModifiers[] = new boolean[NUM_FLAGS];
-            static {
-                typeDefModifiers[ABSTRACT] = true;
-                typeDefModifiers[FINAL] = true;
-                typeDefModifiers[PRIVATE] = true;
-                typeDefModifiers[PROTECTED] = true;
-                typeDefModifiers[PUBLIC] = true;
-                typeDefModifiers[STATIC] = true;
-            }
-            public boolean isTypeDefModifier(int flag) {
-                return typeDefModifiers[flag];
-            }
-
-            public static boolean fieldModifiers[] = new boolean[NUM_FLAGS];
-            static {
-                fieldModifiers[TRANSIENT] = true;
-                // fieldModifiers[GLOBAL] = true;
-                fieldModifiers[CLOCKED] = true;
-                fieldModifiers[PRIVATE] = true;
-                fieldModifiers[PROTECTED] = true;
-                fieldModifiers[PROPERTY] = true;
-                fieldModifiers[PUBLIC] = true;
-                fieldModifiers[STATIC] = true;
-            }
-            public boolean isFieldModifier(int flag) {
-                return fieldModifiers[flag];
-            }
-
-            public static boolean variableModifiers[] = new boolean[NUM_FLAGS];
-            static {
-                variableModifiers[CLOCKED] = true;
-            }
-            public boolean isVariableModifier(int flag) {
-                return variableModifiers[flag];
-            }
-
-            public static boolean methodModifiers[] = new boolean[NUM_FLAGS];
-            static {
-                methodModifiers[ABSTRACT] = true;
-                methodModifiers[ATOMIC] = true;
-               // methodModifiers[EXTERN] = true;
-                methodModifiers[FINAL] = true;
-                // methodModifiers[GLOBAL] = true;
-                //methodModifiers[INCOMPLETE] = true;
-                methodModifiers[NATIVE] = true;
-                //methodModifiers[NON_BLOCKING] = true;
-                methodModifiers[PRIVATE] = true;
-                methodModifiers[PROPERTY] = true;
-                methodModifiers[PROTECTED] = true;
-                methodModifiers[PUBLIC] = true;
-                //methodModifiers[SAFE] = true;
-                //methodModifiers[SEQUENTIAL] = true;
-                methodModifiers[STATIC] = true;
-                //methodModifiers[CLOCKED] = true;
-            }
-            public boolean isMethodModifier(int flag) {
-                return methodModifiers[flag];
-            }
-
-            public static boolean constructorModifiers[] = new boolean[NUM_FLAGS];
-            static {
-                constructorModifiers[NATIVE] = true;
-                constructorModifiers[PRIVATE] = true;
-                constructorModifiers[PROTECTED] = true;
-                constructorModifiers[PUBLIC] = true;
-            }
-            public boolean isConstructorModifier(int flag) {
-                return constructorModifiers[flag];
-            }
-
-            public static boolean interfaceModifiers[] = new boolean[NUM_FLAGS];
-            static {
-                interfaceModifiers[ABSTRACT] = true;
-                interfaceModifiers[PRIVATE] = true;
-                interfaceModifiers[PROTECTED] = true;
-                interfaceModifiers[PUBLIC] = true;
-                interfaceModifiers[STATIC] = true;
-                interfaceModifiers[CLOCKED] = true;
-
-            }
-            public boolean isInterfaceModifier(int flag) {
-                return interfaceModifiers[flag];
-            }
-
-            public FlagModifier(JPGPosition pos, int flag) {
-                this.pos = pos;
-                this.flag = flag;
-            }
-        }
-
-        private static class AnnotationModifier extends Modifier {
-            private AnnotationNode annotation;
-
-            public AnnotationNode annotation() { return annotation; }
-            
-            public AnnotationModifier(AnnotationNode annotation) {
-                this.annotation = annotation;
-            }
-        }
-
-        //    
-        // TODO: Say something!
-        //    
-        private List<Node> checkModifiers(String kind, List<Modifier> modifiers, boolean legal_flags[]) {
-            List<Node> l = new LinkedList<Node>();
-
-            assert(modifiers.size() > 0);
-
-            boolean flags[] = new boolean[FlagModifier.NUM_FLAGS]; // initialized to false
-            for (int i = 0; i < modifiers.size(); i++) {
-                Object element = modifiers.get(i);
-                if (element instanceof FlagModifier) {
-                    FlagModifier modifier = (FlagModifier) element;
-                    l.addAll(Collections.singletonList(nf.FlagsNode(modifier.position(), modifier.flags())));
-
-                    if (! flags[modifier.flag()]) {
-                        flags[modifier.flag()] = true;
-                    }
-                    else {
-                        syntaxError("Duplicate specification of modifier: " + modifier.name(), modifier.position());
-                    }
-
-                    if (! legal_flags[modifier.flag()]) {
-                        syntaxError("\"" + modifier.name() + "\" is not a valid " + kind + " modifier", modifier.position());
-                    }
-                }
-                else {
-                    AnnotationModifier modifier = (AnnotationModifier) element;
-                    l.addAll(Collections.singletonList(modifier.annotation()));
-                }
-            }
-
-            return l;
-        }
-
-        private List<Node> checkClassModifiers(List<Modifier> modifiers) {
-            return (modifiers.size() == 0
-                     ? Collections.<Node>singletonList(nf.FlagsNode(JPGPosition.COMPILER_GENERATED, X10Flags.toX10Flags(Flags.NONE)))
-                     : checkModifiers("class", modifiers, FlagModifier.classModifiers));
-        }
-
-        private List<Node> checkTypeDefModifiers(List<Modifier> modifiers) {
-            return (modifiers.size() == 0
-                     ? Collections.<Node>singletonList(nf.FlagsNode(JPGPosition.COMPILER_GENERATED, X10Flags.toX10Flags(Flags.NONE)))
-                     : checkModifiers("typedef", modifiers, FlagModifier.typeDefModifiers));
-        }
-
-        private List<Node> checkFieldModifiers(List<Modifier> modifiers) {
-            return (modifiers.size() == 0
-                     ? Collections.<Node>emptyList()
-                     : checkModifiers("field", modifiers, FlagModifier.fieldModifiers));
-        }
-
-        private List<Node> checkVariableModifiers(List<Modifier> modifiers) {
-            return (modifiers.size() == 0
-                     ? Collections.<Node>emptyList()
-                     : checkModifiers("variable", modifiers, FlagModifier.variableModifiers));
-        }
-
-        private List<Node> checkMethodModifiers(List<Modifier> modifiers) {
-            return (modifiers.size() == 0
-                     ? Collections.<Node>emptyList()
-                     : checkModifiers("method", modifiers, FlagModifier.methodModifiers));
-        }
-
-        private List<Node> checkConstructorModifiers(List<Modifier> modifiers) {
-            return (modifiers.size() == 0
-                     ? Collections.<Node>emptyList()
-                     : checkModifiers("constructor", modifiers, FlagModifier.constructorModifiers));
-        }
-
-        private List<Node> checkInterfaceModifiers(List<Modifier> modifiers) {
-            return (modifiers.size() == 0
-                     ? Collections.<Node>emptyList()
-                     : checkModifiers("interface", modifiers, FlagModifier.interfaceModifiers));
-        }
-
-        // RMF 11/7/2005 - N.B. This class has to be serializable, since it shows up inside Type objects,
-        // which Polyglot serializes to save processing when loading class files generated from source
-        // by Polyglot itself.
-        public static class JPGPosition extends Position
-        {
-            private static final long serialVersionUID= -1593187800129872262L;
-            private final transient IToken leftIToken,
-                                           rightIToken;
-
-            public JPGPosition(String path, String filename, IToken leftToken, IToken rightToken)
-            {
-                super(path, filename,
-                      leftToken.getLine(), leftToken.getColumn(),
-                      rightToken.getEndLine(), rightToken.getEndColumn(),
-                      leftToken.getStartOffset(), rightToken.getEndOffset());
-                this.leftIToken = null; // BRT -- was null, need to keep leftToken for later reference
-                this.rightIToken = null;  // BRT -- was null, need to keep rightToken for later reference
-            }
-
-            public JPGPosition(Position start, Position end)
-            {
-                super(start, end);
-                this.leftIToken = (start instanceof JPGPosition) ? ((JPGPosition)start).leftIToken : null;
-                this.rightIToken = (end instanceof JPGPosition) ? ((JPGPosition)end).rightIToken : null;
-            }
-
-            JPGPosition(String path, String filename, int line, int column, int endLine, int endColumn, int offset, int endOffset)
-            {
-                super(path, filename, line, column, endLine, endColumn, offset, endOffset);
-                this.leftIToken = null;
-                this.rightIToken = null;
-            }
-
-            private JPGPosition() {
-                super(null, "Compiler Generated");
-                this.leftIToken = null;
-                this.rightIToken = null;
-            }
-            public static final JPGPosition COMPILER_GENERATED = (JPGPosition)(new JPGPosition().markCompilerGenerated());
-
-            public IToken getLeftIToken() { return leftIToken; }
-            public IToken getRightIToken() { return rightIToken; }
-
-            public String toText()
-            {
-                if (leftIToken == null) return "...";
-                IPrsStream prsStream = leftIToken.getIPrsStream();
-                return new String(prsStream.getInputChars(), offset(), endOffset() - offset() + 1);
-            }
-        }
-
-        public void syntaxError(String msg, Position pos) {
-            syntaxError(msg, pos, false);
-        }
-
-        public void syntaxError(String msg, Position pos, boolean unrecoverable) {
-            unrecoverableSyntaxError = unrecoverable;
-            eq.enqueue(ErrorInfo.SYNTAX_ERROR, msg, pos);
-        }
-
-        public $ast_class parse() {
-            try
-            {
-                SourceFile sf = (SourceFile) parser();
-
-                if (sf != null)
-                {
-                    if (! unrecoverableSyntaxError)
-                        return sf.source(source);
-                    eq.enqueue(ErrorInfo.SYNTAX_ERROR, "Unable to parse " + source.name() + ".", new JPGPosition(null, file(), 1, 1, 1, 1, 0, 0).markCompilerGenerated());
-                }   
-            }
-            catch (RuntimeException e) {
-                // Let the Compiler catch and report it.
-                throw e;
-            }
-            catch (Exception e) {
-                // Used by cup to indicate a non-recoverable error.
-                eq.enqueue(ErrorInfo.SYNTAX_ERROR, e.getMessage(), new JPGPosition(null, file(), 1, 1, 1, 1, 0, 0).markCompilerGenerated());
-            }
-
-            return null;
-        }
-
-        public String file()
-        {
-            return prsStream.getFileName();
-        }
-
-        public JPGPosition pos()
-        {
-            return new JPGPosition("",
-                                   prsStream.getFileName(),
-                                   prsStream.getIToken(getLeftSpan()),
-                                   prsStream.getIToken(getRightSpan()));
-        }
-
-        public JPGPosition pos(int i)
-        {
-            return new JPGPosition("",
-                                   prsStream.getFileName(),
-                                   prsStream.getIToken(i),
-                                   prsStream.getIToken(i));
-        }
-
-        public JPGPosition pos(int i, int j)
-        {
-            return new JPGPosition("",
-                                   prsStream.getFileName(),
-                                   prsStream.getIToken(i),
-                                   prsStream.getIToken(j));
-        }
-
-        /**
-         * Return the source position of the declaration.
-         */
-        public JPGPosition pos (VarDeclarator n)
-        {
-          if (n == null) return null;
-          return (JPGPosition) n.pos;
-        }
-
-        public JPGPosition pos(JPGPosition start, JPGPosition end) {
-            return new JPGPosition(start.path(), start.file(), start.leftIToken, end.rightIToken);
-        }
-
-        private void checkTypeName(Id identifier) {
-            String filename = file();
-            String idname = identifier.id().toString();
-            int dot = filename.lastIndexOf('.'),
-                slash = filename.lastIndexOf('/', dot);
-            if (slash == -1)
-                slash = filename.lastIndexOf('\\', dot);
-            String clean_filename = (slash >= 0 && dot >= 0 ? filename.substring(slash+1, dot) : "");
-            if ((! clean_filename.equals(idname)) && clean_filename.equalsIgnoreCase(idname))
-                eq.enqueue(ErrorInfo.SYNTAX_ERROR,
-                           "This type name does not match the name of the containing file: " + filename.substring(slash+1),
-                           identifier.position());
-       }
-
-
-        private polyglot.lex.Operator op(int i) {
-            return new Operator(pos(i), prsStream.getName(i), prsStream.getKind(i));
-        }
-
-        private polyglot.lex.Identifier id(int i) {
-            return new Identifier(pos(i), prsStream.getName(i), $sym_type.TK_IDENTIFIER);
-        }
-        private String comment(int i) {
-            IToken[] adjuncts = prsStream.getTokenAt(i).getPrecedingAdjuncts();
-            String s = null;
-            for (IToken a : adjuncts) {
-                String c = a.toString();
-                if (c.startsWith("/**") && c.endsWith("*/")) {
-                    s = c;
-                }
-            }
-            return s;
-        }
-
-        private List<Formal> toFormals(List<Formal> l) { return l; }
-
-        private List<Expr> toActuals(List<Formal> l) {
-            List<Expr> l2 = new ArrayList<Expr>();
-            for (Formal f : l) {
-                l2.add(nf.Local(f.position(), f.name()));
-            }
-            return l2;
-        }
-
-        private List<TypeParamNode> toTypeParams(List<TypeParamNode> l) { return l; }
-
-        private List<TypeNode> toTypeArgs(List<TypeParamNode> l) {
-            List<TypeNode> l2 = new ArrayList<TypeNode>();
-            for (TypeParamNode f : l) {
-                l2.add(nf.AmbTypeNode(f.position(), null, f.name()));
-            }
-            return l2;
-        }
-
-                
-        private List<AnnotationNode> extractAnnotations(List<? extends Node> l) {
-            List<AnnotationNode> l2 = new LinkedList<AnnotationNode>();
-            for (Node n : l) {
-                if (n instanceof AnnotationNode) {
-                    l2.add((AnnotationNode) n);
-                }
-            }
-            return l2;
-        }
-    
-        private FlagsNode extractFlags(List<? extends Node> l, Flags f) {
-            FlagsNode fn = extractFlags(l);
-            fn = fn.flags(fn.flags().set(f));
-            return fn;
-        }
-        
-        private FlagsNode extractFlags(List<? extends Node> l1, List<? extends Node> l2) {
-            List<Node> l = new ArrayList<Node>();
-            l.addAll(l1);
-            l.addAll(l2);
-            return extractFlags(l);
-        }
-        
-        private FlagsNode extractFlags(List<? extends Node> l) {
-            Position pos = null;
-            X10Flags xf = X10Flags.toX10Flags(Flags.NONE);
-            for (Node n : l) {
-                if (n instanceof FlagsNode) {
-                    FlagsNode fn = (FlagsNode) n;
-                    pos = pos == null ? fn.position() : new JPGPosition(pos, fn.position());
-                    Flags f = fn.flags();
-                    if (f instanceof X10Flags) {
-                        xf = xf.setX((X10Flags) f);
-                    }
-                    else {
-                        xf = X10Flags.toX10Flags(xf.set(f));
-                    }
-                }
-            }
-            return nf.FlagsNode(pos == null ? JPGPosition.COMPILER_GENERATED : pos, xf);
-        }
-
-        /* Roll our own integer parser.  We can't use Long.parseLong because
-         * it doesn't handle numbers greater than 0x7fffffffffffffff correctly.
-         */
-        private long parseLong(String s, int radix)
-        {
-            long x = 0L;
-
-            s = s.toLowerCase();
-
-            for (int i = 0; i < s.length(); i++) {
-                int c = s.charAt(i);
-
-                if (c < '0' || c > '9') {
-                    c = c - 'a' + 10;
-                }
-                else {
-                    c = c - '0';
-                }
-
-                x *= radix;
-                x += c;
-            }
-
-            return x;
-        }
-
-        private long parseLong(String s)
-        {
-            int radix;
-            int start_index;
-            int end_index;
-            
-            end_index = s.length();
-
-            while (end_index > 0) {
-                char lastCh = s.charAt(end_index - 1);
-                if (lastCh != 'l' && lastCh != 'L' && lastCh != 'u' && lastCh != 'U') {
-                        break;
-                }
-                end_index--;
-            }
-
-            if (s.charAt(0) == '0')
-            {
-               if (s.length() > 1 && (s.charAt(1) == 'x' || s.charAt(1) == 'X'))
-               {
-                   radix = 16;
-                   start_index = 2;
-               }
-               else
-               {
-                   radix = 8;
-                   start_index = 0;
-               }
-            }
-            else
-            {
-                radix = 10;
-                start_index = 0;
-            }
-
-            return parseLong(s.substring(start_index, end_index), radix);
-        }
-
-        private polyglot.lex.LongLiteral int_lit(int i)
-        {
-            long x = parseLong(prsStream.getName(i));
-            return new LongLiteral(pos(i),  x, $sym_type.TK_IntegerLiteral);
-        }
-
-        private polyglot.lex.LongLiteral long_lit(int i)
-        {
-            long x = parseLong(prsStream.getName(i));
-            return new LongLiteral(pos(i), x, $sym_type.TK_LongLiteral);
-        }
-        private polyglot.lex.LongLiteral ulong_lit(int i)
-        {
-            long x = parseLong(prsStream.getName(i));
-            return new LongLiteral(pos(i), x, $sym_type.TK_UnsignedLongLiteral);
-        }
-        private polyglot.lex.LongLiteral uint_lit(int i)
-        {
-            long x = parseLong(prsStream.getName(i));
-            return new LongLiteral(pos(i), x, $sym_type.TK_UnsignedIntegerLiteral);
-        }
-
-        private polyglot.lex.FloatLiteral float_lit(int i)
-        {
-            try {
-                String s = prsStream.getName(i);
-                int end_index = (s.charAt(s.length() - 1) == 'f' || s.charAt(s.length() - 1) == 'F'
-                                                           ? s.length() - 1
-                                                           : s.length());
-                float x = Float.parseFloat(s.substring(0, end_index));
-                return new FloatLiteral(pos(i), x, $sym_type.TK_FloatingPointLiteral);
-            }
-            catch (NumberFormatException e) {
-                unrecoverableSyntaxError = true;
-                eq.enqueue(ErrorInfo.LEXICAL_ERROR,
-                           "Illegal float literal \"" + prsStream.getName(i) + "\"", pos(i));
-                return null;
-            }
-        }
-
-        private polyglot.lex.DoubleLiteral double_lit(int i)
-        {
-            try {
-                String s = prsStream.getName(i);
-                int end_index = (s.charAt(s.length() - 1) == 'd' || s.charAt(s.length() - 1) == 'D'
-                                                           ? s.length() - 1
-                                                           : s.length());
-                double x = Double.parseDouble(s.substring(0, end_index));
-                return new DoubleLiteral(pos(i), x, $sym_type.TK_DoubleLiteral);
-            }
-            catch (NumberFormatException e) {
-                unrecoverableSyntaxError = true;
-                eq.enqueue(ErrorInfo.LEXICAL_ERROR,
-                           "Illegal float literal \"" + prsStream.getName(i) + "\"", pos(i));
-                return null;
-            }
-        }
-
-        private polyglot.lex.CharacterLiteral char_lit(int i)
-        {
-            char x;
-            String s = prsStream.getName(i);
-            if (s.charAt(1) == '\\') {
-                switch(s.charAt(2)) {
-                    case 'u':
-                        x = (char) parseLong(s.substring(3, s.length() - 1), 16);
-                        break;
-                    case 'b':
-                        x = '\b';
-                        break;
-                    case 't':
-                        x = '\t';
-                        break;
-                    case 'n':
-                        x = '\n';
-                        break;
-                    case 'f':
-                        x = '\f';
-                        break;
-                    case 'r':
-                        x = '\r';
-                        break;
-                    case '\"':
-                        x = '\"';
-                        break;
-                    case '\'':
-                        x = '\'';
-                        break;
-                    case '\\':
-                        x = '\\';
-                        break;
-                    default:
-                        x = (char) parseLong(s.substring(2, s.length() - 1), 8);
-                        if (x > 255) {
-                            unrecoverableSyntaxError = true;
-                            eq.enqueue(ErrorInfo.LEXICAL_ERROR,
-                                       "Illegal character literal " + s, pos(i));
-                        }
-                }
-            }
-            else {
-                assert(s.length() == 3);
-                x = s.charAt(1);
-            }
-
-            return new CharacterLiteral(pos(i), x, $sym_type.TK_CharacterLiteral);
-        }
-
-        private polyglot.lex.BooleanLiteral boolean_lit(int i)
-        {
-            return new BooleanLiteral(pos(i), prsStream.getKind(i) == $sym_type.TK_true, prsStream.getKind(i));
-        }
-
-        private polyglot.lex.StringLiteral string_lit(int i)
-        {
-            String s = prsStream.getName(i);
-            char x[] = new char[s.length()];
-            int j = 1,
-                k = 0;
-            while(j < s.length() - 1) {
-                if (s.charAt(j) != '\\')
-                    x[k++] = s.charAt(j++);
-                else {
-                    switch(s.charAt(j + 1)) {
-                        case 'u':
-                            x[k++] = (char) parseLong(s.substring(j + 2, j + 6), 16);
-                            j += 6;
-                            break;
-                        case 'b':
-                            x[k++] = '\b';
-                            j += 2;
-                            break;
-                        case 't':
-                            x[k++] = '\t';
-                            j += 2;
-                            break;
-                        case 'n':
-                            x[k++] = '\n';
-                            j += 2;
-                            break;
-                        case 'f':
-                            x[k++] = '\f';
-                            j += 2;
-                            break;
-                        case 'r':
-                            x[k++] = '\r';
-                            j += 2;
-                            break;
-                        case '\"':
-                            x[k++] = '\"';
-                            j += 2;
-                            break;
-                        case '\'':
-                            x[k++] = '\'';
-                            j += 2;
-                            break;
-                        case '\\':
-                            x[k++] = '\\';
-                            j += 2;
-                            break;
-                        default:
-                        {
-                            int n = j + 1;
-                            for (int l = 0; l < 3 && Character.isDigit(s.charAt(n)); l++)
-                                n++;
-                            char c = (char) parseLong(s.substring(j + 1, n), 8);
-                            if (c > 255) {
-                                unrecoverableSyntaxError = true;
-                                eq.enqueue(ErrorInfo.LEXICAL_ERROR,
-                                           "Illegal character (" + s.substring(j, n) + ") in string literal " + s, pos(i));
-                            }
-                            x[k++] = c;
-                            j = n;
-                        }
-                    }
-                }
-            }
-
-            return new StringLiteral(pos(i), new String(x, 0, k), $sym_type.TK_StringLiteral);
-        }
-
-        private polyglot.lex.NullLiteral null_lit(int i)
-        {
-            return new NullLiteral(pos(i), $sym_type.TK_null);
-        }
-
-=======
         public x10.parser.X10SemanticRules r;
->>>>>>> c6b069ee
     ./
 %End
 
