/*
 *  This file is part of the X10 project (http://x10-lang.org).
 *
 *  This file is licensed to You under the Eclipse Public License (EPL);
 *  You may not use this file except in compliance with the License.
 *  You may obtain a copy of the License at
 *      http://www.opensource.org/licenses/eclipse-1.0.php
 *
 *  (C) Copyright IBM Corporation 2006-2010.
 */

package x10;


import java.io.BufferedReader;
import java.io.File;
import java.io.FileReader;
import java.io.IOException;
import java.io.Reader;
import java.lang.reflect.Constructor;
import java.lang.reflect.InvocationTargetException;
import java.lang.reflect.Method;
import java.util.ArrayList;
import java.util.Collection;
import java.util.Collections;
import java.util.Comparator;
import java.util.Enumeration;
import java.util.HashMap;
import java.util.HashSet;
import java.util.LinkedList;
import java.util.List;
import java.util.Map;
import java.util.Set;
import java.util.TreeSet;
import java.util.jar.JarEntry;
import java.util.jar.JarFile;

import polyglot.ast.ClassMember;
import polyglot.ast.Node;
import polyglot.ast.NodeFactory;
import polyglot.ast.SourceFile;
import polyglot.ast.TopLevelDecl;
import polyglot.ast.TypeNode;
import polyglot.frontend.AllBarrierGoal;
import polyglot.frontend.BarrierGoal;
import polyglot.frontend.Compiler;
import polyglot.frontend.CyclicDependencyException;
import polyglot.frontend.FileResource;
import polyglot.frontend.FileSource;
import polyglot.frontend.ForgivingVisitorGoal;
import polyglot.frontend.Globals;
import polyglot.frontend.Goal;
import polyglot.frontend.JLScheduler;
import polyglot.frontend.Job;
import polyglot.frontend.JobExt;
import polyglot.frontend.OutputGoal;
import polyglot.frontend.Parser;
import polyglot.frontend.ParserGoal;
import polyglot.frontend.Scheduler;
import polyglot.frontend.Source;
import polyglot.frontend.SourceGoal;
import polyglot.frontend.SourceGoal_c;
import polyglot.frontend.Stats;
import polyglot.frontend.TargetFactory;
import polyglot.frontend.VisitorGoal;
import polyglot.main.Options;
import polyglot.main.Report;
import polyglot.types.Flags;
import polyglot.types.MemberClassResolver;
import polyglot.types.QName;
import polyglot.types.SemanticException;
import polyglot.types.TopLevelResolver;
import polyglot.types.TypeSystem;
import polyglot.types.TypeSystem_c;
import polyglot.util.ErrorInfo;
import polyglot.util.ErrorQueue;
import polyglot.util.InternalCompilerError;
import polyglot.util.Position;
import polyglot.util.CollectionUtil; import x10.util.CollectionFactory;
import polyglot.visit.ConformanceChecker;
import polyglot.visit.ConstructorCallChecker;
import polyglot.visit.ContextVisitor;
import polyglot.visit.ExceptionChecker;
import polyglot.visit.ExitChecker;
import polyglot.visit.FwdReferenceChecker;
import polyglot.visit.InitChecker;
import polyglot.visit.NodeVisitor;
import polyglot.visit.PruningVisitor;
import polyglot.visit.ReachChecker;
import polyglot.visit.Translator;
import x10.ast.X10NodeFactory_c;
import x10.compiler.ws.WSCodeGenerator;
import x10.compiler.ws.util.WSTransformationContent;
import x10.errors.Warnings;
import x10.extension.X10Ext;
//import x10.finish.table.CallTableKey;
//import x10.finish.table.CallTableVal;
import x10.optimizations.Optimizer;
import x10.parser.X10Lexer;
import x10.parser.X10SemanticRules;
import x10.plugin.CompilerPlugin;
import x10.plugin.LoadJobPlugins;
import x10.plugin.LoadPlugins;
import x10.plugin.RegisterPlugins;
import x10.types.X10SourceClassResolver;
import polyglot.types.TypeSystem;

import x10.visit.CheckNativeAnnotationsVisitor;
import x10.visit.Lowerer;
import x10.visit.Desugarer;
import x10.visit.ExpressionFlattener;
import x10.visit.FieldInitializerMover;
//import x10.visit.FinishAsyncVisitor;
import x10.visit.FinallyEliminator;
import x10.visit.MainMethodFinder;
import x10.visit.NativeClassVisitor;
import x10.visit.RewriteAtomicMethodVisitor;
import x10.visit.StaticNestedClassRemover;
import x10.visit.X10Caster;
import x10.visit.X10ImplicitDeclarationExpander;
import x10.visit.X10InnerClassRemover;
import x10.visit.X10MLVerifier;
import x10.visit.X10Translator;
import x10.visit.X10TypeBuilder;
import x10.visit.X10TypeChecker;
import x10.visit.PositionInvariantChecker;
import x10.visit.InstanceInvariantChecker;
import x10.visit.CheckEscapingThis;
import x10.visit.AnnotationChecker;
import x10.visit.ErrChecker;
import x10cpp.postcompiler.PrecompiledLibrary;


/**
 * Extension information for x10 extension.
 */
public class ExtensionInfo extends polyglot.frontend.ParserlessJLExtensionInfo {
    static final boolean DEBUG_ = false;
    
    protected Map<QName,CompilerPlugin> plugins;

	public static final String XML_FILE_EXTENSION = "x10ml";
	public static final String XML_FILE_DOT_EXTENSION = "." + XML_FILE_EXTENSION;

    /*** Compiler statistics gatherer. */
    public Stats stats;

//	private static HashMap<CallTableKey, LinkedList<CallTableVal>> calltable = CollectionFactory.newHashMap();

    /*** Construct an ExtensionInfo */
    public ExtensionInfo() {
        stats = new Stats();
    }
<<<<<<< HEAD

    /*** Construct an ExtensionInfo */
    public ExtensionInfo() {
        stats = new Stats();
    }
=======
>>>>>>> 44007ca3
    
    public polyglot.main.Version version() {
    	return new Version();
    }
    public String[] fileExtensions() {
    	return new String[] { "x10", XML_FILE_EXTENSION };
    }
//    public String defaultFileExtension() {
//        return "x10";
//    }

    public String compilerName() {
        return "x10c";
    }

    //
    // Replace the Flex/Cup parser with a JikesPG parser
    //
    //    public Parser parser(Reader reader, FileSource source, ErrorQueue eq) { 
    //        Lexer lexer = new Lexer_c(reader, source.name(), eq);
    //        Grm grm = new Grm(lexer, ts, nf, eq);
    //        return new CupParser(grm, source, eq);
    //    }
    //
    
    public Parser parser(Reader reader, FileSource source, ErrorQueue eq) {
    // ###
//        if (source.path().endsWith(XML_FILE_DOT_EXTENSION)) {
//        	return new DomParser(reader, (X10TypeSystem) ts, (X10NodeFactory) nf, source, eq);
//        }

    	try {
            //
            // X10Lexer may be invoked using one of two constructors.
            // One constructor takes as argument a string representing
            // a (fully-qualified) filename; the other constructor takes
            // as arguments a (file) Reader and a string representing the
            // name of the file in question. Invoking the first
            // constructor is more efficient because a buffered File is created
            // from that string and read with one (read) operation. However,
            // we depend on Polyglot to provide us with a fully qualified
            // name for the file. In Version 1.3.0, source.name() yielded a
            // fully-qualied name. In 1.3.2, source.path() yields a fully-
            // qualified name. If this assumption still holds then the 
            // first constructor will work.
            // The advantage of using the Reader constructor is that it
            // will always work, though not as efficiently.
            //
            // X10Lexer x10_lexer = new X10Lexer(reader, source.name());
            //
            // FIXME: HACK! Unwrap the escaping unicode reader, because LPG will do its own decoding
//          if (reader instanceof polyglot.lex.EscapedUnicodeReader)
//              reader = ((polyglot.lex.EscapedUnicodeReader)reader).getSource();
            X10Lexer x10_lexer =
                // Optimization: it's faster to read from a file
                source.resource().getClass() == FileResource.class ?
                                new X10Lexer(source.path()) :
                                new X10Lexer(reader, source.toString());
            X10SemanticRules x10_parser = new X10SemanticRules(x10_lexer, ts, nf, source, eq); // Create the parser
            x10_lexer.lexer(x10_parser.getIPrsStream());
            return x10_parser; // Parse the token stream to produce an AST
        } catch (IOException e) {
            e.printStackTrace();
        }
        throw new IllegalStateException("Could not parse " + source.path());
    }

    protected Set<String> manifest = CollectionFactory.newHashSet();
    public boolean manifestContains(String path) {
        path = path.replace(File.separatorChar, '/');
        // FIXME: HACK! Try all prefixes
        int s = 0;
        while ((s = path.indexOf('/')) != -1) {
            if (manifest.contains(path))
                return true;
            path = path.substring(s+1);
        }
        if (manifest.contains(path))
            return true;
        return false;
    }

    static class WarningComparator implements Comparator<ErrorInfo> { // todo: why Warnings are ordered differently than exceptions? (see ExceptionComparator)
        public int compare(ErrorInfo a, ErrorInfo b) {
            Position pa = a.getPosition();
            Position pb = b.getPosition();
            if (pa == null && pb == null) {
                if (a.getMessage() == null && b.getMessage() == null)
                    return 0;
                else if (a.getMessage() != null && a.getMessage().equals(b.getMessage()))
                    return 0;
            }
            if (pa == null)
                return -1;
            if (pb == null)
                return 1;
            if (pa.line() < pb.line())
                return -1;
            if (pb.line() < pa.line())
                return 1;
            if (pa.column() < pb.column())
                return -1;
            if (pb.column() < pa.column())
                return 1;
            return 0;
        }
    }
    Set<ErrorInfo> warnings = new TreeSet<ErrorInfo>(new WarningComparator());

    public Set<ErrorInfo> warningSet() {
        return warnings;
    }

    // todo: can't we merge warning and exceptions into a single object (ErrorInfo?)
    static class ExceptionComparator implements Comparator<SemanticException> {
        public int compare(SemanticException a, SemanticException b) {
            int r = (a.getClass().toString().compareToIgnoreCase(b.getClass().toString()));
            if (r != 0)
                return r;
            Position pa = a.position();
            Position pb = b.position();
            if (pa == null && pb == null) {
                if (a.getMessage() == null && b.getMessage() == null)
                    return 0;
                else if (a.getMessage() != null && a.getMessage().equals(b.getMessage()))
                    return 0;
            }
            if (pa == null)
                return -1;
            if (pb == null)
                return 1;
            // todo: what about path & file ? (we should first order by file, right?)
            if (pa.line() < pb.line())
                return -1;
            if (pb.line() < pa.line())
                return 1;
            // If they have the same message and are on the same line, they're equal
            if (a.getMessage() == null && b.getMessage() == null)
                return 0;
            if (a.getMessage() == null)
                return -1;
            if (b.getMessage() == null)
                return 1;
            if (!a.getMessage().equals(b.getMessage()))
                return a.getMessage().compareToIgnoreCase(b.getMessage());
            if (a.getMessage().equals(b.getMessage()))
                return 0;
            if (pa.column() < pb.column())
                return -1;
            if (pb.column() < pa.column())
                return 1;
            return 0;
        }
    }
    Set<SemanticException> errors = new TreeSet<SemanticException>(new ExceptionComparator());

    public Set<SemanticException> errorSet() {
        return errors;
    }

    private int weakCallsCount = 0;
    public void incrWeakCallsCount() { 
        weakCallsCount++;
    }
    public int weakCallsCount() {
        return weakCallsCount;
    }

    protected void initTypeSystem() {
        X10CompilerOptions opts = getOptions();
        TopLevelResolver r = new X10SourceClassResolver(compiler, this, opts.constructFullClasspath(),
                                                        opts.compile_command_line_only,
                                                        opts.ignore_mod_times);

        for (PrecompiledLibrary pco : opts.x10libs) {
            pco.updateManifset(manifest, this);
        }

        // Resolver to handle lookups of member classes.
        if (true || TypeSystem.SERIALIZE_MEMBERS_WITH_CONTAINER) {
            MemberClassResolver mcr = new MemberClassResolver(ts, r, true);
            r = mcr;
        }

        ts.initialize(r);
    }

    protected NodeFactory createNodeFactory() {
        return new X10NodeFactory_c(this);
    }

    protected TypeSystem createTypeSystem() {
        return new TypeSystem_c(this);
    }



    // =================================
    // X10-specific goals and scheduling
    // =================================
    protected Scheduler createScheduler() {
        return new X10Scheduler(this);
    }
    
    public static class X10Scheduler extends JLScheduler {
       public X10Scheduler(ExtensionInfo extInfo) {
		   super(extInfo);
	   }

       public ExtensionInfo extensionInfo() {
           return (ExtensionInfo) this.extInfo;
       }

       @Override
       public void clearAll(Collection<Source> sources) {
           super.clearAll(sources);
           PrintWeakCallsCount = null;
       }

       /**
        * Create a list of goals for a given job that performs all operations through parsing.
        * @return the created list of goals
        */
       protected List<Goal> parseSourceGoals(Job job) {
           List<Goal> goals = new ArrayList<Goal>();
           addParseSourceGoals(job, goals);
           return goals;
       }
       /**
        * Create a list of goals for a given job that only performs parsing.
        * @return the created list of goals
        */
       protected List<Goal> typecheckSourceGoals(Job job) {
           List<Goal> goals = new ArrayList<Goal>();
           addTypecheckSourceGoals(job, goals);
           return goals;
       }
       /**
        * Create a list of goals for a given job that only performs parsing.
        * @return the created list of goals
        */
       protected List<Goal> semanticCheckSourceGoals(Job job) {
           List<Goal> goals = new ArrayList<Goal>();
           addSemanticCheckSourceGoals(job, goals);
           return goals;
       }
       /**
        * Given a list of goals and a job, append the goal that performs position checking
        * to the end of that list.
        * @return the new list of goals that includes all of the original goals plus the new one
        */
       protected List<Goal> appendPositionCheckGoal(Job job, List<Goal> goals) {
    	   return appendPositionCheckGoal(job, goals, "PositionInvariantChecker");
       }
       /**
        * Given a list of goals and a job, append the goal that performs position checking
        * with a given name to the end of that list.  A unique name is required if there
        * will be multiple such goals added.
        * @param name the name of the position checker goal
        * @return the new list of goals that includes all of the original goals plus the new one
        */
       protected List<Goal> appendPositionCheckGoal(Job job, List<Goal> goals, String name) {
    	   List<Goal> newgoals = new ArrayList<Goal>(goals);
    	   addPositionCheckGoal(name, job, newgoals);
    	   return newgoals;
       }
       /**
        * Given a list of goals and a job, append the goal that performs full invariant checking
        * to the end of that list.
        * @return the new list of goals that includes all of the original goals plus the new one
        */
       protected List<Goal> appendInvariantCheckGoal(Job job, List<Goal> goals) {
           List<Goal> newgoals = new ArrayList<Goal>(goals);
           addInvariantCheckGoal(job, newgoals);
           return newgoals;
       }

       private void addParseSourceGoals(Job job, List<Goal> goals) {
           goals.add(Parsed(job));
       }
       private void addTypecheckSourceGoals(Job job, List<Goal> goals) {
    	   addParseSourceGoals(job, goals);

           X10CompilerOptions opts = extensionInfo().getOptions();
           if (opts.x10_config.CHECK_ERR_MARKERS) goals.add(ErrChecker(job)); // must be the first phase after parsing because later phases might fail and stop type checking (it shouldn't happen, but it does)
           goals.add(ImportTableInitialized(job));
           goals.add(TypesInitialized(job));

           if (job.source() != null && job.source().path().endsWith(XML_FILE_DOT_EXTENSION)) {
               goals.add(X10MLTypeChecked(job));
           }
           
           // Do not include LoadPlugins in list.  It would cause prereqs to be added 
//           goals.add(LoadPlugins());
           goals.add(PropagateAnnotations(job));
           goals.add(LoadJobPlugins(job));
           goals.add(RegisterPlugins(job));
           
           goals.add(PreTypeCheck(job));
           goals.add(TypesInitializedForCommandLineBarrier());

           goals.add(TypeChecked(job));
           goals.add(ReassembleAST(job));
       }
       private void addSemanticCheckSourceGoals(Job job, List<Goal> goals) {
    	   addTypecheckSourceGoals(job, goals);

           goals.add(ConformanceChecked(job));

           // Data-flow analyses
           goals.add(ReachabilityChecked(job)); // This must be the first dataflow analysis (see DataFlow.reportCFG_Errors)
           //goals.add(ExceptionsChecked(job));
           goals.add(ExitPathsChecked(job));
           goals.add(InitializationsChecked(job));
           goals.add(ConstructorCallsChecked(job));
           goals.add(ForwardReferencesChecked(job));
           //goals.add(CheckNativeAnnotations(job));
           goals.add(CheckEscapingThis(job));
           goals.add(AnnotationChecker(job));
           goals.add(CheckASTForErrors(job));
           //goals.add(TypeCheckBarrier());

           goals.add(End(job));
       }
       private void addPositionCheckGoal(Job job, List<Goal> goals) {
           addPositionCheckGoal("PositionInvariantChecker", job, goals);
       }
       private void addPositionCheckGoal(String name, Job job, List<Goal> goals) {
    	   String current = "";
    	   if (goals.size() > 0)
    		   current = goals.get(goals.size() - 1).name();
           addPositionCheckGoal(name, current, job, goals);
       }
       private void addPositionCheckGoal(String name, String previous, Job job, List<Goal> goals) {
    	   goals.add(new ForgivingVisitorGoal(name, job, new PositionInvariantChecker(job, previous)).intern(this));
       }
       private void addInvariantCheckGoal(Job job, List<Goal> goals) {
    	   goals.add(new ForgivingVisitorGoal("InstanceInvariantChecker", job, new InstanceInvariantChecker(job)).intern(this));
       }

       public List<Goal> goals(Job job) {
           X10CompilerOptions opts = extensionInfo().getOptions();
           List<Goal> goals = new ArrayList<Goal>();

           addSemanticCheckSourceGoals(job, goals);
           Goal endGoal = goals.remove(goals.size()-1);

           if (!opts.x10_config.ONLY_TYPE_CHECKING) {

           final Goal desugarerGoal = Desugarer(job);
           goals.add(desugarerGoal);

           Goal walaBarrier = null;
           final Goal typeCheckBarrierGoal = TypeCheckBarrier();
               if (opts.x10_config.WALA || opts.x10_config.WALADEBUG || opts.x10_config.FINISH_ASYNCS) {
               try{
                   ClassLoader cl = Thread.currentThread().getContextClassLoader();
                   Class<?> c = cl.loadClass("x10.wala.translator.X102IRGoal");
                   Constructor<?> con = c.getConstructor(Job.class);
                   Method hasMain = c.getMethod("hasMain", String.class);
                   Goal ir = ((Goal) con.newInstance(job)).intern(this);
                   goals.add(ir);
                   Goal finder = MainMethodFinder(job, hasMain);
                   finder.addPrereq(typeCheckBarrierGoal);
                   ir.addPrereq(finder);
                   if (opts.x10_config.FINISH_ASYNCS) {
                       Method buildCallTableMethod = c.getMethod("analyze");
                       walaBarrier = IRBarrier(ir, buildCallTableMethod);
                   } else if(opts.x10_config.WALADEBUG) {
                       Method printCallGraph = c.getMethod("printCallGraph");
                       walaBarrier = IRBarrier(ir, printCallGraph);
                   } else {
                       Method wsAnalyzeCallGraph = c.getMethod("wsAnalyzeCallGraph", Collection.class);
                       walaBarrier = IRBarrier(ir, wsAnalyzeCallGraph);
                   }
                   goals.add(walaBarrier);
                   goals.add(FinishAsyncBarrier(walaBarrier,job,this));
               } catch (Throwable e) {
                   System.err.println("WALA not found.");
                   e.printStackTrace();
               }
           }
           
           goals.add(X10Casted(job));
           goals.add(MoveFieldInitializers(job));
           goals.add(X10Expanded(job));
           goals.add(X10RewriteAtomicMethods(job));

           final Goal nativeClassVisitorGoal = NativeClassVisitor(job);
           goals.add(nativeClassVisitorGoal);

           final Goal innerClassRemoverGoal = InnerClassRemover(job);
           goals.add(innerClassRemoverGoal); // TODO: move even earlier
           innerClassRemoverGoal.addPrereq(nativeClassVisitorGoal);
           innerClassRemoverGoal.addPrereq(typeCheckBarrierGoal);

           goals.add(Serialized(job));
           if (opts.x10_config.WORK_STEALING) {
               Goal wsCodeGenGoal = WSCodeGenerator(job);
               goals.add(wsCodeGenGoal);
               if(walaBarrier != null){
            	   //If we use WALA to analyze the call graph, we need add it before WSCallGraph
            	   wsCodeGenGoal.addPrereq(walaBarrier);
               }
               else{
            	   //Still use simple call graph analyzer to detect concurrent
                   wsCodeGenGoal.addPrereq(WSCallGraphBarrier());            	   
               }

           }
           
           goals.add(Preoptimization(job));
           goals.addAll(Optimizer.goals(this, job));
           goals.add(Postoptimization(job));

           final Goal lowererGoal = Lowerer(job);
           goals.add(lowererGoal);
           final Goal codeGeneratedGoal = CodeGenerated(job);
           goals.add(codeGeneratedGoal);
           
           // the barrier will handle prereqs on its own
           desugarerGoal.addPrereq(typeCheckBarrierGoal);
           codeGeneratedGoal.addPrereq(CodeGenBarrier());
           lowererGoal.addPrereq(typeCheckBarrierGoal);
           codeGeneratedGoal.addPrereq(lowererGoal);
           List<Goal> optimizations = Optimizer.goals(this, job);
           for (Goal goal : optimizations) {
               goal.addPrereq(typeCheckBarrierGoal);
               codeGeneratedGoal.addPrereq(goal);
           }

           }

           goals.add(endGoal);

           if (opts.x10_config.CHECK_INVARIANTS) {
               ArrayList<Goal> newGoals = new ArrayList<Goal>(goals.size()*2);
               boolean reachedTypeChecking = false;
               int ctr = 0;
               for (Goal g : goals) {
                   newGoals.add(g);
                   if (!reachedTypeChecking) {
                	   addPositionCheckGoal("PositionInvariantChecker"+(ctr++), g.name(), job, newGoals);
                   }
                   if (g==TypeChecked(job)) {
                       addInvariantCheckGoal(job, newGoals);
                       reachedTypeChecking = true;
                   }
               }
               goals = newGoals;
           }

           return goals;
       }

       public Goal Preoptimization(Job job) { 
           return new SourceGoal_c("Preoptimization", job) {
               private static final long serialVersionUID = 1L;
               public boolean runTask() { return true; }
           }.intern(this);
       }

       public Goal Postoptimization(Job job) { 
           return new SourceGoal_c("Postoptimization", job) {
               private static final long serialVersionUID = 1L;
               public boolean runTask() { return true; }
           }.intern(this);
       }

       Goal PrintWeakCallsCount;
       @Override
       protected Goal EndAll() {
    	   if (PrintWeakCallsCount == null) {
    		   PrintWeakCallsCount = new PrintWeakCallsCount((ExtensionInfo) extInfo).intern(this);
    		   Goal postcompiled = PostCompiled();
    		   PrintWeakCallsCount.addPrereq(postcompiled);
    	   }
    	   return PrintWeakCallsCount;
       }

       static class PrintWeakCallsCount extends AllBarrierGoal {
           private static final long serialVersionUID = 6978580691962888126L;

           ExtensionInfo ext;
           public PrintWeakCallsCount(ExtensionInfo extInfo) {
               super("PrintWeakCallsCount",extInfo.scheduler());
               this.ext = extInfo;
           }
           public Goal prereqForJob(Job job) {
               if (scheduler.shouldCompile(job)) {
                   return scheduler.End(job);
               }
               else {
                   return new SourceGoal_c("WCCDummyEnd", job) {
                       private static final long serialVersionUID = 1L;
                       public boolean runTask() { return true; }
                   }.intern(scheduler);
               }
           }
           public boolean runTask() {
               Compiler compiler = ext.compiler();
               X10CompilerOptions opts = ext.getOptions();
               if ((!opts.x10_config.VERBOSE_CALLS) && (!opts.x10_config.STATIC_CALLS)) {
                   int count = ext.weakCallsCount();
                   if (count > 0) {
                       compiler.errorQueue().enqueue(ErrorInfo.WARNING, count + " dynamically checked calls or field accesses, run with -VERBOSE_CALLS for more details.");
                   }
               }
               return true;
           }
       }

       @SuppressWarnings("unchecked")
       public static <T> T invokeGeneric(Method method) {
           try {
               return (T) method.invoke(null);
           } catch (IllegalArgumentException e) {
           } catch (IllegalAccessException e) {
           } catch (InvocationTargetException e) {
           }
           return null;
       }
       public Goal IRBarrier(final Goal goal, final Method method) {
           return new AllBarrierGoal("IRBarrier", this) {
               private static final long serialVersionUID = -3692329571101709400L;
               @Override
               public Goal prereqForJob(Job job) {
                   if (!super.scheduler.commandLineJobs().contains(job) &&
                           ((ExtensionInfo) extInfo).manifestContains(job.source().path())) {
                       return null;
                   }
                   return goal;
               }
               public boolean runTask() {
                   X10CompilerOptions opts = extensionInfo().getOptions();
                   if (opts.x10_config.FINISH_ASYNCS) {
//                   calltable = X10Scheduler.<HashMap<CallTableKey, LinkedList<CallTableVal>>>invokeGeneric(method);
                   } else if (opts.x10_config.WALADEBUG) {
                       try {
                           method.invoke(null);
                       } catch (IllegalArgumentException e) {
                       } catch (IllegalAccessException e) {
                       } catch (InvocationTargetException e) {
                       }
                   } else {
                	   //This path is only for WALA call graph analysis for Work-Stealing
                       try {
                           WSTransformationContent transTarget = (WSTransformationContent) method.invoke(null, jobs());
                           //now use this one to construct WSTransformationState
                           TypeSystem ts  = extInfo.typeSystem();
                           NodeFactory nf = extInfo.nodeFactory();
                           WSCodeGenerator.setWALATransTarget(ts, nf, nativeAnnotationLanguage(), transTarget);
                       } catch (IllegalArgumentException e) {
                       } catch (IllegalAccessException e) {
                       } catch (InvocationTargetException e) {
                       }
                   }
                   return true;
               }
           }.intern(this);
       }

       public Goal TypeCheckBarrier() {
           String name = "TypeCheckBarrier";
    	   if (extInfo.getOptions().compile_command_line_only) {
               return new BarrierGoal(name, commandLineJobs()) {
                   private static final long serialVersionUID = -1495893515710977644L;
                   @Override
                   public Goal prereqForJob(Job job) {
                       return CheckASTForErrors(job);
                   }
               }.intern(this);
    	   }
    	   else {
               return new AllBarrierGoal(name, this) {
                   private static final long serialVersionUID = 6757229496093951388L;
                   @Override
                   public Goal prereqForJob(Job job) {
                       if (!super.scheduler.commandLineJobs().contains(job) &&
                               ((ExtensionInfo) extInfo).manifestContains(job.source().path()))
                       {
                           return null;
                       }
                       return CheckASTForErrors(job);
                   }
               }.intern(this);
    	    }
       }
     
       protected Goal codegenPrereq(Job job) {
           return Lowerer(job);
       }
       
       public Goal CodeGenBarrier() {
           String name = "CodeGenBarrier";
           if (extInfo.getOptions().compile_command_line_only) {
               return new BarrierGoal(name, commandLineJobs()) {
                   private static final long serialVersionUID = 2258041064037983928L;
                   @Override
                   public Goal prereqForJob(Job job) {
                       return codegenPrereq(job);
                   }
               }.intern(this);
           }
           else {
               return new AllBarrierGoal(name, this) {
                   private static final long serialVersionUID = 4089824072381830523L;
                   @Override
                   public Goal prereqForJob(Job job) {
                       if (!super.scheduler.commandLineJobs().contains(job) &&
                               ((ExtensionInfo) extInfo).manifestContains(job.source().path()))
                       {
                           return null;
                       }
                       return codegenPrereq(job);
                   }
               }.intern(this);
           }
       }

       public Goal CheckASTForErrors(Job job) {
           return new SourceGoal_c("CheckASTForErrors", job) {
               private static final long serialVersionUID = 565345690079406384L;
               public boolean runTask() {
                   if (job.reportedErrors()) {
                       Node ast = job.ast();
                       job.ast(((X10Ext)ast.ext()).setSubtreeValid(false));
                   }
                   return true;
               }
           }.intern(this);
       }

       public Goal Serialized(Job job) {
           Compiler compiler = job.extensionInfo().compiler();
           TypeSystem ts = job.extensionInfo().typeSystem();
           NodeFactory nf = job.extensionInfo().nodeFactory();
           TargetFactory tf = job.extensionInfo().targetFactory();
           return new SourceGoal_c("Serialized", job) {
               private static final long serialVersionUID = 4813624372034550114L;
               public boolean runTask() {
                   return true;
               }
           }.intern(this);
       }


//       @Override
//       public Goal ImportTableInitialized(Job job) {
//	   TypeSystem ts = job.extensionInfo().typeSystem();
//	   NodeFactory nf = job.extensionInfo().nodeFactory();
//	   Goal g = new VisitorGoal("ImportTableInitialized", job, new X10InitImportsVisitor(job, ts, nf));
//	   Goal g2 = g.intern(this);
//	   if (g == g2) {
//	       g.addPrereq(TypesInitializedForCommandLine());
//	   }
//	   return g2;
//       }

       public Goal LoadPlugins() {
           return new LoadPlugins((ExtensionInfo) extInfo).intern(this);
       }

       public Goal LoadJobPlugins(Job job) {
           return new LoadJobPlugins(job).intern(this);
       }

       public Goal RegisterPlugins(Job job) {
           Goal g = new RegisterPlugins(job);
           Goal g2 = g.intern(this);
           if (g == g2) {
               g.addPrereq(LoadPlugins());
           }
           return g2;
       }
       
       public Goal PropagateAnnotations(Job job) {
           // ###
           return new VisitorGoal("PropagateAnnotations", job, new PruningVisitor()).intern(this);
       }

       @Override
       public Goal InitializationsChecked(Job job) {
	   TypeSystem ts = job.extensionInfo().typeSystem();
	   NodeFactory nf = job.extensionInfo().nodeFactory();
           return new ForgivingVisitorGoal("InitializationsChecked", job, new InitChecker(job, ts, nf)).intern(this);
       }

       public static class ValidatingOutputGoal extends OutputGoal {
           private static final long serialVersionUID = -7021152686342225925L;
           public ValidatingOutputGoal(Job job, Translator translator) {
               super(job, translator);
           }
           public boolean runTask() {
               Node ast = job().ast();
               if (ast != null && !((X10Ext)ast.ext()).subtreeValid()) {
                   return false;
               }
               return super.runTask();
           }
       }

       @Override
       public Goal CodeGenerated(Job job) {
    	   TypeSystem ts = extInfo.typeSystem();
    	   NodeFactory nf = extInfo.nodeFactory();
    	   Goal cg = new ValidatingOutputGoal(job, new X10Translator(job, ts, nf, extInfo.targetFactory()));
           Goal cg2 = cg.intern(this);
           return cg2;
       }

       static class X10ParserGoal extends ParserGoal {
           private static final long serialVersionUID = 6811976416160592748L;
           public X10ParserGoal(Compiler compiler, Job job) {
               super(compiler, job);
           }

           @Override
           protected SourceFile createDummyAST() {
               NodeFactory nf = job().extensionInfo().nodeFactory();
               String fName = job.source().name();
               Position pos = new Position("", job.source().path(), 1, 1);
               String name = fName.substring(fName.lastIndexOf(File.separatorChar)+1, fName.lastIndexOf('.'));
               TopLevelDecl decl = nf.ClassDecl(pos, nf.FlagsNode(pos, Flags.PUBLIC),
                       nf.Id(pos, name), null, Collections.<TypeNode>emptyList(),
                       nf.ClassBody(pos, Collections.<ClassMember>emptyList()));
               SourceFile ast = nf.SourceFile(pos, Collections.singletonList(decl)).source(job.source());
               return ast;
           }
       }

       @Override
       public Goal Parsed(Job job) {
           return new X10ParserGoal(extInfo.compiler(), job).intern(this);
       }

       @Override
       public Goal constructTypesInitialized(Job job) {
           TypeSystem ts = job.extensionInfo().typeSystem();
           NodeFactory nf = job.extensionInfo().nodeFactory();
           return new ForgivingVisitorGoal("TypesInitialized", job, new X10TypeBuilder(job, ts, nf)).intern(this);
       }

       public Goal X10MLTypeChecked(Job job) {
           TypeSystem ts = extInfo.typeSystem();
           NodeFactory nf = extInfo.nodeFactory();
           return new ForgivingVisitorGoal("X10MLTypeChecked", job, new X10MLVerifier(job, ts, nf)).intern(this);
       }

       @Override
       public Goal TypeChecked(Job job) {
           TypeSystem ts = job.extensionInfo().typeSystem();
           NodeFactory nf = job.extensionInfo().nodeFactory();
           return new ForgivingVisitorGoal("TypeChecked", job, new X10TypeChecker(job, ts, nf, job.nodeMemo())).intern(this);
       }

       public Goal ConformanceChecked(Job job) {
           TypeSystem ts = job.extensionInfo().typeSystem();
           NodeFactory nf = job.extensionInfo().nodeFactory();
           return new ForgivingVisitorGoal("ConformanceChecked", job, new ConformanceChecker(job, ts, nf)).intern(this);
       }

       public Goal ReachabilityChecked(Job job) {
           TypeSystem ts = job.extensionInfo().typeSystem();
           NodeFactory nf = job.extensionInfo().nodeFactory();
           return new ForgivingVisitorGoal("ReachChecked", job, new ReachChecker(job, ts, nf)).intern(this);
       }

       public Goal ExceptionsChecked(Job job) {
           TypeSystem ts = job.extensionInfo().typeSystem();
           NodeFactory nf = job.extensionInfo().nodeFactory();
           return new ForgivingVisitorGoal("ExceptionsChecked", job, new ExceptionChecker(job, ts, nf)).intern(this);
       }

       public Goal ExitPathsChecked(Job job) {
           TypeSystem ts = job.extensionInfo().typeSystem();
           NodeFactory nf = job.extensionInfo().nodeFactory();
           return new ForgivingVisitorGoal("ExitChecked", job, new ExitChecker(job, ts, nf)).intern(this);
       }

       public Goal ConstructorCallsChecked(Job job) {
           TypeSystem ts = job.extensionInfo().typeSystem();
           NodeFactory nf = job.extensionInfo().nodeFactory();
           return new ForgivingVisitorGoal("ContructorCallsChecked", job, new ConstructorCallChecker(job, ts, nf)).intern(this);
       }

       public Goal ForwardReferencesChecked(Job job) {
           TypeSystem ts = job.extensionInfo().typeSystem();
           NodeFactory nf = job.extensionInfo().nodeFactory();
           return new ForgivingVisitorGoal("ForwardRefsChecked", job, new FwdReferenceChecker(job, ts, nf)).intern(this);
       }

       public Goal CheckEscapingThis(Job job) {
           return new ForgivingVisitorGoal("CheckEscapingThis", job, new CheckEscapingThis.Main(job)).intern(this);
       }
       private Goal AnnotationChecker(Job job) {
           return new ForgivingVisitorGoal("AnnotationChecker", job, new AnnotationChecker(job,job.extensionInfo().typeSystem(),job.extensionInfo().nodeFactory())).intern(this);
       }
       private Goal ErrChecker(Job job) {
           return new ForgivingVisitorGoal("ErrChecker", job, new ErrChecker(job)).intern(this);
       }

       public String nativeAnnotationLanguage() { return "java"; }

       public Goal CheckNativeAnnotations(Job job) {
           TypeSystem ts = extInfo.typeSystem();
           NodeFactory nf = extInfo.nodeFactory();
           return new ForgivingVisitorGoal("CheckNativeAnnotations", job, new CheckNativeAnnotationsVisitor(job, ts, nf, nativeAnnotationLanguage())).intern(this);
       }

       public static class ValidatingVisitorGoal extends VisitorGoal {
           private static final long serialVersionUID = 5119557747721488612L;
           public ValidatingVisitorGoal(String name, Job job, NodeVisitor v) {
               super(name, job, v);
           }
           public boolean runTask() {
               Node ast = job().ast();
               if (ast != null && !((X10Ext)ast.ext()).subtreeValid()) {
                   //Warnings.issue(job(), "Invalid Visitor Goal: " +this.name()+ ", visitor: " +this.visitor(), Position.COMPILER_GENERATED);
                   return true;
               }
               return super.runTask();
           }
       }

       public Goal X10Casted(Job job) {
           TypeSystem ts = extInfo.typeSystem();
           NodeFactory nf = extInfo.nodeFactory();
           return new ValidatingVisitorGoal("X10Casted", job, new X10Caster(job, ts, nf)).intern(this);
       }

       public Goal MoveFieldInitializers(Job job) {
           TypeSystem ts = extInfo.typeSystem();
           NodeFactory nf = extInfo.nodeFactory();
           return new ValidatingVisitorGoal("MoveFieldInitializers", job, new FieldInitializerMover(job, ts, nf)).intern(this);
       }
       
       public Goal X10RewriteAtomicMethods(Job job) {
           TypeSystem ts = extInfo.typeSystem();
           NodeFactory nf = extInfo.nodeFactory();
           return new ValidatingVisitorGoal("X10RewriteAtomicMethods", job, new RewriteAtomicMethodVisitor(job, ts, nf)).intern(this);
       }
       
       public Goal X10Expanded(Job job) {
           TypeSystem ts = extInfo.typeSystem();
           NodeFactory nf = extInfo.nodeFactory();
           return new ValidatingVisitorGoal("X10Expanded", job, new X10ImplicitDeclarationExpander(job, ts, nf)).intern(this);
       }
       
       public Goal NativeClassVisitor(Job job) {
           TypeSystem ts = extInfo.typeSystem();
           NodeFactory nf = extInfo.nodeFactory();
           return new ValidatingVisitorGoal("NativeClassVisitor", job, new NativeClassVisitor(job, ts, nf, nativeAnnotationLanguage())).intern(this);
       }
       
       public Goal MainMethodFinder(Job job, Method hasMain) {
           TypeSystem ts = extInfo.typeSystem();
           NodeFactory nf = extInfo.nodeFactory();
           return new ValidatingVisitorGoal("MainMethodFinder", job, new MainMethodFinder(job, ts, nf, hasMain)).intern(this);
       }
       
       public Goal WSCallGraphBarrier() {
           final TypeSystem ts  = extInfo.typeSystem();
           final NodeFactory nf = extInfo.nodeFactory();
           return new AllBarrierGoal("WSCallGraphBarrier", this) {
               @Override
               public Goal prereqForJob(Job job) {
                   return TypeChecked(job);
               }
               @Override
               public boolean runTask() {
                   WSCodeGenerator.buildCallGraph(ts, nf, nativeAnnotationLanguage());
                   return true;
               }
           }.intern(this);
       }

       public Goal WSCodeGenerator(Job job) {
           TypeSystem ts = extInfo.typeSystem();
           NodeFactory nf = extInfo.nodeFactory();
           return new ValidatingVisitorGoal("WSCodeGenerator", job, new WSCodeGenerator(job, ts, nf)).intern(this);
       }
       
       public Goal Desugarer(Job job) {
           TypeSystem ts = extInfo.typeSystem();
           NodeFactory nf = extInfo.nodeFactory();
           return new ValidatingVisitorGoal("Desugarer", job, new Desugarer(job, ts, nf)).intern(this);
       }
       
       public Goal Lowerer(Job job) {
           TypeSystem ts = extInfo.typeSystem();
           NodeFactory nf = extInfo.nodeFactory();
           return new ValidatingVisitorGoal("Lowerer", job, new Lowerer(job, ts, nf)).intern(this);
       }

       public Goal WSExpressionFlattener(Job job) {
           TypeSystem ts = extInfo.typeSystem();
           NodeFactory nf = extInfo.nodeFactory();
           VisitorGoal ef = new ValidatingVisitorGoal("WorkStealing ExpressionFlattener", job, new ExpressionFlattener(job, ts, nf));
           Goal ef2 = ef.intern(this);
           if (ef == ef2) {
               ef.addPrereq(Serialized(job));
           }
           return ef2;
       }
       
       
       
       public Goal InnerClassRemover(Job job) {
           TypeSystem ts = extInfo.typeSystem();
           NodeFactory nf = extInfo.nodeFactory();
           return new ValidatingVisitorGoal("InnerClassRemover", job, new X10InnerClassRemover(job, ts, nf)).intern(this);
       }
       public Goal FinallyEliminator(Job job) {
           TypeSystem ts = extInfo.typeSystem();
           NodeFactory nf = extInfo.nodeFactory();
           return new ValidatingVisitorGoal("FinallyEliminator", job, new FinallyEliminator(job, ts, nf)).intern(this);
       }
       public Goal StaticNestedClassRemover(Job job) {
           TypeSystem ts = extInfo.typeSystem();
           NodeFactory nf = extInfo.nodeFactory();
           return new ValidatingVisitorGoal("StaticNestedClassRemover", job, new StaticNestedClassRemover(job, ts, nf)).intern(this);
       }
       
       public Goal FinishAsyncBarrier(final Goal goal, final Job job, final Scheduler s) {
           return new AllBarrierGoal("FinishAsyncBarrier", this) {
               private static final long serialVersionUID = -4172220184246138069L;
               @Override
               public Goal prereqForJob(Job job) {
                   //TODO: probably need to also annotation code in "runtime"
                   if (!super.scheduler.commandLineJobs().contains(job) &&
                           ((ExtensionInfo) extInfo).manifestContains(job.source().path())) {
                       return null;
                   }
                   return goal;
               }
               public boolean runTask() {
                   try {
                       TypeSystem ts = extInfo.typeSystem();
                       NodeFactory nf = extInfo.nodeFactory();
//                       FinishAsyncVisitor favisitor = new FinishAsyncVisitor(job, ts, nf, nativeAnnotationLanguage(), calltable);
//                       Goal finish = new ValidatingVisitorGoal("FinishAsyncs", job, favisitor).intern(s);
//                       finish.runTask();
                   } catch (Throwable t) {}
                   return true;
               }
           }.intern(this);
       }
       
       public static class X10Job extends Job {
           public X10Job(polyglot.frontend.ExtensionInfo lang, JobExt ext, Source source, Node ast) {
               super(lang, ext, source, ast);
           }
           public int initialErrorCount() { return initialErrorCount; }
           public void initialErrorCount(int count) { initialErrorCount = count; }
           public void setReportedErrors(boolean flag) { reportedErrors = flag; }
       }
       
       @Override
       protected Job createSourceJob(Source source, Node ast) {
           return new X10Job(extInfo, extInfo.jobExt(), source, ast);
       }
       
       @Override
       protected boolean runPass(Goal goal) throws CyclicDependencyException {
           Job job = goal instanceof SourceGoal ? ((SourceGoal) goal).job() : null;
           int savedInitialErrorCount = -1;
           if (job != null)
               savedInitialErrorCount = ((X10Job) job).initialErrorCount();
           boolean result = super.runPass(goal);
           if (job != null)
               ((X10Job) job).initialErrorCount(savedInitialErrorCount);
           return result;
       }
    }
    
    protected X10CompilerOptions createOptions() {
    	return new X10CompilerOptions(this);
    }
    
    public X10CompilerOptions getOptions() {
        return (X10CompilerOptions) super.getOptions();
    }
    
    public Map<QName,CompilerPlugin> plugins() {
    	if (plugins == null) {
    		return Collections.emptyMap();
    	}
    	return plugins;
    }
    
	public void addPlugin(QName pluginName, CompilerPlugin plugin) {
		if (plugins == null) {
			plugins = CollectionFactory.newHashMap();
		}
		plugins.put(pluginName, plugin);
	}
	
	public CompilerPlugin getPlugin(QName pluginName) {
		if (plugins == null) {
			return null;
		}
		
		return plugins.get(pluginName);
	}
}<|MERGE_RESOLUTION|>--- conflicted
+++ resolved
@@ -151,14 +151,6 @@
     public ExtensionInfo() {
         stats = new Stats();
     }
-<<<<<<< HEAD
-
-    /*** Construct an ExtensionInfo */
-    public ExtensionInfo() {
-        stats = new Stats();
-    }
-=======
->>>>>>> 44007ca3
     
     public polyglot.main.Version version() {
     	return new Version();
