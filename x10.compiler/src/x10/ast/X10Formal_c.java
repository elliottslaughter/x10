/*
 *  This file is part of the X10 project (http://x10-lang.org).
 *
 *  This file is licensed to You under the Eclipse Public License (EPL);
 *  You may not use this file except in compliance with the License.
 *  You may obtain a copy of the License at
 *      http://www.opensource.org/licenses/eclipse-1.0.php
 *
 *  (C) Copyright IBM Corporation 2006-2010.
 */

package x10.ast;

import java.util.ArrayList;
import java.util.Collections;
import java.util.Iterator;
import java.util.List;

import polyglot.ast.Expr;
import polyglot.ast.FlagsNode;
import polyglot.ast.Formal;
import polyglot.ast.Formal_c;
import polyglot.ast.Id;
import polyglot.ast.Id_c;
import polyglot.ast.IntLit;
import polyglot.ast.Local;
import polyglot.ast.LocalDecl;
import polyglot.ast.Node;
import polyglot.ast.NodeFactory;
import polyglot.ast.Stmt;
import polyglot.ast.TypeNode;
import polyglot.types.ClassDef;
import polyglot.types.Context;
import polyglot.types.Flags;
import polyglot.types.LazyRef;
import polyglot.types.LocalDef;
import polyglot.types.LocalInstance;
import polyglot.types.Ref;
import polyglot.types.SemanticException;
import polyglot.types.Type;
import polyglot.types.TypeSystem;
import polyglot.types.UnknownType;
import polyglot.util.CodeWriter;
import polyglot.util.CollectionUtil;
import polyglot.util.Position;
import polyglot.util.TypedList;
import polyglot.visit.ContextVisitor;
import polyglot.visit.NodeVisitor;
import polyglot.visit.PrettyPrinter;
import polyglot.visit.Translator;
import polyglot.visit.TypeBuilder;
import polyglot.visit.TypeCheckPreparer;
import x10.errors.Errors;
import x10.extension.X10Del;

import x10.types.X10LocalDef;
import polyglot.types.Types;
import polyglot.types.TypeSystem_c;
import x10.types.ConstrainedType;
import x10.types.constraints.XConstrainedTerm;
import x10.visit.X10PrettyPrinterVisitor;
import x10.constraint.XTerm;
import x10.constraint.XLit;

/**
 * An immutable representation of an X10Formal, which is of the form
 *   Flag Type VarDeclaratorId
 * Recall that a VarDeclaratorId may have additional variable bindings.
 * @author vj Jan 23, 2005
 * @author igor Jan 13, 2006
 */
public class X10Formal_c extends Formal_c implements X10Formal {
	/* Invariant: vars != null */
	protected List<Formal> vars;  // e.g., when exploding a point: def foo(p[i,j]:Point)
	boolean unnamed;

	public X10Formal_c(Position pos, FlagsNode flags, TypeNode type,
	                   Id name, List<Formal> vars, boolean unnamed)
	{
		super(pos, flags, type,
				name == null ? new Id_c(pos, X10PrettyPrinterVisitor.getId()) : name);
		if (vars == null) vars = Collections.<Formal>emptyList();
		this.vars = TypedList.copyAndCheck(vars, Formal.class, true);
		this.unnamed = unnamed;
		assert vars != null;
	}
	
	public Node visitChildren(NodeVisitor v) {
		X10Formal_c n = (X10Formal_c) super.visitChildren(v);
		List<Formal> l = visitList(vars, v);
		if (!CollectionUtil.allEqual(l, this.vars)) {
			if (n == this) n = (X10Formal_c) copy();
			n.vars = TypedList.copyAndCheck(l, Formal.class, true);
		}
		return n;
	}
	
	
	public List<Formal> vars() {
		return vars;
	}
	
	public X10Formal vars(List<Formal> vars) {
	    X10Formal_c n = (X10Formal_c) super.copy();
	    n.vars = vars;
	    return n;
	}

	public boolean isUnnamed() {
		return unnamed;
	}

	/** Get the local instances of the bound variables. */
	public LocalDef[] localInstances() {
	    LocalDef[] lis = new LocalDef[vars.size()];
		for (int i = 0; i < vars.size(); i++) {
			lis[i] = vars.get(i).localDef();
		}
		return lis;
	}

	public X10Formal flags(FlagsNode fn) {
	    return (X10Formal) super.flags(fn);
	}
	public X10Formal type(TypeNode type) {
	    return (X10Formal) super.type(type);
	}
	public X10Formal name(Id name) {
	    return (X10Formal) super.name(name);
	}
	public X10Formal localDef(LocalDef li) {
	    return (X10Formal) super.localDef(li);
	}
	public X10LocalDef localDef() {
	    return (X10LocalDef) super.localDef();
	}

	/* (non-Javadoc)
	 * @see polyglot.ext.jl.ast.Formal#addDecls()
	 */
	public void addDecls(Context c) {
		c.addVariable(li.asInstance());
		for (Iterator<Formal> j = this.vars().iterator(); j.hasNext(); ) {
			Formal fj = (Formal) j.next();
			fj.addDecls(c);
		}
	}

	private String translateVars() {
	    StringBuffer sb = new StringBuffer();
	    if (! vars.isEmpty()) {
	        sb.append("[");
	        for (int i = 0; i < vars.size(); i++)
	            sb.append(i > 0 ? "," : "").append(vars.get(i).name().id());
	        sb.append("]");
	    }
	    return sb.toString();
	}

	@Override
	public Node buildTypes(TypeBuilder tb) throws SemanticException {
	    X10Formal_c n = (X10Formal_c) super.buildTypes(tb);

	    X10LocalDef fi = (X10LocalDef) n.localDef();

	    List<AnnotationNode> as = ((X10Del) n.del()).annotations();
	    if (as != null) {
	        List<Ref<? extends Type>> ats = new ArrayList<Ref<? extends Type>>(as.size());
	        for (AnnotationNode an : as) {
	            ats.add(an.annotationType().typeRef());
	        }
	        fi.setDefAnnotations(ats);
	    }

	    return n;
	}

	public Node setResolverOverride(final Node parent, TypeCheckPreparer v) {
	    final TypeSystem ts = (TypeSystem) v.typeSystem();
	    final Context context = (Context) v.context();
	    final ClassDef currClassDef = context.currentClassDef();


	    Formal f = (Formal) this;
	    X10LocalDef li = (X10LocalDef) f.localDef();

	    if (f.type() instanceof UnknownTypeNode && parent instanceof Formal) {
	        // We infer the types of exploded formals
	        final UnknownTypeNode tn = (UnknownTypeNode) f.type();
	        final LazyRef<Type> r = (LazyRef<Type>) tn.typeRef();
	        r.setResolver(new Runnable() {
	            public void run() {
	                Formal ff = (Formal) parent;
	                Type containerType = ff.type().type();
	                final Type indexType;

                    if (ts.isArray(containerType)) {
                        indexType = TypeSystem_c.getArrayComponentType(containerType);
                    } else {
                        // must be a Point or we had complained when typeChecking the parent.
                        indexType = ts.Int();
                    }
                    r.update(indexType); // It used to be: ts.unknownType(tn.position()), however now I complain in checkExplodedVars if the type of the parent is not Point nor Array, so no need to complain we cannot infer the type of the components. 
	            }
	        });
	    } 
	    return null;
	}


	@Override
	public Type declType() {
	    return type.type();
	}

	@Override
	public Node typeCheckOverride(Node parent, ContextVisitor tc) {
	    NodeVisitor childtc = tc.enter(parent, this);

	    XConstrainedTerm  pt = ((Context) ((ContextVisitor) childtc).context()).currentPlaceTerm();

	    if (pt != null)
	        ((X10LocalDef) localDef()).setPlaceTerm(pt.term());
	    return null;
	}

	@Override
	public Node typeCheck(ContextVisitor tc) {
	    // Check if the variable is multiply defined.
	    Context c = tc.context();

	    LocalInstance outerLocal = null;

	    try {
	        outerLocal = c.findLocal(li.name());
	    }
	    catch (SemanticException e) {
	        // not found, so not multiply defined
	    }

	    if (outerLocal != null && ! li.equals(outerLocal.def()) && c.isLocal(li.name())) { // todo: give me a test case that shows this error?
	        Errors.issue(tc.job(),
	                new Errors.LocalVaraibleMultiplyDefined(name, outerLocal.position(), position()));
	    }

	    TypeSystem ts = tc.typeSystem();
        final Type myType = this.type().type();

	    try {
	        ts.checkLocalFlags(flags().flags());
	    }
	    catch (SemanticException e) {
	        Errors.issue(tc.job(), e, this);
	    }
        if (this.type() instanceof UnknownTypeNode || myType instanceof UnknownType) {
	        Errors.issue(tc.job(),
	                new Errors.CannotInferTypeForFormalParameter(this.name(), position()));
<<<<<<< HEAD
	    }
	    if (this.type().type().isVoid())
	        Errors.issue(tc.job(),
	                new Errors.FormalParameterCannotHaveType(this.type().type(), position()));
=======
	    } else
	    if (myType.isVoid())
	        Errors.issue(tc.job(),
	                new Errors.FormalParameterCannotHaveType(myType, position()));
        else {
            checkExplodedVars(vars.size(), (Ref<Type>)this.type().typeRef(), position(), tc);
        }

>>>>>>> 44007ca3
	    return this;
	}
    public static void checkExplodedVars(int num, Ref<Type> ref, Position pos, ContextVisitor tc) {
	    Context c = tc.context();
	    TypeSystem ts = tc.typeSystem();
        final Type myType = ref.get();

        if (num>0) {
            // check the type is a subtype of Point/Array, and that it's rank is vars.size()
            final boolean isArray = ts.isArray(myType);
            if (!ts.isSubtype(myType, ts.Point(), c) && !isArray)
                Errors.issue(tc.job(), new Errors.OnlyTypePointOrArrayCanBeExploded(myType, pos));
            else {
                // make sure there is an init expr
                ConstrainedType cType = Types.toConstrainedType(myType);
                boolean okOrError = false;
                if (isArray) {
                    XTerm rank = cType.rank(c);
                    XTerm size = cType.size(c);
                    if (rank instanceof XLit && size instanceof XLit) {
                        okOrError = true;
                        int r = (Integer) ((XLit) rank).val();
                        int s = (Integer) ((XLit) size).val();
                        if (r!=1 || s!=num) {
                            if (r!=1)
                                Errors.issue(tc.job(), new SemanticException("The rank of the exploded Array is "+r+" but it should be 1", pos));
                            else
                                Errors.issue(tc.job(), new SemanticException("The size of the exploded Array is "+s+" but it should be "+num, pos));
                        }
                    }
                } else {
                    XTerm rank = cType.rank(c);
                    if (rank instanceof XLit) {
                        okOrError = true;
                        int r = (Integer) ((XLit) rank).val();
                        if (r!=num) {
                            Errors.issue(tc.job(), new SemanticException("The rank of the exploded Point is "+r+" but it should be "+num, pos));
                        }
                    }
                }
                if (!okOrError) {
                    if (isArray) {
                        if (false) {
                            // Just adding
                            cType = cType.addRank(1).addSize(num);
                            // is not enough, because it gives the type:
                            //x10.array.Array[x10.lang.Int]{self.x10.array.Array#rank==1, self.x10.array.Array#size==2}
                            // and we should get the type:
                            //x10.array.Array[x10.lang.Int]{self.x10.array.Array#region.x10.array.Region#rank==1, self.x10.array.Array#region.x10.array.Region#rect==true, self.x10.array.Array#region.x10.array.Region#zeroBased==true, self.x10.array.Array#region.x10.array.Region#rail==true, self.x10.array.Array#rank==1, self.x10.array.Array#rect==true, self.x10.array.Array#zeroBased==true, self.x10.array.Array#rail==true, self.x10.array.Array#size==2, self!=null}
                            // you can test it with this code:                            
                            //{ val p[i,j]: Array[Int] = new Array[Int](2); } // ShouldNotBeERR: Message: Semantic Error: Method operator()(i0: x10.lang.Int){x10.array.Array#this.x10.array.Array#rank==1}[] in x10.array.Array[x10.lang.Int]{self.x10.array.Array#rank==1, self==p, p.x10.array.Array#size==2} cannot be called with arguments (x10.lang.Int{self==1}); Call invalid; calling environment does not entail the method guard.
                        } else
                            Errors.issue(tc.job(), new SemanticException("You can explode the Array only if it has the constraint {rank==1,size="+num+"}", pos));
                    } else {
                        cType = cType.addRank(num);
                    }
                    if (cType.constraint().get().consistent()) {
                        ref.update(cType);
                    } else {
                        Errors.issue(tc.job(), new SemanticException("The type after adding the rank is inconsistent. The type before is "+myType+" and after adding {rank=="+(isArray ? "1,size=":"")+num+"} is "+cType, pos));
                    }
                }
            }
        }
    }

    public String toString() {
	StringBuffer sb = new StringBuffer();
	sb.append(flags.flags().clearFinal().translate());
	if (flags.flags().isFinal())
	    sb.append("val ");
	else
	    sb.append("var ");
	sb.append(name);
	if (! vars.isEmpty()) {
		sb.append("(");
		for (int i = 0; i < vars.size(); i++)
			sb.append(i > 0 ? "," : "").append(vars.get(i));
		sb.append(")");
	}
	sb.append(": ");
	sb.append(type);
	return sb.toString();
    }

	/* (non-Javadoc)
	 * @see x10.ast.X10Formal#hasExplodedVars()
	 */
	public boolean hasExplodedVars() {
		return ! vars.isEmpty();
	}

	/**
	 * Create a local variable declaration for an exploded var,
	 * at the given type, name and with the given initializer.
	 * The exploded variable is implicitly final.
	 *
	 * @param nf
	 * @param pos
	 * @param type
	 * @param name
	 * @param li
	 * @param init
	 * @return
	 */
	protected static LocalDecl makeLocalDecl(NodeFactory nf, Position pos,
		FlagsNode flags, TypeNode type,
											 Id name, LocalDef li,
											 Expr init)
	{
		/* boolean allCapitals = name.equals(name.id().toUpperCase());
		// vj: disable until we have more support for declarative programming in X10.
		Flags f = (false || allCapitals ? flags.set(Flags.FINAL) : flags);
		 */
		return nf.LocalDecl(pos, flags.flags(flags.flags().set(Flags.FINAL)), type, name, init)
					.localDef(li);
	}

	/**
	 * Return the initialization statements for the exploding variables.
	 *
	 * @param nf
	 * @param ts
	 * @return
	 * @throws SemanticException 
	 */
	public List<Stmt> explode(ContextVisitor tc) throws SemanticException {
		return explode(tc, name(), position(), flags(), vars, localDef());
	}

	/* (non-Javadoc)
	 * @see x10.ast.X10Formal#explode(polyglot.ast.NodeFactory, polyglot.types.TypeSystem)
	 */
	public List<Stmt> explode(ContextVisitor tc, Stmt s) throws SemanticException {
		List<Stmt> init = this.explode(tc);
		if (s != null)
			init.add(s);
		return init;
	}

	
	public List<Stmt> explode(ContextVisitor tc, List<Stmt> s, boolean prepend) throws SemanticException {
		List<Stmt> init = this.explode(tc);
		if (s != null) {
			if (prepend) init.addAll(s);
			else init.addAll(0, s);
		}
		return init;
	}

	/**
	 * Return the initialization statements for the exploding variables.
	 *
	 * @param nf
	 * @param ts
	 * @param name
	 * @param pos
	 * @param flags
	 * @param vars
	 * @param lis
	 * @return
	 */
	private static List<Stmt> explode(ContextVisitor tc, Id name, Position pos, FlagsNode flags, List<Formal> vars, LocalDef bli) throws SemanticException
	{
	    TypeSystem ts = tc.typeSystem();
	    NodeFactory nf = tc.nodeFactory();
		if (vars == null || vars.isEmpty()) return null;
		NodeFactory x10nf = (NodeFactory) nf;
		List<Stmt> stmts = new TypedList<Stmt>(new ArrayList<Stmt>(vars.size()), Stmt.class, false);
		Local arrayBase =nf.Local(pos, name);
		if (bli != null)
		    arrayBase = (Local) arrayBase.localInstance(bli.asInstance()).type(bli.asInstance().type());
		for (int i = 0; i < vars.size(); i++) {
			// int arglist(i) = name[i];
			Formal var = vars.get(i);
			Expr index = x10nf.IntLit(var.position(), IntLit.INT, i).type(ts.Int());
			Expr init = x10nf.ClosureCall(var.position(), arrayBase,  Collections.singletonList(index));
			if (bli != null) {
			    init = (Expr) init.disambiguate(tc).typeCheck(tc).checkConstants(tc);
			}
			Stmt d = makeLocalDecl(nf, var.position(), flags, var.type(), var.name(), var.localDef(), init);
			stmts.add(d);
		}
		return stmts;
	}
//	public X10Formal_c pickUpTypeFromTypeNode(TypeChecker tc) {
//		X10LocalInstance xli = (X10LocalInstance) li;
//		X10Type newType = (X10Type) type.type();
//		xli.setType(newType);
//		xli.setSelfClauseIfFinal();
//		return  (X10Formal_c) type(type().type(xli.type()));
//	}
	
	public Context enterChildScope(Node child, Context c) {
		Context cxt = (Context) c;
		if (child == this.type) {
			TypeSystem ts = c.typeSystem();
			LocalDef li = localDef();
			cxt = (Context) cxt.shallowCopy();
			cxt.addVariable(li.asInstance());
			cxt.setVarWhoseTypeIsBeingElaborated(li);
		}
		Context cc = super.enterChildScope(child, cxt);
		return cc;
	}
	/**
	 * Return the initialization statements for the exploding variables
	 * early.
	 *
	 * @param nf
	 * @param ts
	 * @param name
	 * @param pos
	 * @param flags
	 * @param vars
	 * @return
	 * @throws SemanticException 
	 */
	public static List<Stmt> explode(ContextVisitor tc,
										 Id name, Position pos,
										 FlagsNode flags, List<Formal> vars) throws SemanticException
	{
		return explode(tc, name, pos, flags, vars, null);
	}
	
    /** Write the formal to an output file. */
    public void prettyPrint(CodeWriter w, PrettyPrinter tr) {
        Boolean f = flags.flags().isFinal();
        Flags fs = flags.flags().clearFinal();
        if (!f) w.write("var ");
        w.write(fs.translate());
        tr.print(this, name, w);  // todo: should we use translateVars() here?
        w.write(":");
        print(type, w, tr);
    }

    @Override
    public void translate(CodeWriter w, Translator tr) {
        super.prettyPrint(w, tr); // todo: why is it calling super and not the newly defined prettyPrint?
    }
}
<|MERGE_RESOLUTION|>--- conflicted
+++ resolved
@@ -255,12 +255,6 @@
         if (this.type() instanceof UnknownTypeNode || myType instanceof UnknownType) {
 	        Errors.issue(tc.job(),
 	                new Errors.CannotInferTypeForFormalParameter(this.name(), position()));
-<<<<<<< HEAD
-	    }
-	    if (this.type().type().isVoid())
-	        Errors.issue(tc.job(),
-	                new Errors.FormalParameterCannotHaveType(this.type().type(), position()));
-=======
 	    } else
 	    if (myType.isVoid())
 	        Errors.issue(tc.job(),
@@ -269,7 +263,6 @@
             checkExplodedVars(vars.size(), (Ref<Type>)this.type().typeRef(), position(), tc);
         }
 
->>>>>>> 44007ca3
 	    return this;
 	}
     public static void checkExplodedVars(int num, Ref<Type> ref, Position pos, ContextVisitor tc) {
