/*
 *  This file is part of the X10 project (http://x10-lang.org).
 *
 *  This file is licensed to You under the Eclipse Public License (EPL);
 *  You may not use this file except in compliance with the License.
 *  You may obtain a copy of the License at
 *      http://www.opensource.org/licenses/eclipse-1.0.php
 *
 *  (C) Copyright IBM Corporation 2006-2010.
 */

package x10.types.constraints;

import java.util.HashMap;

import polyglot.ast.Field;
import polyglot.types.FieldInstance;
import polyglot.types.SemanticException;
import polyglot.types.Type;
import polyglot.types.Types;

import x10.constraint.XConstraint;
import x10.constraint.XFailure;
import x10.constraint.XName;
import x10.constraint.XTerm;
import x10.constraint.XVar;
import polyglot.types.Context;
import java.util.HashMap;
import java.util.HashSet;
import java.util.List;
import java.util.Map;
import java.util.Set;

import polyglot.ast.Field;
import polyglot.types.FieldInstance;
import polyglot.types.SemanticException;


import x10.constraint.XConstraint;
import x10.constraint.XDisEquals;
import x10.constraint.XEquals;
import x10.constraint.XFailure;
import x10.constraint.XField;
import x10.constraint.XFormula;
import x10.constraint.XGraphVisitor;
import x10.constraint.XLit;
import x10.constraint.XLocal;
import x10.constraint.XName;
import x10.constraint.XNameWrapper;
import x10.constraint.XVar;
import x10.constraint.XTerm;
import x10.constraint.XTerms;
import x10.constraint.XVar;
import x10.types.X10ClassDef;
import polyglot.types.Context;
import x10.types.X10FieldDef;
import x10.types.X10LocalDef;
import polyglot.types.TypeSystem;
import x10.types.checker.PlaceChecker;

/**
 * The compiler's notion of a constraint. 
 * 
 * <p> A CConstraint is an XConstraint, together with machinery to track two
 * special variables of interest to the compiler for this constraint, namely 
 * the self variable and the this variable.
 * 
 * <p>Further, the XTerms occurring in an XConstraint are created using static 
 * methods on the class XTerms. In particular they carry type information in 
 * their internal XName. This information is used to recursively materialize 
 * more constraints from the given constraint. 
 * 
 * @author vj
 *
 */
public class CConstraint extends XConstraint  implements ThisVar {

	public static final String SELF_VAR_PREFIX="self";
	
	/** Variable to use for self in the constraint. */
	XVar self;

	XVar thisVar;
	/**
	 * 
	 */
	public CConstraint(XVar self) {
		this.self = self;
	}
	public CConstraint() {
		this(XTerms.makeUQV(SELF_VAR_PREFIX));
	}

	/**
	 * Variable to use for self in the constraint.
	 */
	public XVar self() {
		return self;
	}

	/**
	 * Return what, if anything, self is bound to in the current constraint.
	 * @return
	 */
	public XVar selfVarBinding() {
		return  bindingForVar(self());
	}
	public XVar thisVar() {
		return thisVar;
	}
	public boolean hasPlaceTerm() {
		if (roots==null)
			return false;
		for (XTerm t : roots.keySet()) {
			if (PlaceChecker.isGlobalPlace(t))
				return true;
		}
		return false;
	}

	/**
	 * Copy this constraint logically; that is, create a new constraint
	 * that contains the same equalities (if any) as the current one.
	 * vj: 08/12/09
	 * Copying also the consistency, and validity status, and thisVar and self.
	 * It is critical that the selfVar for the constraint's copy is the same
	 * as the selfVar for the original constraint.
	 * <p> Always returns a non-null constraint.
	 */
	@Override
	  public CConstraint copy() {
	    CConstraint result = new CConstraint();
	    result.self = this.self();
	    result.thisVar = this.thisVar();
	    return copyInto(result);
	    }
	

	/**
	 * Add constraint c into this, substituting this.self for c.self. Return this.
	 * 
	 * Note: this is possibly side-effected by this operation.
	 * 
	 * No change is made to this if c==null
	 * 
	 * @param c -- the constraint to be added in.
	 * @return the possibly modified constraint
	 */
	public CConstraint addIn(CConstraint c)  throws XFailure {
		return addIn(self(), c);
	}

	/** 
	 * Add constraint c into this, substituting newSelf for c.self. 
	 * Return this.
	 * 
	 * Note: this is possibly side-effected by this operation.
	 * 
	 * No change is made to this if c==null
	 * 
	 * @param c -- the constraint to be added in.
	 * @return the possibly modified constraint
	 * 
	 * */
	public CConstraint addIn(XTerm newSelf, CConstraint c)  throws XFailure {
		if (c != null) {
			List<XTerm> result = c.constraints();
			if (result == null)
				return this;
			for (XTerm t : result) {
				addTerm(t.subst(newSelf, c.self()));
			}
		}
		// vj: What about thisVar for c? Should that be added?
				// thisVar = getThisVar(this, c);
		return this;
	}

	

	/**
	 * Add the binding selfVar == var to this constraint, possibly
	 * modifying it in place.
	 * @param var
	 * @throws XFailure
	 */
	public void addSelfBinding(XTerm var) throws XFailure {
		addBinding(self(), var);
	}
	/**
	 * Add the binding selfVar == var to this constraint, possibly
	 * modifying it in place.
	 * @param var
	 * @throws XFailure
	 */
	public void addSelfBinding(XConstrainedTerm var) throws XFailure {
		addBinding(self(), var);
	}

	/**
	 * Add the binding thisVar == term to this constraint, possibly
	 * modifying it in place.
	 * @param var
	 * @throws XFailure
	 */
	public void addThisBinding(XTerm term) throws XFailure {
		addBinding(thisVar(), term);
	}

	/**
	 * Set thisVar to var (if var is non-null). To be used extremely carefully. Does not change
	 * terms in the constraint. So there should not be terms referring to the old thisVar.
	 * @param var
	 */
	public void setThisVar(XVar var) {
		if (var == null) return;
		thisVar = var;
	}

	/**
	 * Add the binding s=t.term(), and add in the constraints of t into this. This constraint
	 * is possibly modified in place.
	 * @param s
	 * @param t
	 * @throws XFailure
	 */
	public void addBinding(XTerm s, XConstrainedTerm t) throws XFailure {
		addBinding(s, t.term());
		addIn(s, t.constraint());

	}
	/**
	 * Add the binding s=t to this. This constraint is possibly modified in place.
	 * @param s
	 * @param t
	 * @throws XFailure
	 */
	public void addBinding(XConstrainedTerm s, XTerm t) throws XFailure {
		addBinding(t,s);
	}
	/**
	 * Add the binding s.term()=t.term() to this, and add in s.constraint() and t.constraint(). 
	 * This constraint is possibly modified in place.
	 * @param s
	 * @param t
	 * @throws XFailure
	 */
	public void addBinding(XConstrainedTerm s, XConstrainedTerm t) throws XFailure {
		addBinding(s.term(), t.term());
		addIn(s.term(), s.constraint());
		addIn(t.term(), t.constraint());
	}
	
	/**
	 * Substitute y for x in this, returning a new constraint.
	 * // Redeclare with the right return type
	 */
	@Override
	public CConstraint substitute(XTerm y, XVar x) throws XFailure {
		return substitute(new XTerm[] { y }, new XVar[] { x });
	}
	
	/**
	 * Substitute ys for xs in this, returning a new constraint.
	 * // Redeclare with the right return type
	 */
	@Override
	public CConstraint substitute(XTerm[] ys, XVar[] xs, boolean propagate) throws XFailure {
		return substitute(ys, xs);
	}
	/**
	 * Return a new constraint obtained from the current one by substituting
	 * newSelf for this.self(). Note, the resulting constraint may be marked inconsistent.
	 * FIXME: Yoav, this should also take a term to substitute for this, and return an XConstraint
	 * @param newSelf
	 * @return
	 */
	public CConstraint instantiateSelf(XTerm newSelf) {
		try {
			return substitute(newSelf, self());
		} catch (XFailure z) {
			CConstraint False = new CConstraint();
			False.setInconsistent();
			return False;
		}
	}

	public static XVar getThisVar(CConstraint t1, CConstraint t2) throws XFailure {
		XVar thisVar = t1 == null ? null : t1.thisVar();
		if (thisVar == null)
			return t2==null ? null : t2.thisVar();
		if (t2 != null && ! thisVar.equals( t2.thisVar()))
			throw new XFailure("Inconsistent this vars " + thisVar + " and "
					+ t2.thisVar());
		return thisVar;
	}
	public CConstraint substitute(XTerm[] ys, XVar[] xs) throws XFailure {
		assert (ys != null && xs != null);
		assert xs.length == ys.length;

		boolean eq = true;
		for (int i = 0; i < ys.length; i++) {
			XTerm y = ys[i];
			XVar x = xs[i];

			if (! y.equals(x))
				eq = false;
		}
		if (eq)
			return this;

		if (! consistent)
			return this;

		// Don't do the quick occurrence check; x might occur in a self constraint.
		//		XPromise last = lookupPartialOk(x);
		//		if (last == null) return this; 	// x does not occur in this

		CConstraint result = new CConstraint();
		List<XTerm> terms = constraints();
		for (XTerm term : terms) {
			XTerm t = term;

			// if term is y==x.f, the subst will produce y==y.f, which is a cycle--bad!
			//		    if (term instanceof XEquals_c) {
			//		        XEquals_c eq = (XEquals_c) term;
			//		        XTerm l = eq.left();
			//		        XTerm r = eq.right();
			//		        if (y.equals(l) || y.equals(r))
			//		            continue;
			//		    }
			for (int i = 0; i < ys.length; i++) {
				XTerm y = ys[i];
				XVar x = xs[i];
				t = t.subst(y, x, true);
			}

			t = t.subst(result.self(), self(), true);

			try {
				result.addTerm(t);
			}
			catch (XFailure z) {
				throw z;
			}
		}
		//		XConstraint_c result = clone();
		//		result.valid = true;
		//		result.applySubstitution(y,x);
		return result;
	}

	  static class EntailsVisitor implements XGraphVisitor{
	        CConstraint c1;
	        XVar otherSelf;
	        boolean result=true;
	        EntailsVisitor(CConstraint c1, XVar otherSelf) {
	            this.c1=c1;
	        }
	        public boolean visitAtomicFormula(XTerm t) {
	            try {
	                t = t.subst(c1.self(), otherSelf);
	                result = c1.entails(t, otherSelf);
	            } catch (XFailure z) {
	                return false;
	            }
	            return result;
	        }
	        public boolean visitEquals(XTerm t1, XTerm t2) {
	            t1 = t1.subst(c1.self(), otherSelf);
	            t2 = t2.subst(c1.self(), otherSelf);
	            result = c1.entails(t1, t2);
	            return result;
	        }
	        public boolean visitDisEquals(XTerm t1, XTerm t2) {
	            t1 = t1.subst(c1.self(), otherSelf);
                t2 = t2.subst(c1.self(), otherSelf);
	            result = c1.entails(t1, t2);
	            return result;
	        }
	        public boolean result() {
	            return result;
	        }
	    }
	/** If other is not inconsistent, and this is consistent,
	 * checks that each binding X=t in other also exists in this.
	 * TODO: Improve performance by doing entailment in place
	 * without getting other term's extConstraints.
	 * @param other
	 * @return
	 */
	public boolean entails(CConstraint other, CConstraint sigma)  {
		if (!consistent())
			return true;
		if (other == null || other.valid())
			return true;
		//       if (other.toString().equals(toString()))
		//       	return true;
        CConstraint me = this;
        if (sigma != null) {
            me = me.copy();
            try {
            me.addIn(sigma);
            } catch (XFailure z) {
                // Logically this should return true;
                return false;
            }
            
        }

        if (! me.consistent()) {
            return true;
        }
        CConstraint.EntailsVisitor ev = new CConstraint.EntailsVisitor(me, other.self());
        other.visit(false,false, ev);
        return ev.result();
    }


	public XTerm bindingForSelfField(XName varName)  {
		return bindingForRootField(self(), varName);
	}

	/**
	 * Return the term self.fieldName is bound to in the constraint, and null
	 * if there is no such term.
	 * 
	 * @param fieldName -- Name of field
	 * @return
	 * @throws XFailure
	 */
	public XTerm bindingForSelfField(Field f) {
		assert f != null;
		return bindingForSelfField(XTerms.makeName(f.fieldInstance().def(), 
		                                           f.name().id().toString()));
	}
	public XTerm bindingForSelfField(FieldInstance f) {
		assert f != null;
		return bindingForSelfField(XTerms.makeName(f.def(), f.name().toString()));
	}


	/* Return the least upper bound of this and other. That is, the resulting constraint has precisely
	 * the constraints entailed by both this and other.
	 * @param other
	 * @return
	 */
	public CConstraint leastUpperBound(CConstraint c2) {
		return leastUpperBound1(c2);
	}
	
	/**
	 * If y equals x, or x does not occur in this, return this, else copy
	 * the constraint and return it after performing applySubstitution(y,x).
	 * 
	 * 
	 */
	/*@Override
	public CConstraint substitute(Map<XVar, XTerm> subs) throws XFailure {
		CConstraint c = this;
		for (Map.Entry<XVar,XTerm> e : subs.entrySet()) {
			XVar x = e.getKey();
			XTerm y = e.getValue();
			c = c.substitute(y, x);            
		}
		return c;
	}*/
	
	/**
	 * Check that the given constraint is entailed, under the given substitution
	 * (ythis for xthis, and y for x).
	 * @param query
	 * @param ythis
	 * @param xthis
	 * @param y
	 * @param x
	 * @param context
	 * @throws SemanticException
	 */
/*
	public void checkQuery(CConstraint query, XVar ythis, XVar xthis, XVar[] y, XVar[] x, 
			Context context) throws SemanticException {
		// Check that the guard is entailed.
		try {
			if (query != null) { 
				if (! ((TypeSystem) context.typeSystem()).consistent(query)) {
					throw new SemanticException("Guard " + query 
					                            + " cannot be established; inconsistent in calling context.");
				}
				CConstraint query2 = xthis==null ? query : query.substitute(ythis, xthis);
				query2.setThisVar(ythis);
				//	                CConstraint query3 = query2.substitute(Y, X);
				CConstraint query3 = query2;
				CConstraint query4 = query3.substitute(y, x);

				if (! entails(query4, context.constraintProjection(this, query4))) {
					throw new SemanticException("Call invalid; calling environment is inconsistent or does not entail the method guard.");
				}
			}
		}
		catch (XFailure f) {
			// Substitution introduces inconsistency.
			throw new SemanticException("Call invalid; calling environment is inconsistent.");
		}
	}
*/
	/**
	 * Return the constraint obtained by existentially quantifying out the 
	 * Svariable v.
	 * 
	 * @param v
	 * @return
	 */

	public CConstraint project(XVar v)  {
		if (! consistent)
			return this;
		CConstraint result = null;
		try {
			XVar eqv = XTerms.makeEQV();
			result = substitute(eqv, v); 
		} catch (XFailure c) {
			// should not happen
		}
		return result;
	}

	/**
	 * Add in the constraint c, and all the constraints associated with the
	 * types of the terms referenced in t.
	 * @param c
	 * @param m
	 * @throws XFailure
	 */
	public void addSigma(CConstraint c, Map<XTerm, CConstraint> m) 
	throws XFailure {
		if (c != null && ! c.valid()) {
			addIn(c);
			addIn(c.constraintProjection(m));
		}
	}
	public void addSigma(XConstrainedTerm ct, Map<XTerm, CConstraint> m) 
	throws XFailure {
		if (ct != null) {
			addSigma(ct.xconstraint(), m);
		}
	}

	/**
	 * Return the constraint r generated from this by adding all the constraints
	 * specified by the types of the terms occurring in this. This is done 
	 * recursively. That is, for each constraint c added to r, we recursively 
	 * add the constraints for the terms that occur in c.
	 * @param m
	 * @param old
	 * @return
	 * @throws XFailure -- if r becomes inconsistent.
	 */
<<<<<<< HEAD
	public CConstraint constraintProjection(Map<XTerm,CConstraint> m) throws XFailure {
=======
	public CConstraint constraintProjection(Map<XTerm,CConstraint> m) 
	throws XFailure {
>>>>>>> 23d41c93
		return constraintProjection(m, 0); // CollectionFactory.newHashSet());
	}
	public CConstraint constraintProjection(Map<XTerm,CConstraint> m, 
	                                        int depth /*Set<XTerm> ancestors*/) 
	throws XFailure {
		CConstraint r = new CConstraint();

		for (XTerm t : constraints()) {
			CConstraint tc = constraintProjection(t, m, depth /*ancestors*/);
			if (tc != null)
				r.addIn(tc);
		}
		return r;
	}

	/**
	 * If the XField was created with an X10FieldDef, extract and return it.
	 * @param f
	 * @return
	 */
	public static X10FieldDef getField(XField f) {
		XName n = f.field();
		if (n instanceof XNameWrapper<?>) {
			XNameWrapper<?> w = (XNameWrapper<?>) n;
			if (w.val() instanceof X10FieldDef) {
				return (X10FieldDef) w.val();
			}
		}
		return null;
	}

	/**
	 * If the XLocal was created with an X10LocalDef, extract and return it.
	 * @param f
	 * @return
	 */
	public static X10LocalDef getLocal(XLocal f) {
		XName n = f.name();
		if (n instanceof XNameWrapper<?>) {
			XNameWrapper<?> w = (XNameWrapper<?>) n;
			if (w.val() instanceof X10LocalDef) {
				return (X10LocalDef) w.val();
			}
		}
		return null;
	}
	
	// ***************************************************************** Implementation
	
	protected boolean entails(XTerm  term, XVar self) throws XFailure {
		XTerm subst = term.subst(self(), self);
		return entails(subst);
	}

	private static <T> boolean contains(Set<T> s, Set<T> c) {
		for (T t: c) {
			if (s.contains(t))
				return true;
		}
		return false;
	}
	private static int MAX_DEPTH=15;
	private static CConstraint constraintProjection(XTerm t, Map<XTerm,CConstraint> m, int depth /*Set<XTerm> ancestors*/) throws XFailure {
		if (t == null)
			return null;
		if (depth > MAX_DEPTH) {
			//System.err.println("(Warning) Reached threshold when checking constraints. If type-checking fails "
			//		+ "\n please insert a dynamic cast."
			//		+ "\n\t Term: "+ t);
			return new CConstraint();
		}
		CConstraint r = m.get(t);
		if (r != null)
			return r;
		// pre-fill the cache to avoid infinite recursion
		m.put(t, new CConstraint());
		if (t instanceof XLocal) {
			XLocal v = (XLocal) t;
			X10LocalDef ld = getLocal(v);
			if (ld != null) {
				Type ty = Types.get(ld.type());
				ty = PlaceChecker.ReplaceHereByPlaceTerm(ty, ld.placeTerm());
				CConstraint ci = Types.realX(ty);
				ci = ci.substitute(v, ci.self());
				r = new CConstraint();
				r.addIn(ci);
				// Recursively perform a constraintProjection on the new constraint ci
				// only if one of the ancestor terms does not occur in it.
			// if (! contains(ancestors, ci.terms()))
					r.addIn(ci.constraintProjection(m, depth+1));
			}
		} else if (t instanceof XLit) {
		} else if (t instanceof XField) {
			XField f = (XField) t;
			XTerm target = f.receiver();
			//ancestors.add(target);
			//ancestors.add(t);
			CConstraint rt = constraintProjection(target, m, depth+1); //  ancestors);

			X10FieldDef fi = getField(f);
			CConstraint ci = null;

			if (fi != null) {
				Type ty = Types.get(fi.type());
				ci = Types.realX(ty);
				XVar v = ((X10ClassDef) Types.get(fi.container()).toClass().def()).thisVar();
				ci = ci.substitute(target, v); // xts.xtypeTranslator().transThisWithoutTypeConstraint());
				ci = ci.substitute(f, ci.self());
				r = new CConstraint();
				r.addIn(ci);
				
				// Recursively perform a constraintProjection on the new constraint ci
				// only if one of the ancestor terms does not occur in it.
			//	if ( ! contains(ancestors, ci.terms())) {
				  CConstraint ciInferred = ci.constraintProjection(m, depth+1); // ancestors);
				  r.addIn(ciInferred);
			//	}
				if (rt != null) {
					r.addIn(rt);
				}
			} else {
				r = rt;
			}
		} else if (t instanceof XFormula) {
			XFormula f = (XFormula) t;
			for (XTerm a : f.arguments()) {
				CConstraint ca = constraintProjection(a, m, depth+1); //ancestors);
			//	if (m.get(a) == null)
			//		m.put(a, new CConstraint());
			//	ancestors.add(a);
				if (ca != null) {
					if (r == null) {
						r = new CConstraint();
					}
					r.addIn(ca);
				}
			}
		} else {
			assert false : "unexpected " + t;
		}
		if (r != null) // update the entry
			m.put(t, r);
		return r;
	}
	private CConstraint leastUpperBound1(CConstraint c2) {
		CConstraint c1 = this;
		CConstraint result = c1.leastUpperBound0(c2);
		CConstraint c1a = null, c2a = null;
		try {
			XVar x = c1.selfVarBinding();
			if (x instanceof XVar)
				c1a = c1.substitute(XTerms.makeEQV(), (XVar) x);
		} catch (XFailure z) {
			// should not happen.
		}
		try {
			XVar x =  c2.selfVarBinding();
			if (x instanceof XVar)
				c2a = c2.substitute(XTerms.makeEQV(), (XVar) x);
		} catch (XFailure z) {
			// should not happen.
		}
		if (c1a != null) {
			CConstraint d = c1a.leastUpperBound0(c2);
			if (d.entails(result))
				result = d;
			if (c2a != null) {
				d = c1a.leastUpperBound0(c2a);
				if (d.entails(result))
					result = d;
			}
		}
		if (c2a != null) {
			CConstraint d = c1.leastUpperBound0(c2a);
			if (d.entails(result))
				result = d;
		}
		return result;
	}
	private CConstraint leastUpperBound0(CConstraint other) {
		XVar otherSelf = other.self();

		CConstraint result = new CConstraint();
		XVar resultSelf = result.self();
		for (XTerm term : other.constraints()) {
			try {
				if (entails(term, otherSelf)) {
					term = term.subst(resultSelf, otherSelf);
					result.addTerm(term);
				}
			} catch (XFailure z) {

			}
		}
		return result;
	}

	

	
}
<|MERGE_RESOLUTION|>--- conflicted
+++ resolved
@@ -556,12 +556,8 @@
 	 * @return
 	 * @throws XFailure -- if r becomes inconsistent.
 	 */
-<<<<<<< HEAD
-	public CConstraint constraintProjection(Map<XTerm,CConstraint> m) throws XFailure {
-=======
 	public CConstraint constraintProjection(Map<XTerm,CConstraint> m) 
 	throws XFailure {
->>>>>>> 23d41c93
 		return constraintProjection(m, 0); // CollectionFactory.newHashSet());
 	}
 	public CConstraint constraintProjection(Map<XTerm,CConstraint> m, 
