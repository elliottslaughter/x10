/*
 *  This file is part of the X10 project (http://x10-lang.org).
 *
 *  This file is licensed to You under the Eclipse Public License (EPL);
 *  You may not use this file except in compliance with the License.
 *  You may obtain a copy of the License at
 *      http://www.opensource.org/licenses/eclipse-1.0.php
 *
 *  (C) Copyright IBM Corporation 2006-2010.
 */

package x10.types;

import java.util.ArrayList;
import java.util.Collections;
import java.util.HashSet;
import java.util.Iterator;
import java.util.LinkedList;
import java.util.List;
import java.util.Map;
import java.util.Set;

import polyglot.main.Reporter;
import polyglot.types.ClassType;
import polyglot.types.ConstructorInstance;
import polyglot.types.ContainerType;
import polyglot.types.Context;
import polyglot.types.DerefTransform;
import polyglot.types.Flags;
import polyglot.types.LazyRef;
import polyglot.types.LazyRef_c;
import polyglot.types.LocalDef;
import polyglot.types.LocalInstance;
import polyglot.types.Name;
import polyglot.types.NoClassException;
import polyglot.types.NoMemberException;
import polyglot.types.NullType;
import polyglot.types.ObjectType;
import polyglot.types.ProcedureDef;
import polyglot.types.ProcedureInstance;
import polyglot.types.ProcedureInstance_c;
import polyglot.types.Ref;
import polyglot.types.SemanticException;
import polyglot.types.Type;
import polyglot.types.TypeEnv_c;
import polyglot.types.TypeObject;
import polyglot.types.TypeSystem;
import polyglot.types.TypeSystem_c;
import polyglot.types.TypeSystem_c.Bound;
import polyglot.types.TypeSystem_c.ConstructorMatcher;
import polyglot.types.TypeSystem_c.Kind;
import polyglot.types.TypeSystem_c.TypeEquals;
import polyglot.types.Types;
import polyglot.util.CodedErrorInfo;
import polyglot.util.CollectionUtil;
import polyglot.util.InternalCompilerError;
import polyglot.util.Transformation;
import polyglot.util.TransformingList;
import x10.constraint.XEQV;
import x10.constraint.XFailure;
import x10.constraint.XLit;
import x10.constraint.XTerm;
import x10.constraint.XVar;
import x10.errors.Errors;
import x10.types.ParameterType.Variance;
import x10.types.checker.PlaceChecker;
import x10.types.constraints.CConstraint;
import x10.types.constraints.ConstraintMaker;
import x10.types.constraints.ConstraintManager;
import x10.types.constraints.SubtypeConstraint;
import x10.types.constraints.TypeConstraint;
import x10.types.matcher.Matcher;
import x10.types.matcher.Subst;
import x10.util.CollectionFactory;

/**
 * A TypeSystem implementation for X10.
 *
 * @author Christian Grothoff
 * @author Christoph von Praun
 * @author vj
 */
public class X10TypeEnv_c extends TypeEnv_c implements X10TypeEnv {
    public X10TypeEnv_c(Context c) {
        super(c);
    }


    public static final Name ANONYMOUS = Name.make("<anonymous>");

    /**
     * Assert that <code>ct</code> implements all abstract methods required;
     * that is, if it is a concrete class, then it must implement all
     * interfaces and abstract methods that it or it's superclasses declare, and if 
     * it is an abstract class then any methods that it overrides are overridden 
     * correctly.
     */
    public void checkClassConformance(ClassType ct) throws SemanticException {
        if (ct.flags().isAbstract()) {
            // don't need to check interfaces of abstract classes
            return;
        }

        // build up a list of superclasses and interfaces that ct 
        // extends/implements that may contain abstract methods that 
        // ct must define.
        List<Type> superInterfaces = ts.abstractSuperInterfaces(ct);
        
        // check each abstract method of the classes and interfaces in superInterfaces
        for (Type it : superInterfaces) {
        	// Everything from Any you get 'for free'
        	// [DC] perhaps it == ts.Any() is more appropriate here?
        	if (ts.typeEquals(it, ts.Any(), context)) continue;
            if (it instanceof ContainerType) {
                ContainerType rt = (ContainerType) it;
                for (MethodInstance mi : rt.methods()) {
                    if (!mi.flags().isAbstract()) {
                        // the method isn't abstract, so ct doesn't have to implement it.
                        continue;
                    }

                    mi = expandPropertyInMethod(mi);
                    MethodInstance mj = ts.findImplementingMethod(ct, mi, context);
                    if (mj == null) {
                    	if (Types.isX10Struct(ct)) {
                    		// [DC] what about toString and typeName() ???
                    		// Ignore checking requirement if the method is equals(Any), and ct is a struct.
                    		if (mi.name().toString().equals("equals")) {
                    			List<Type> argTypes = mi.formalTypes();
                    			if (argTypes.size() == 1 && ts.typeEquals(argTypes.get(0), ts.Any(), ts.emptyContext())) {
                    				continue;
                    			}
                    		}
                    		// Ignore checking requirement if the method is hashCode(), and ct is a struct.
                    		if (mi.name().toString().equals("hashCode")) {
                    			List<Type> argTypes = mi.formalTypes();
                    			if (argTypes.size() == 0) {
                    				continue;
                    			}
                    		}
                    	}
                    	// [DC] hack: need to figure out what to do about toString in the absence of x10.lang.Object
                    	if (mi.name().toString().equals("hashCode"))
                    		continue;
                    	if (mi.name().toString().equals("equals"))
                    		continue;
                    	if (mi.name().toString().equals("toString"))
                    		continue;
                    	if (mi.name().toString().equals("typeName"))
                    		continue;

                    	if (!ct.flags().isAbstract()) {
                            SemanticException e = new SemanticException(ct.fullName()
                                    + " should be declared abstract; it does not define "
                                    + mi.signature()
                                    + ", which is declared in "
                                    + rt.toClass().fullName(), ct.errorPosition());
                            Map<String, Object> map = CollectionFactory.newHashMap();
                            map.put(CodedErrorInfo.ERROR_CODE_KEY, CodedErrorInfo.ERROR_CODE_METHOD_NOT_IMPLEMENTED);
                            Name name = ct.name();
                            if (name == null) {
                                name = ANONYMOUS;
                            }
                            map.put("CLASS", name.toString());
                            map.put("METHOD", mi.name().toString());
                            map.put("SUPER_CLASS", rt.toClass().name().toString());
                            e.setAttributes(map);
                            throw e;
                        }
                        else { 
                            // no implementation, but that's ok, the class is abstract.
                        }
                    }
                    // the checks below will be done by the MethodDecl's conformance check
                    /*
                    else if (!typeEquals(ct, mj.container()) && !typeEquals(ct, mi.container())) {
                        try {
                            // check that mj can override mi, which
                            // includes access protection checks.
                            checkOverride((MethodInstance) mj.container(ct), (MethodInstance) mi.container(ct));
                            //checkOverride(ct, mj, mi);
                        }
                        catch (SemanticException e) {
                            // change the position of the semantic
                            // exception to be the class that we
                            // are checking.
                            throw new SemanticException(e.getMessage(), ct.position());
                        }
                    }
                    else {
                        // the method implementation mj or mi was
                        // declared in ct. So other checks will take
                        // care of access issues
                        checkOverride(ct, mj, mi);
                    }
                    */
                }
            }
        }
    }

    
 /*   public void checkOverride(ClassType ct, MethodInstance mi, MethodInstance mj) throws SemanticException {
         XVar<Type> thisVar =  ConstraintManager.getConstraintSystem().makeUQV(); // ConstraintManager.getConstraintSystem().makeUQV(ConstraintManager.getConstraintSystem().makeFreshName("this")); // ConstraintManager.getConstraintSystem().makeLocal(ConstraintManager.getConstraintSystem().makeFreshName("this"));

         List<XVar<Type>> ys = new ArrayList<XVar<Type>>(2);
         List<XVar<Type>> xs = new ArrayList<XVar<Type>>(2);

         MethodInstance_c.buildSubst(ct, ys, xs, thisVar);
         MethodInstance_c.buildSubst(mi, ys, xs, thisVar);
         MethodInstance_c.buildSubst(mj, ys, xs, thisVar);
         final XVar<Type>[] y = ys.toArray(new XVar[ys.size()]);
         final XVar<Type>[] x = xs.toArray(new XVar[ys.size()]);

         Context cxt = context; // PlaceChecker.pushHereTerm(mi.def(), (X10Context) context);
         X10TypeEnv_c newEnv = new X10TypeEnv_c(cxt);
         mi = newEnv.fixThis(mi, y, x);
         mj = newEnv.fixThis(mj, y, x);

         // Force evaluation to help debugging.
         mi.returnType();
         mj.returnType();

        newEnv.checkOverride(mi, mj, true);
    }
*/
    /* (non-Javadoc)
     * @see x10.types.X10TypeEnv#consistent(x10.types.constraints.CConstraint)
     */
    public boolean consistent(CConstraint c) { // todo: this is a horrible (!!!) signature because we do not use "this"! Make is static, or rename it, or use the context!
        return c.consistent(); // todo: why is a TypeConstraint behaviour below different from a CConstraint here?
    }

    /* (non-Javadoc)
     * @see x10.types.X10TypeEnv#consistent(x10.types.constraints.TypeConstraint)
     */
    public boolean consistent(TypeConstraint c) {
        return c.consistent(context);
    }

    /* (non-Javadoc)
     * @see x10.types.X10TypeEnv#consistent(polyglot.types.Type)
     */
    public boolean consistent(Type t) {
        if (t instanceof ConstrainedType) {
            ConstrainedType ct = (ConstrainedType) t;
            if (!consistent(Types.get(ct.baseType()))) {
            	//System.out.println("INCONSISTENT: base type "+t);
                return false;
            }
            if (!consistent(Types.get(ct.constraint()))) {
            	//System.out.println("INCONSISTENT: constraint "+t);
                return false;
            }
        }
        if (t instanceof MacroType) {
            MacroType mt = (MacroType) t;
            for (Type ti : mt.typeParameters()) {
                if (!consistent(ti)) {
                	//System.out.println("INCONSISTENT: macrotype param "+t);
                    return false;
                }
            }
            for (Type ti : mt.formalTypes()) {
                if (!consistent(ti)) {
                	//System.out.println("INCONSISTENT: macrotype formal "+t);
                    return false;
                }
            }
        }
        if (t instanceof X10ParsedClassType) {
        	X10ParsedClassType ct = (X10ParsedClassType) t;
        	if (ct.typeArguments() != null) {
        		for (Type ti : ct.typeArguments()) {
        			if (!consistent(ti)) {
                    	//System.out.println("INCONSISTENT: type argument "+t);
        				return false;
        			}
        		}
        		final X10ClassDef def = ct.x10Def();
        		TypeConstraint c = Types.get(def.typeBounds());
        		if (c != null) { // We need to prove the context entails "c" (the class invariant) after we substituted the type arguments
        			TypeConstraint equals = ct.subst().reinstantiate(c);
        			if (!new X10TypeEnv_c(context).consistent(equals)) {
                    	//System.out.println("INCONSISTENT: entailment "+t+" => "+c+"      "+equals);
                    	//System.out.println(context);
        				return false;
        			}
        		}
        	}
        }
        //if (!consistent(X10TypeMixin.realX(t)))
        //    return false;
        return true;
    }
   
    
    /* (non-Javadoc)
     * @see x10.types.X10TypeEnv#upperBounds(polyglot.types.Type, boolean)
     */
    public List<Type> upperBounds(Type t, boolean includeObject) {
    	List<Type> bounds = bounds(t, Bound.UPPER, includeObject);
        return bounds;
    }
    public List<Type> upperBounds(Type t) {
    	return upperBounds(t, false);
    }
  
    public List<Type> upperTypeBounds(Type t) {
    	List<Type> bounds = typeBounds(t, Bound.UPPER);
        return bounds;
    }
    public List<Type> lowerTypeBounds(Type t) {
    	List<Type> bounds = typeBounds(t, Bound.LOWER);
        return bounds;
    }
    /* (non-Javadoc)
     * @see x10.types.X10TypeEnv#lowerBounds(polyglot.types.Type)
     */
    public List<Type> lowerBounds(Type t) {
        return bounds(t, Bound.LOWER, false);
    }
    /* (non-Javadoc)
     * @see x10.types.X10TypeEnv#equalBounds(polyglot.types.Type)
     */
    public List<Type> equalBounds(Type t) {
        return bounds(t, Bound.EQUAL, false);
    }

    List<Type> getBoundsFromConstraint(Type pt, TypeConstraint c, Bound dir) {
        if (c == null)
            return Collections.<Type>emptyList();
        
        List<Type> upper = new ArrayList<Type>();
        List<Type> lower = new ArrayList<Type>();

        for (SubtypeConstraint term : c.terms()) {
            if (term.isHaszero()) continue;
            Type l = term.subtype();
            Type r = term.supertype();
            if (l != null && r != null) {
                if (term.isEqualityConstraint()) {
                    if (ts.equalsStruct(l, pt)) {
                        upper.add(r);
                        lower.add(r);
                    }
                    if (ts.equalsStruct(r, pt)) {
                        upper.add(l);
                        lower.add(l);
                    }
                }
                else if (term.isSubtypeConstraint()) {
                    if (ts.equalsStruct(l, pt))
                        upper.add(r);
                    if (ts.equalsStruct(r, pt))
                        lower.add(l);
                }
            }
        }
        
        switch (dir) {
        case UPPER:
            return upper;
        case LOWER:
            return lower;
        case EQUAL:
            Set<Type> equals = CollectionFactory.newHashSet();
            equals.addAll(upper);
            equals.retainAll(lower);
            return new ArrayList<Type>(equals);
        }
        
        return Collections.<Type>emptyList();
    }
    
    
    public Kind kind(Type t) {
        Context  c = (Context) this.context;
        t = Types.baseType(t);
        if (t instanceof FunctionType)
            return Kind.INTERFACE;
        if (t instanceof ClassType) {
            ClassType ct = (ClassType) t;
            if (ct.isAnonymous()) {
                if (ct.superClass() != null)
                    return kind(ct.superClass());
                else if (ct.interfaces().size() > 0)
                    return kind(ct.interfaces().get(0));
                else
                    throw new InternalCompilerError(t + " must have either a superclass or a single superinterface.");
            }
            if (ct.flags().isInterface())
                return Kind.INTERFACE;

            if (ct.flags().isStruct())
                return Kind.STRUCT;
            else
                return Kind.OBJECT;
        }
        if (t instanceof ParameterType) {
            Kind k = Kind.EITHER;
            for (Type t2 : bounds(t, Bound.UPPER, false)) {
                Kind k2 = kind(t2);
                if (k == Kind.NEITHER)
                    ;
                else if (k == k2)
                    ;
                else if (k2 == Kind.EITHER)
                    ;
                else if (k == Kind.EITHER && k2 == Kind.STRUCT)
                    k = Kind.STRUCT;
                else if (k == Kind.EITHER && k2 == Kind.OBJECT)
                    k = Kind.OBJECT;
                else
                    k = Kind.NEITHER;
            }
            return k;
        }
        return Kind.NEITHER;
    }

    List<Type> typeBounds(Type t, Bound kind) {
        List<Type> result = new ArrayList<Type>();
        Set<Type> visited = CollectionFactory.newHashSet();
        
        LinkedList<Type> worklist = new LinkedList<Type>();
        worklist.add(t);
        
        while (! worklist.isEmpty()) {
            Type w = worklist.removeFirst();
        
            // Expand macros, remove constraints
            Type expanded = Types.baseType(w);
        
            if (visited.contains(expanded)) {
                continue;
            }
        
            visited.add(expanded);
        
//            // Get constraints from the type's where clause.
//            CConstraint wc = X10TypeMixin.xclause(w);
//            if (wc != null) {
//                List<Type> b = getBoundsFromConstraint(t, wc, kind);
//                worklist.addAll(b);
//            }
        
            if (expanded instanceof ParameterType) {
            	/* [DC] this code cannot handle more general type constraints like == haszero and isref
            	 * let us remove it and implement the same functionality via appending to the context
                ParameterType pt = (ParameterType) expanded;
                X10Def def = (X10Def) Types.get(pt.def());
                Ref<TypeConstraint> ref = def.typeGuard();
                if (ref != null) {
                	 TypeConstraint c = Types.get(def.typeGuard());
                     List<Type> b = getBoundsFromConstraint(pt, c, kind);
                     worklist.addAll(b);
                }
                */
                continue;
            }
            // vj:
            // If U is an upperbound of Ti, then
            // C[T1,..,Ti-1,U,Ti+1,...,Tn] is an upperbound of C[T1,.., Tn]
            if (expanded instanceof X10ClassType && kind == Bound.UPPER) {
            	X10ClassType ct = (X10ClassType) expanded;

            	// FIXME: [IP] hasParams() does not check for parameters accessible from the outer class 
            	if (ct.hasParams()) {
            		List<Type> typeArgs = ct.typeArguments();
            		X10ClassDef def = ct.x10Def();
            		List<Variance> variances = def.variances();
            		if (typeArgs != null && typeArgs.size() == def.typeParameters().size()) {
            		for (int i=0; i < typeArgs.size(); i++) {
            			ParameterType.Variance v = variances.get(i);
            			switch (v) {
            			case COVARIANT:
            				for (Type type : upperBounds(typeArgs.get(i), true)) {
            					X10ClassType ct1 = (X10ClassType) ct.copy();
            					List<Type> typeArgs1 = new ArrayList<Type>(typeArgs); //copy
            					typeArgs1.set(i,type);
            					ct1 = ct1.typeArguments(typeArgs1);
            					result.add(ct1);
            				}
            				break;
            			case CONTRAVARIANT:
            				for (Type type : lowerBounds(typeArgs.get(i))) {
            					X10ClassType ct1 = (X10ClassType) ct.copy();
            					List<Type> typeArgs1 = new ArrayList<Type>(typeArgs); //copy
            					typeArgs1.set(i,type);
            					ct1 = ct1.typeArguments(typeArgs1);
            					result.add(ct1);
            				}
            				break;

            			case INVARIANT:
            				break;
            			}
            		}
            		}
            	}
            }
            result.add(expanded);
        }
        
        if (kind == Bound.UPPER && result.isEmpty())
            return Collections.<Type>singletonList(ts.Any());
        return new ArrayList<Type>(result);
    }

    List<Type> bounds(Type t, Bound kind, boolean  includeObject) {
        List<Type> result = new ArrayList<Type>();
        Set<Type> visited = CollectionFactory.newHashSet();
        
        LinkedList<Type> worklist = new LinkedList<Type>();
        worklist.add(t);
        
        while (! worklist.isEmpty()) {
            Type w = worklist.removeFirst();
        
           
        
            if (visited.contains(w)) {
                continue;
            }
        
            visited.add(w);
        
//            // Get constraints from the type's where clause.
//            CConstraint wc = X10TypeMixin.xclause(w);
//            if (wc != null) {
//                List<Type> b = getBoundsFromConstraint(t, wc, kind);
//                worklist.addAll(b);
//            }
        
            // Expand macros
            Type expanded = Types.baseType(w);
            if (expanded instanceof ParameterType) {
                ParameterType pt = (ParameterType) expanded;
                X10Def def = (X10Def) Types.get(pt.def());
                TypeConstraint c = context.currentTypeConstraint();
                if (c != null) {
                     List<Type> b = getBoundsFromConstraint(pt, c, kind);
                     worklist.addAll(b);
                }
                continue;
            }
            result.add(w);
        }
        
        if (kind == Bound.UPPER && result.isEmpty())
            if (includeObject)
                return Collections.<Type>singletonList(ts.Any());
            else
                return Collections.<Type>emptyList();
        
        return new ArrayList<Type>(result);
    }

    @Override
    public Type findMemberType(Type container, Name name) throws SemanticException {
        // FIXME: check for ambiguities
        for (Type t : upperBounds(container, true)) {
            try {
                List<Type> tl = ts.classContextResolver(container, context)
                .find(ts.MemberTypeMatcher(container, name, context));

                for (Type n : tl) {
                    if (n instanceof ClassType) {
                        return (ClassType) n;
                    }
                }
            }
            catch (SemanticException e) {
            }
            try {
                return ts.findTypeDef(t, name, Collections.<Type>emptyList(), Collections.<Type>emptyList(), context);
            }
            catch (SemanticException e) {
            }
        }

        throw new NoClassException(name.toString(), container);
    }

    /* (non-Javadoc)
     * @see x10.types.X10TypeEnv#findAcceptableTypeDefs(polyglot.types.Type, x10.types.X10TypeSystem_c.TypeDefMatcher)
     */
    public List<MacroType> findAcceptableTypeDefs(Type container, TypeDefMatcher matcher)
    throws SemanticException {

        SemanticException error = null;

        // The list of acceptable methods. These methods are accessible from
        // currClass, the method call is valid, and they are not overridden
        // by an unacceptable method (which can occur with protected methods
        // only).
        List<MacroType> acceptable = new ArrayList<MacroType>();

        // A list of unacceptable methods, where the method call is valid, but
        // the method is not accessible. This list is needed to make sure that
        // the acceptable methods are not overridden by an unacceptable method.
        List<MacroType> unacceptable = new ArrayList<MacroType>();

        Set<Type> visitedTypes = CollectionFactory.newHashSet();

        LinkedList<Type> typeQueue = new LinkedList<Type>();
        Set<Type> preventInfiniteRecursion = CollectionFactory.newHashSet(); // e.g., class CircularityTests { property i() = 5; class R extends R {i()==5} {} }

        // Get the upper bound of the container.
        typeQueue.addAll(upperBounds(container, true));

        while (! typeQueue.isEmpty()) {
            Type t = typeQueue.removeFirst();
            
            { // preventing infinite recursion
                Type baseType = Types.baseType(t);
                if (preventInfiniteRecursion.contains(baseType)) continue;
                preventInfiniteRecursion.add(baseType);
            }

            if (t instanceof X10ParsedClassType) {
                X10ParsedClassType type = (X10ParsedClassType) t;

                if (visitedTypes.contains(type)) {
                    continue;
                }

                visitedTypes.add(type);

                if (reporter.should_report(Reporter.types, 2))
                    reporter.report(2, "Searching type " + type + " for method " + matcher.signature());

                for (Iterator<Type> i = type.typeMembers().iterator(); i.hasNext(); ) {
                    Type ti = i.next();

                    if (!(ti instanceof MacroType)) {
                        continue;	    		
                    }

                    MacroType mi = (MacroType) ti;

                    if (reporter.should_report(Reporter.types, 3))
                        reporter.report(3, "Trying " + mi);

                    try {
                        mi = matcher.instantiate(mi);

                        if (mi == null) {
                            continue;
                        }

                        if (isAccessible(mi)) {
                            if (reporter.should_report(Reporter.types, 3)) {
                                reporter.report(3, "->acceptable: " + mi + " in " + mi.container());
                            }

                            acceptable.add(mi);
                        }
                        else {
                            // method call is valid, but the method is
                            // unacceptable.
                            unacceptable.add(mi);
                            if (error == null) {
                                error = new NoMemberException(NoMemberException.METHOD,
                                                              "Method " + mi.signature() + " in " + container + " is inaccessible."); 
                            }
                        }

                        continue;
                    }
                    catch (SemanticException e) {
                    }

                    if (error == null) {
                        error = new SemanticException("Type definition " + mi.name() + " in " + container +
                                                      " cannot be instantiated with arguments " + matcher.argumentString() + ".");
                    }
                }
            }

            if (t instanceof ObjectType) {
                ObjectType ot = (ObjectType) t;

                final Type superClass = ot.superClass();
                if (superClass != null) {
                    typeQueue.addLast(superClass);
                }

                typeQueue.addAll(ot.interfaces());
            }
        }

        if (error == null) {
            error = new SemanticException("No type defintion found in " + container + " for " + matcher.signature() + ".");
        }

        if (acceptable.size() == 0) {
            throw error;
        }

        // remove any types in acceptable that are overridden by an
        // unacceptable
        // type.
        // TODO
        //	    for (Iterator<MacroType> i = unacceptable.iterator(); i.hasNext();) {
        //		MacroType mi = i.next();
        //	    	acceptable.removeAll(mi.overrides());
        //	    }

        if (acceptable.size() == 0) {
            throw error;
        }

        return acceptable;
    }

    @Override
    public boolean isSubtype(Type t1, Type t2) {
        return isSubtype(null, t1, t2);
    }
     
    public boolean isSubtype(XVar<Type> x, Type t1, Type t2) {
        boolean res = isOldSubtype(x, t1,t2);
 /*       if (res == false && x != null && t1 != null && t2 != null) {
        	System.out.println("XVar<Type> "+x.toString());
        	System.out.println("type1 "+t1.toString());
        	System.out.println("type2 "+t2.toString());
        }*/
        return res; 
        /*
        boolean old = isOldSubtype(x, t1,t2);
        boolean newEq = isNewSubtype(x, t1,t2);
        if (old != newEq) {
            System.out.println("isSubtype: now " + (old ? "not " : "") + " a subtype " 
                               + "\n\t: t1=" + t1 
                               + "\n\t: t2=" + t2);
        }
        return old;*/
    }

    private boolean isInterface(ClassType t) {
        return t.flags().isInterface();
    }
    public MethodInstance expandPropertyInMethod(MethodInstance mi) {
        // expand property methods in all formals and guard
        mi = (MethodInstance) mi.formalNames(new TransformingList<LocalInstance,LocalInstance>(mi.formalNames(), new Transformation<LocalInstance, LocalInstance>() {
            public LocalInstance transform(LocalInstance o) {
                return o.type(expandPropertyInMethodNonNull(o.type()));
            }
        }));
        if (mi.guard()!=null)
            mi = (MethodInstance) mi.guard( ifNull(expandProperty(true,mi.guard()),mi.guard()) );
        mi = (MethodInstance) mi.formalTypes(new TransformingList<Type,Type>(mi.formalTypes(), new Transformation<Type, Type>() {
            public Type transform(Type o) {
                return expandPropertyInMethodNonNull(o);
            }
        }));
        if (mi.returnType()!=null) {
        	mi = mi.returnType(expandPropertyInMethodNonNull(mi.returnType()));
        }
        return mi;
    }
    private Type expandPropertyInSubtype(Type t1, Type t2) {
        // we expand properties in t2 based on the property definitions in t1.
        // e.g., val i:I{self.p()==2} = c;
        // where I is an interface with abstract property p, and C is a class with concrete definition for p.
        return expandProperty(false, t2);
    }
    /** Return t if non-null, otherwise return def. */
    public static <T> T ifNull(T t, T def) {
        return t==null ? def : t;
    }
<<<<<<< HEAD
    private Type expandPropertyInMethodNonNull(final ClassType t1ClassType, Type t2) {
        return ifNull(expandProperty(true,t1ClassType,t2), t2);
    }
    private Type expandProperty(final boolean isMethod, final ClassType t1ClassType, Type t2) {
=======
    public Type expandPropertyInMethodNonNull(Type t2) {
        return ifNull(expandProperty(true,t2), t2);
    }
    public Type expandProperty(final boolean isMethod, Type t2) {
    	if (t2 instanceof X10ClassType) {
    		X10ClassType ct = (X10ClassType) t2;
    		List<Type> old_ta = ct.typeArguments();
    		if (old_ta != null) {
	            List<Type> new_ta = new TransformingList<Type,Type>(old_ta, new Transformation<Type, Type>() {
	                public Type transform(Type o) {
	                    return expandPropertyInMethodNonNull(o);
	                }
	            });
	            t2 = ct.typeArguments(new_ta);
    		}
    	}
>>>>>>> 02199390
        if (!(t2 instanceof ConstrainedType)) return t2;
        ConstrainedType t2c = (ConstrainedType) t2;
        CConstraint originalConst = Types.get(t2c.constraint());
        CConstraint newConstraint = expandProperty(isMethod, originalConst);
        if (newConstraint==null) return null;
        if (newConstraint!=originalConst)
            t2 = Types.xclause(Types.baseType(t2), newConstraint);
        return t2;
    }
<<<<<<< HEAD
    private CConstraint expandProperty(final boolean isMethod, final ClassType t1ClassType, final CConstraint originalConst) {
        final List<? extends XTerm<Type>> terms = originalConst.terms();
        final ArrayList<XTerm<Type>> newTerms = new ArrayList<XTerm<Type>>(terms.size());
        boolean wasNew = false;
        for (XTerm<Type> xTerm : terms) {
            final XTerm.TermVisitor<Type> visitor = new XTerm.TermVisitor<Type>() {
                public XTerm<Type> visit(XTerm<Type> term) {
                    XTerm<Type> res = XTypeTranslator.expandPropertyMethod(originalConst,term,isMethod,ts,t1ClassType,context);
=======
    public CConstraint expandProperty(final boolean isMethod, CConstraint originalConst) {
        final List<? extends XTerm> terms = originalConst.constraints();
        final ArrayList<XTerm> newTerms = new ArrayList<XTerm>(terms.size());
        boolean wasNew = false;
        for (XTerm xTerm : terms) {
            final XTerm.TermVisitor visitor = new XTerm.TermVisitor() {
                public XTerm visit(XTerm term) {
                    XTerm res = XTypeTranslator.expandPropertyMethod(term,isMethod,ts,context);
>>>>>>> 02199390
                    return res==term ? null : res;
                }
            };
            final XTerm<Type> newXterm = xTerm.accept(visitor);
            wasNew |= newXterm!=xTerm;
            newTerms.add(newXterm);
        }
        if (wasNew) {
            final CConstraint newConstraint = ConstraintManager.getConstraintSystem().makeCConstraint(originalConst.self(),originalConst.ts());
            newConstraint.setThisVar(originalConst.thisVar());
            for (XTerm<Type> xTerm : newTerms) {
                try {
                    newConstraint.addTerm(xTerm);
                } catch (XFailure xFailure) {
                    return null;
                }
            }
            if (!newConstraint.consistent())
                return null;
            return newConstraint;
        }
        return originalConst;
    }
    /* (non-Javadoc)
     * @see x10.types.X10TypeEnv#isSubtype(polyglot.types.Type, polyglot.types.Type, boolean)
     */
    boolean isOldSubtype(XVar<Type> x, Type t1, Type t2) {
    	assert t1 != null;
    	assert t2 != null;

    	if (t1 == t2) 
    		return true;

    	if (ts.isUnknown(t1) || ts.isUnknown(t2)) return true; // used to be hasUnknown, which checks whether any part of the type is unknown, but it is inefficient (it is enough to check just the base type for unknown).

    	if (t1.isVoid())
    		return t2.isVoid();
    	if (t2.isVoid())
    		return false;

    	t1 = ts.expandMacros(t1);
    	t2 = ts.expandMacros(t2);
        t1 = expandProperty(false, t1);
        t2 = expandProperty(false, t2);
        if (t2==null) return false;
        assert !t1.isVoid() && !t2.isVoid();
        
    	if (ts.isAny(t2))
    		return true;
    	Context xcontext = context;

    	{
    		boolean isStruct1 = Types.isX10Struct(t1);
    		boolean isStruct2 = Types.isX10Struct(t2);


    		if (isStruct2) {
    			// t1 must be a struct, and the bases must be the same.
    			// No -- it could be a type parameter.
    			if (isStruct1 && ! (ts.typeEquals(Types.baseType(t1), Types.baseType(t2),
    					xcontext)))
    				return false;

    			// now keep going, the clause entailment will be checked by the
    			// logic below.
    		} else if (isStruct1) {
    			if (! ts.isInterfaceType(t2))
    				return false;
    			// t1 is a struct, and t2 is an interface
    		}
    	}
    	
    	if (t1.isNull())
    		return Types.permitsNull(xcontext, t2);
    	

    	if (t2.isNull()) 
    		return false;
    	
    	if (typeEquals(t1, t2))
    		return true;

    	TypeConstraint typeConst = xcontext.currentTypeConstraint();
    	List<SubtypeConstraint> env;
    	if (typeConst != null)
    		env =  typeConst.terms();
    	else 
    		env = Collections.emptyList();
    	
    	
    	// DO NOT check if env.entails(t1 <: t2); it would be recursive
    	// Instead, iterate through the environment.
    	for (int i = 0; i < env.size(); i++) {
    		SubtypeConstraint term = env.get(i);
    		List<SubtypeConstraint> newEnv = new ArrayList<SubtypeConstraint>();
    		if (0 <= i-1 && i-1 < env.size()) 
    			newEnv.addAll(env.subList(0, i-1));
    		if (0 <= i+1 && i+1 < env.size()) 
    			newEnv.addAll(env.subList(i+1, env.size()));
    		//                    newEnv = env;
    		//                    newEnv = Collections.EMPTY_LIST;

    		Context xc2 = xcontext.pushBlock();
    		//Context xc2 = ((X10Context_c) xcontext).pushTypeConstraint(newEnv);
    		xc2.setTypeConstraint(newEnv);
    		X10TypeEnv_c tenv = shallowCopy();
    		tenv.context = xc2;

    		if (term.isEqualityConstraint()) {
    			SubtypeConstraint eq = term;
    			Type l = eq.subtype();
    			Type r = eq.supertype();
    			if (tenv.isSubtype(t1, l) 
    					&& tenv.isSubtype(r, t2)) {
    				return true;
    			}
    			if (tenv.isSubtype(t1, r) 
    					&& tenv.isSubtype(l, t2)) {
    				return true;
    			}
    		}
    		else if (term.isSubtypeConstraint()) {
    			SubtypeConstraint s = term;
    			Type l = s.subtype();
    			Type r = s.supertype();
    			if (tenv.isSubtype(t1, l) 
    					&& tenv.isSubtype(r, t2)) {
    				return true;
    			}
    		}
    	}
    	Type baseType1 = Types.baseType(t1);
    	
    	if (typeEquals(baseType1,t2))
    		return true;
    	
    	Type baseType2 = Types.baseType(t2);
    	CConstraint c1 = Types.realX(t1,ts);
    	if (c1!= null && x != null) {
    		c1 = c1.instantiateSelf(x);
    	}
    	
    	CConstraint c2 = Types.xclause(t2);  // NOTE: xclause, not realX (you want "c2" to have as few constraints as possible).
    
    	if (c2 != null && c2.valid()) { 
    		c2 = null; 
    	}
    	if (c2 != null && x != null) {
    		c2 = c2.instantiateSelf(x);
    	}
    	if (c1 != null && c1.valid()) 
    		c1 = null; 

    	if (x == null) {
    		// Now generate x and substitute it for self in both t1 and t2.

    		/*if (c1 != null) {
    			x = c1.selfVarBinding();
    		}
    		if (x == null && c2 != null) {
    			x = c2.selfVarBinding();
    		}*/
    		if (x == null) {
    			x =  ConstraintManager.getConstraintSystem().makeSelf(baseType2); 
    		}
    		t2 = Types.instantiateSelf(x, t2);
    		c2 = Types.xclause(t2);
    		if (c2 != null && c2.valid()) {
    			c2 = null;
    			
    		}
    		if (c1 != null)
    			c1 = c1.copy().instantiateSelf(x);

    		CConstraint c = null;
    		c = xcontext.constraintProjection(c1, c2);
    		
//  		c1 = xcontext.constraintProjection(c1);
//  		c2 = xcontext.constraintProjection(c2);
    		
    		
    		if (c1 != null && ! c.entails(c1)) {
    			// Update the context, by adding the
    			// real clause of t1 to the current constraint, 
    			// and proceed with x, baseType1 and t2.
    			// Must do this even if c2==null since t1 and t2 may be parametric.
    			try {
    				xcontext = (Context) xcontext.pushBlock();	

    				c.addIn(c1);
    				if (! c.consistent()) {
    					return false;
    				}
    				xcontext.setCurrentConstraint(c);

    				X10TypeEnv_c tenv = shallowCopy();
    				tenv.context = xcontext;

    				if (c2 != null && c2.self() != null)
    					t2 = Subst.subst(t2, x, c2.self());
    				
    				return tenv.isSubtype(x, baseType1, t2);
    			} 	 catch (SemanticException z) {
    				throw new InternalCompilerError("Unexpected failure ", z);
    			}
    		}

    		if (! c.entails(c2))
    			return false;

    		return isSubtype(x, baseType1, baseType2);
    		
    	} 
    	
    	t1=baseType1;
    	
    	if (baseType2 != t2) {
    		if (! entails(c1, c2))
    			return false;
    		if (isSubtype(x, baseType1, baseType2 ))
    			return true;
    	}
    	// At this point the constraint has been checked and baseType2 == t2.

    	// Handle function types
    	if (baseType1 instanceof FunctionType && baseType2 instanceof FunctionType) {
            FunctionType ft1 = (FunctionType) baseType1;
            FunctionType ft2 = (FunctionType) baseType2;
            // (x1:S1,..., xn:Sn){c}=>S <: (y1:T1,..., yn:Tn){d}=>T provided that
            // 1. Ti <: Si, for i in 1..n
            // 2. c entails d
            // 3. S <: T
            List<Type> Sl = ft1.argumentTypes();
            Type S = ft1.returnType();
            CConstraint c = ft1.guard();
            List<Type> Tl = ft2.argumentTypes();
            Type T = ft2.returnType();
            CConstraint d = ft2.guard();
            if (Sl.size() != Tl.size())
                return false;
            XVar<Type>[] ys = Types.toVarArray(Types.toLocalDefList(ft2.formalNames()));
            XVar<Type>[] xs = Types.toVarArray(Types.toLocalDefList(ft1.formalNames()));
            try {
                Sl = Subst.subst(Sl, ys, xs);
                if (c != null) {
                    c = Subst.subst(c, ys, xs);
                }
                S = Subst.subst(S, ys, xs);
            } catch (SemanticException e) {
                throw new InternalCompilerError("Unexpected exception comparing function types", ft1.position(), e);
            }
            for (int i = 0; i < Sl.size(); i++) {
                Type Si = Sl.get(i);
                Type Ti = Tl.get(i);
                if (!isSubtype(x, Ti, Si))
                    return false;
            }
            if (!entails(d, c))
                return false;
            if (!isSubtype(x, S, T))
                return false;
            return true;
    	}

    	// Handle parameterized types and interfaces
    	if (baseType1 instanceof X10ClassType && baseType2 instanceof X10ClassType) {
    		X10ClassType ct1 = (X10ClassType) baseType1;
    		X10ClassType ct2 = (X10ClassType) baseType2;
    		if (ct1.def() == ct2.def()) { // so the base types are identical
    			X10ClassDef def = ct1.x10Def();
    			int numParams = def.typeParameters().size();
    			if (numParams > 0) {
    				if (ct1.typeArguments() == null && ct2.typeArguments() == null)
    				    return true;
    				if (ct1.typeArguments() == null || ct2.typeArguments() == null)
    				    return false;
    				if (ct1.typeArguments().size() != numParams)
    					return false;
    				if (ct2.typeArguments().size() != numParams)
    					return false;
        			// XTENLANG-2118 Java array hack
        			if (ts.isJavaArray(ct1)) {
        				assert (numParams == 1);
        				Type a1 = ct1.typeArguments().get(0);
        				Type a2 = ct2.typeArguments().get(0);
        				if (a1.isNumeric() || a1.isChar() || a2.isNumeric() || a2.isChar()) {
        					// The equality case should have been caught by the typeEquals() call above
        					return false;
        				}
        				// For non-numeric types, Java arrays are covariant
        				return isSubtype(a1, a2);
        			}
    				if (def.variances().size() != numParams)
    					return false; // FIXME: throw an InternalCompilerError
    				for (int i = 0; i < numParams; i++) {
    					Type a1 = ct1.typeArguments().get(i);
    					Type a2 = ct2.typeArguments().get(i);
    					if (a1 == null || a2 == null)
    						assert false;
    					ParameterType.Variance v = def.variances().get(i);
    					switch (v) {
    					case COVARIANT:
    						if (! isSubtype(a1, a2)) 
    							return false;
    						break;
    					case CONTRAVARIANT:
    						if (! isSubtype(a2, a1)) 
    							return false;
    						break;
    					case INVARIANT:
    						
    						if (! typeEquals(a1, a2)) 
    							return false;
    						break;
    					}
    				}
    				return true;
    			}
    		}

    		Type child = t1;
    		Type ancestor = t2;

    		if (child instanceof X10ClassType) {
    			X10ClassType childRT = (X10ClassType) child;

    			// Check subclass relation.
    			if (childRT.superClass() != null) {
    				if (this.isSubtype(x, childRT.superClass(), ancestor)) {
    					return true;
    				}
    			}

    			// Next check interfaces.
    			List<Type> l = childRT.interfaces();
    			for (Type parentType : l) {
    				boolean tryIt = false;
    				Type pt =  parentType;
    				XVar<Type> thisVar = childRT.x10Def().thisVar();
    				try {
    					parentType = Subst.subst(parentType, x, thisVar);
    				} catch (SemanticException z) {
    					throw new InternalCompilerError("Unexpected semantic exception " + z);
    				}


    				if (isSubtype(x, parentType, ancestor)) {
    					return true;
    				}
    				
    			}
    		}
    	}

    	if (t1 instanceof ParameterType) {
    		for (Type s1 : upperTypeBounds(t1)) {
    			if (isSubtype(x, s1, t2))
    				return true;
    		}
    	}
    	if (t2 instanceof ParameterType) {
    		for (Type s2 : lowerTypeBounds(t2)) {
    			if (isSubtype(x, t1, s2))
    				return true;
    		}
    	}

    	return false;
    }

    /* (non-Javadoc)
     * @see x10.types.X10TypeEnv#typeEquals(polyglot.types.Type, polyglot.types.Type, java.util.List)
     */
  
   /* @Override
    public boolean typeEquals(Type t1, Type t2) {
        return newTypeEquals(t1,t2);
        boolean old = oldTypeEquals(t1,t2);
        boolean newEq = newTypeEquals(t1,t2);
        if (old != newEq) {
            System.out.println("TypeEquals: now " + (old ? "not " : "") + "equal " 
                               + "\n\t: t1=" + t1 
                               + "\n\t: t2=" + t2);
        }
        return old;
    }*/
    
    @Override
    public boolean typeEquals(Type t1, Type t2) {    
        t1 = ts.expandMacros(t1);
        t2 = ts.expandMacros(t2);

        if (t1 == t2)
            return true;
        if (t1 == null || t2 == null)
            return false;
        
        if (t1.isVoid())
            return t2.isVoid();
        if (t2.isVoid())
            return false;

    	if (ts.isUnknown(t1) || ts.isUnknown(t2)) return true;
          
        if (((TypeObject) t1).equalsImpl((TypeObject) t2))
            return true;
       
        
        // A type parameter T might still be equal to Int if there is a type constraint in the context saying T==Int
        //if (X10TypeMixin.isX10Struct(t1) != X10TypeMixin.isX10Struct(t2)) return false;

        Context xc = (Context) context;
        List<SubtypeConstraint> env = xc.currentTypeConstraint().terms();

        // DO NOT check if env.entails(t1 == t2); it would be recursive
        // Instead, iterate through the environment.
        for (int i = 0; i < env.size(); i++) {
            SubtypeConstraint term = env.get(i);
            List<SubtypeConstraint> newEnv = new ArrayList<SubtypeConstraint>();
            if (0 <= i-1 && i-1 < env.size()) newEnv.addAll(env.subList(0, i-1));
            if (0 <= i+1 && i+1 < env.size()) newEnv.addAll(env.subList(i+1, env.size()));
            //                    newEnv = env;
            newEnv = Collections.<SubtypeConstraint>emptyList();

            Context xc2 = xc.pushBlock();
            xc2.setTypeConstraint(newEnv);
            	//((X10Context_c) xc).pushTypeConstraint(newEnv);

            if (term.isEqualityConstraint()) {
                SubtypeConstraint eq = term;
                Type l = eq.subtype();
                Type r = eq.supertype();
                if (l == null || r == null)
                    continue;
                if (ts.env(xc2).typeEquals(t1, l) && ts.env(xc2).typeEquals(r, t2)) {
                    return true;
                }
                if (ts.env(xc2).typeEquals(t1, r) && ts.env(xc2).typeEquals(l, t2)) {
                    return true;
                }
            }
        }

        
        
        if (t1 instanceof ParameterType && t2 instanceof ParameterType) {
            ParameterType pt1 = (ParameterType) t1;
            ParameterType pt2 = (ParameterType) t2;
            if (TypeParamSubst.isSameParameter(pt1, pt2))
                return true;
        }
        
       

        if (t1 instanceof ParameterType) {
            for (Type s1 : equalBounds(t1)) {
                if (typeEquals(s1, t2)) {
                    return true;
                }
            }
        }

        if (t2 instanceof ParameterType) {
            for (Type s2 : equalBounds(t2)) {
                if (typeEquals(t1, s2)) {
                    return true;
                }
            }
        }

        if (t1 instanceof FunctionType && t2 instanceof FunctionType) {
            FunctionType ft1 = (FunctionType) t1;
            FunctionType ft2 = (FunctionType) t2;
            if (ft1.formalNames().size() == ft2.formalNames().size()) {
                // Rename formals
                @SuppressWarnings("unchecked")
				XTerm<Type>[] ys = new XTerm[ft1.formalNames().size()];
                for (int i = 0; i < ys.length; i++) {
                    ys[i] = ConstraintManager.getConstraintSystem().makeUQV(Types.baseTypeRec(ft1.argumentTypes().get(i)));
                }
                try {
                    XVar<Type>[] xs1 = Types.toVarArray(Types.toLocalDefList(ft1.formalNames()));
                    t1 = Subst.subst(ft1, ys, xs1, new Type[] { }, new ParameterType[] { });
                    XVar<Type>[] xs2 = Types.toVarArray(Types.toLocalDefList(ft2.formalNames()));
                    t2 = Subst.subst(ft2, ys, xs2, new Type[] { }, new ParameterType[] { });
                } catch (SemanticException e) {
                    throw new InternalCompilerError("Unexpected exception while transforming function types", e);
                }
            }
        }

        if (t1 instanceof X10ClassType && t2 instanceof X10ClassType) {
            X10ClassType ct1 = (X10ClassType) t1;
            X10ClassType ct2 = (X10ClassType) t2;
            X10ClassDef def1 = ct1.x10Def();
            X10ClassDef def2 = ct2.x10Def();
            if (def1 != def2)
                return false;
            List<Type> ta1 = ct1.typeArguments();
            if (ta1 == null) ta1 = Collections.<Type>emptyList();
            List<Type> ta2 = ct2.typeArguments();
            if (ta2 == null) ta2 = Collections.<Type>emptyList();
            if (ta1.size() == 0 && ta2.size() == 0)
                return true;
            if (! CollectionUtil.allElementwise(ta1, ta2, new TypeSystem_c.TypeEquals(context))) {
                return false;
            }
            return true;
        }
        Type baseType1 = Types.baseType(t1);
        Type baseType2 = Types.baseType(t2);
        if (baseType1 == t1 && baseType2 == t2)
            return false; // they dont have constraints; i have no way left of showing they are equal.
      
        if (! typeEquals(baseType1, baseType2))
            return false;
        // We must take the realX because if I have a definition:
        // class A(i:Int) {i==1} {}
        // then the types A and A{self.i==1} are equal!
        CConstraint c1 = Types.realX(t1,ts);
        CConstraint c2 = Types.realX(t2,ts);

        if (c1 != null && c1.valid()) { c1 = null; t1 = baseType1; }
        if (c2 != null && c2.valid()) { c2 = null; t2 = baseType2; }
        XVar<Type> temp = ConstraintManager.getConstraintSystem().makeUQV(Types.baseTypeRec(baseType1));
        // instantiateSelf ensures that Int{self123==3} and A{self456==3} are equal.
        if (c1 != null) {
            c1 = c1.instantiateSelf(temp);
        }
        if (c2 != null) {
            c2 = c2.instantiateSelf(temp);
        }
        String info = "Type Equals: " + t1 + " at " + t1.position() + " equals " + t2 + " at " + t2.position();   
        if (! entails( c1, c2))
            return false;

        if (! entails(c2, c1))
            return false;
        return true;
    }
    @Override
    public boolean isCastValid(Type fromType, Type toType) {
        //	    if (isImplicitCastValid(fromType, toType))
        //	        return true;

        fromType = ts.expandMacros(fromType);
        toType =ts. expandMacros(toType);

        if (isSubtype(fromType, toType) || isSubtype(toType, fromType))
            return true;

        // Handle the rooted flag.
    /*    if (((X10Type) toType).isRooted() && ! (((X10Type) fromType).isRooted()))
        	return false;
       */ 
        
        if (fromType == toType)
            return true;

       // if (((X10Type) fromType).equalsNoFlag((X10Type) toType))
        //	return true;
      //  if (typeEquals(fromType, toType))
      //  	return true;
        
        if (fromType instanceof NullType) {
            return toType.isNull() ||  Types.permitsNull(context, toType);
          
        }

        // For now, can always cast to or from a parameter type.
        //		if (fromType instanceof ParameterType || toType instanceof ParameterType) {
        //		    return true;
        //		}

        Type t1 = Types.baseType(fromType);
        Type t2 = Types.baseType(toType);
        CConstraint c1 = Types.realX(fromType,ts);
        CConstraint c2 = Types.realX(toType,ts);


        Type baseType1 = t1;
        Type baseType2 = t2;

        if (c1 != null && c1.valid()) { c1 = null; }
        if (c2 != null && c2.valid()) { c2 = null; }

        if (c1 != null && c2 != null && ! clausesConsistent(c1, c2))
            return false;

        if (baseType1 != fromType || baseType2 != toType)
            return isCastValid(baseType1, baseType2);

        if (ts.isStructType(baseType1) && ts.isObjectType(baseType2, (Context) context))
            return false;

        if (ts.isObjectType(baseType1, (Context) context) && ts.isStructType(baseType2))
            return false;

        if (ts.isParameterType(baseType1) || ts.isParameterType(baseType2))
            return true;

        if (ts.hasUnknown(baseType1) || ts.hasUnknown(baseType2))
            return true;

        return super.isCastValid(baseType1, baseType2);
    }

    public boolean isImplicitNumericCastValid(Type fromType, Type toType) {
        return isPrimitiveConversionValid(fromType, toType);
    }

    @Override
    public boolean isImplicitCastValid(Type fromType, Type toType) {
        return isSubtype(fromType, toType);
    }

    /* (non-Javadoc)
     * @see x10.types.X10TypeEnv#entails(x10.constraint.CConstraint, x10.constraint.CConstraint)
     */
    public boolean entails(final CConstraint c1, final CConstraint c2) {
        if (c2 == null || c2.valid())
            return true;
        if (c1 != null && ! c1.consistent())
            return false;

        final Context xc = context;
        if (c1 == null) {
            CConstraint sigma = xc.constraintProjection(c2);
            return sigma.entails(c2);
        }
        return c1.entails(c2, new ConstraintMaker() {
                public CConstraint make() throws XFailure {
                    return xc.constraintProjection(c1, c2);
                }
            });
        
    }

    
    /** Return true if there is a conversion from fromType to toType.  Returns false if the two types are not both value types. */
    public boolean isPrimitiveConversionValid(Type fromType, Type toType) {
        Type baseType1 = Types.baseType(fromType);
        CConstraint c1 = Types.realX(fromType,ts);
        Type baseType2 = Types.baseType(toType);
        CConstraint c2 = Types.realX(toType,ts);

        if (c1 != null && c1.valid()) { c1 = null; }
        if (c2 != null && c2.valid()) { c2 = null; }

        if (! entails(c1, c2))
            return false;

        if (ts.isVoid(baseType1))
            return false;
        if (ts.isVoid(baseType2))
            return false;

        if (ts.isBoolean(baseType1))
            return ts.isBoolean(baseType2);

        // Allow assignment if the fromType's value can be represented as a toType
        if (c1 != null && ts.isNumeric(baseType1) && ts. isNumeric(baseType2)) {
            XTerm<Type> self = Types.selfVar(c1);
            if (self instanceof XLit) {
                @SuppressWarnings("unchecked")
				Object val = ((XLit<Type,?>) self).val();
                if (numericConversionValid(baseType2, baseType1, val)) {
                    return true;
                }
            }
        }

        if (ts.isDouble(baseType1))
            return ts.isDouble(baseType2);
        if (ts.isFloat(baseType1))
            return ts.isFloat(baseType2) || ts.isDouble(baseType2);

        // Do not allow conversions to change signedness.
        if (ts.isLong(baseType1))
            return ts.isLong(baseType2) || ts.isDouble(baseType2);
        if (ts.isInt(baseType1))
            return ts.isInt(baseType2) || ts.isLong(baseType2) || ts.isFloat(baseType2) || ts.isDouble(baseType2);
        if (ts.isShort(baseType1))
            return ts.isShort(baseType2) || ts.isInt(baseType2) || ts.isLong(baseType2) || ts.isFloat(baseType2) || ts.isDouble(baseType2);
        if (ts.isByte(baseType1))
            return ts.isByte(baseType2) || ts.isShort(baseType2) || ts.isInt(baseType2) || ts.isLong(baseType2) || ts.isFloat(baseType2) || ts.isDouble(baseType2);

        if (true) {
            if (ts.isULong(baseType1))
                return ts.isULong(baseType2) || ts.isDouble(baseType2);
            if (ts.isUInt(baseType1))
                return ts.isUInt(baseType2) || ts.isULong(baseType2) || ts.isFloat(baseType2) || ts.isDouble(baseType2);
            if (ts.isUShort(baseType1))
                return ts.isUShort(baseType2) || ts.isUInt(baseType2) || ts.isULong(baseType2) || ts.isFloat(baseType2) || ts.isDouble(baseType2);
            if (ts.isUByte(baseType1))
                return ts.isUByte(baseType2) || ts.isUShort(baseType2) || ts.isUInt(baseType2) || ts.isULong(baseType2) || ts.isFloat(baseType2) || ts.isDouble(baseType2);
        }

        // Note: cannot implicitly coerce a value type to a superclass.
        return false;
    }

    @Override
    public boolean numericConversionValid(Type t, java.lang.Object value) {
        assert false;
        return numericConversionValid(t, null, value);
    }
    
    public boolean numericConversionValid(Type toType, Type fromType, java.lang.Object value) {
            if (value == null)
                return false;
            
            // [DC] seems this code is now redundant since we have user-defined operators
            if (true) return false;
            
            if (value instanceof Float || value instanceof Double)
                return false;

            long v;
            
            if (value instanceof Number) {
                v = ((Number) value).longValue();
            }
            else if (value instanceof Character) {
                v = ((Character) value).charValue();
            }
            else {
                return false;
            }
    
            Type base = Types.baseType(toType);
            
            boolean fits = false;
            
            boolean signedFrom = ts.isSignedNumeric(fromType);
            boolean unsignedFrom = ts.isUnsignedNumeric(fromType);

            if (signedFrom) {
                if (ts.isUByte(toType)) {
                    fits = 0 <= v && v <= 0xffL;
                }
                if (ts.isUShort(toType)) {
                    fits = 0 <= v && v <= 0xffffL;
                }
                if (ts.isUInt(toType)) {
                    fits = 0 <= v && v <= 0xffffffffL;
                }
                if (ts.isULong(toType)) {
                    fits = 0 <= v;
                }

                if (ts.isByte(toType)) {
                    fits = Byte.MIN_VALUE <= v && v <= Byte.MAX_VALUE;
                }
                if (ts.isShort(toType)) {
                    fits = Short.MIN_VALUE <= v && v <= Short.MAX_VALUE;
                }
                if (ts.isInt(toType)) {
                    fits = Integer.MIN_VALUE <= v && v <= Integer.MAX_VALUE;
                }
                if (ts.isLong(toType)) {
                    fits = true;
                }
                
                if (ts.isFloat(toType))
                    // -2^24 .. 2^24
                    fits = -16777216 <= v && v <= 16777216;

                if (ts.isDouble(toType))
                    // -2^53 .. 2^53
                    fits = -9007199254740992L <= v && v <= 9007199254740992L;
            }

            if (unsignedFrom) {
                if (ts.isUByte(toType)) {
                    fits = v <= 0xffL;
                }
                if (ts.isUShort(toType)) {
                    fits = v <= 0xffffL;
                }
                if (ts.isUInt(toType)) {
                    fits = v <= 0xffffffffL;
                }
                if (ts.isULong(toType)) {
                    fits = true;
                }

                if (ts.isByte(toType)) {
                    fits = v <= Byte.MAX_VALUE;
                }
                if (ts.isShort(toType)) {
                    fits = v <= Short.MAX_VALUE;
                }
                if (ts.isInt(toType)) {
                    fits = v <= Integer.MAX_VALUE;
                }
                if (ts.isLong(toType)) {
                    fits = (v & ~0x7fffffffffffffffL) == 0;
                }
                
                if (ts.isFloat(toType))
                    // 0 .. 2^24
                    fits = v <= 16777216;

                if (ts.isDouble(toType))
                    // 0 .. 2^53
                    fits = v <= 9007199254740992L;
            }

            if (! fits)
                return false;
                    
            // Check if adding self==value makes the constraint on t inconsistent.
            
            XLit<Type, ?> val = ConstraintManager.getConstraintSystem().makeLit(base, value);

            CConstraint c = ConstraintManager.getConstraintSystem().makeCConstraint(base,ts);
            c.addSelfEquality(val);
            return entails(c, Types.realX(toType,ts));
    }

    protected boolean typeRefListEquals(List<Ref<? extends Type>> l1, List<Ref<? extends Type>> l2) {
        return CollectionUtil.<Type>allElementwise(new TransformingList<Ref<? extends Type>, Type>(l1, new DerefTransform<Type>()),
                                                   new TransformingList<Ref<? extends Type>, Type>(l2, new DerefTransform<Type>()),
                                                   new TypeSystem_c.TypeEquals(context));
    }

    protected boolean typeListEquals(List<Type> l1, List<Type> l2) {
        return CollectionUtil.<Type>allElementwise(l1, l2, new TypeSystem_c.TypeEquals(context));
    }

    protected boolean listEquals(List<XVar<Type>> l1, List<XVar<Type>> l2) {
        return CollectionUtil.<XVar<Type>>allEqual(l1, l2);
    }

    protected boolean isX10BaseSubtype(Type me, Type sup) {
        Type xme = Types.baseType(me);
        Type xsup = Types.baseType(sup);
        return isSubtype(xme, xsup);
    }

    /* (non-Javadoc)
     * @see x10.types.X10TypeEnv#hasSameClassDef(polyglot.types.Type, polyglot.types.Type)
     */
    public boolean hasSameClassDef(Type t1, Type t2) {
        return ts.hasSameClassDef(t1, t2);
    }

    /* (non-Javadoc)
     * @see x10.types.X10TypeEnv#equivClause(polyglot.types.Type, polyglot.types.Type)
     */
    public boolean equivClause(Type me, Type other) {
        return entailsClause(me, other) && entailsClause(other, me);
    }

    /* (non-Javadoc)
     * @see x10.types.X10TypeEnv#entailsClause(polyglot.types.Type, polyglot.types.Type)
     */
    public boolean entailsClause(Type me, Type other) {
        try {
            CConstraint c1 = Types.realX(me,ts);
            CConstraint c2 = Types.xclause(other);
            return entails(c1, c2);
        }
        catch (InternalCompilerError e) {
            if (e.getCause() instanceof XFailure) {
                return false;
            }
            throw e;
        }
    }

    /**
     * Return the least common ancestor of the two types. This must always exist.
     */
    @Override
    public Type leastCommonAncestor(Type type1, Type type2)
  
    {

        Type t;
        IF: if (type1.isNull() || type2.isNull()) {
            t = type1.isNull() ? type2 : type1;
            if (Types.permitsNull(context, t))
                return t;
            // Maybe there is a constraint {self!=null} that we can remove from "t", and then null will be allowed.
            // e.g., true ? null : new Test()
            //      	 T1: type(null)
     	    //      	 T2: Test{self.home==here, self!=null}
            // The lub should be:  Test{self.home==here}

            Type baseType = Types.baseType(t);
            if (!Types.permitsNull(context, baseType)) {
                // ok, so climb and find the least common ancestor via interfaces.
                break IF; // return ts.Any();
              /*  throw new SemanticException("No least common ancestor found for types \"" + type1 +
    								"\" and \"" + type2 + "\", because one is null and the other cannot contain null.");*/
            }
            // we need to keep all the constraints except the one that says the type is not null
            Type res = baseType;
            // todo: this is an attempt to keep as many constraints as possible:
            // res = Types.addConstraint(baseType, Types.allowNull(Types.realX(t)));
            // It is useful if we do LCA(null, Point(2))  because it should be Point(2)
            // However   LCA(null, Bla{self==a})  is complicated because "a" might be of type Bla{self!=null}, so we need to remove the constraint self==a.
            // See XTENLANG_2622 and XTENLANG_1380
            assert Types.consistent(res);
            assert Types.permitsNull(context, res);
            return res;
        } 
            
        t = leastCommonAncestorBase(Types.baseType(type1), Types.baseType(type2));
        
    	
    	CConstraint c1 = Types.realX(type1,ts), c2 = Types.realX(type2,ts);
    	CConstraint c = c1.leastUpperBound(c2, t);
    	if (! c.valid())
    		t = Types.addConstraint(t, c);
    	assert Types.consistent(t);
    	return t;
    }

    private FunctionType changeReturnType(FunctionType ft, Type nrt) {
        Type rt = ft.returnType();
        if (nrt == rt || typeEquals(nrt, rt))
            return ft;
        List<Ref<? extends Type>> formalTypes = new ArrayList<Ref<? extends Type>>();
        List<ParameterType> typeParameters = Collections.<ParameterType>emptyList(); // FIXME
        for (Type t : ft.argumentTypes()) {
            formalTypes.add(Types.ref(t));
        }
        List<LocalDef> formalNames = new ArrayList<LocalDef>();
        for (LocalInstance li : ft.formalNames()) {
            formalNames.add(li.def());
        }
        return ts.functionType(ft.position(), Types.ref(nrt), typeParameters, formalTypes, formalNames, Types.ref(ft.guard()));
    }

    // Assumes type1 and type2 are base types, no constraint clauses.
    private Type leastCommonAncestorBase(Type type1, Type type2)  {
        Type res = leastCommonAncestorBaseOld(type1, type2);
        // try to find something better with interfaces:
        // let's intersect all the interfaces type1 and type2 implement,
        // then let's return the one that is a subtype of all those in the intersection.
        // see XTENLANG-2635
        if (ts.Any()!=res)
            return res;
        if (ts.isAny(type1) || ts.isAny(type2)) // optimization
            return res;
        if (type1 instanceof X10ParsedClassType_c && type2 instanceof X10ParsedClassType_c) {
            X10ParsedClassType_c ct1 = (X10ParsedClassType_c) type1;
            X10ParsedClassType_c ct2 = (X10ParsedClassType_c) type2;
            Set<Type> in1 = getStrippedInterfaces(ct1);
            Set<Type> in2 = getStrippedInterfaces(ct2);
            Set<Type> intersection = new HashSet<Type>();
            Context empty = ts.emptyContext();
            for (Type t1 : in1) {
                for (Type t2 : in2) {
                    if (ts.typeEquals(t1,t2, empty))
                        intersection.add(t1);
                }
            }
            int size = intersection.size();
            // Note that Object doesn't implement Any (a bug in our compiler)
            if (size>1) {
                // let's find the most specific one
                Type mostSpecific = null;
                for (Type candidate : intersection) {
                    boolean ok = true;
                    for (Type t : intersection)
                        if (t!=candidate && !ts.isSubtype(candidate, t,empty)) {
                            ok = false;
                            break;
                        }
                    if (!ok) continue;
                    mostSpecific = candidate;
                    break;
                }
                if (mostSpecific!=null)
                    return mostSpecific;
            }
        }
        return res;
    }
    // returns all the interfaces implemented by ct, without any constraint info
    private Set<Type> getStrippedInterfaces(X10ParsedClassType_c ct) {
        Set<X10ParsedClassType_c> supertypes = ct.allSuperTypes(true);
        Set<Type> res = new HashSet<Type>();
        for (X10ParsedClassType_c s : supertypes) {
            if (s.def().flags().isInterface())
                res.add(Types.stripConstraints(s));
        }
        return res;
    }
    private Type leastCommonAncestorBaseOld(Type type1, Type type2)  {
    	if (typeEquals(type1, type2)) {
    		return type1;
    	}

    	IF: if (type1 instanceof X10ClassType && type2 instanceof X10ClassType) {
    	    if (type1 instanceof FunctionType && type2 instanceof FunctionType) {
    	        FunctionType ft1 = (FunctionType) type1;
    	        FunctionType ft2 = (FunctionType) type2;
    	        if (isSubtype(ft1, ft2))
    	            return ft2;
    	        if (isSubtype(ft2, ft1))
    	            return ft1;
    	        if (ft1 instanceof ClosureType)
    	            return leastCommonAncestor(((ClosureType) ft1).functionInterface(), ft2);
    	        if (ft2 instanceof ClosureType)
    	            return leastCommonAncestor(ft1, ((ClosureType) ft2).functionInterface());
    	        // Found two function interfaces, neither of which is a subtype of each other.
    	        // First try finding a common (covariant) return type.
    	        Type rt1 = ft1.returnType();
    	        Type rt2 = ft2.returnType();
    	        Type nrt = leastCommonAncestor(rt1, rt2);
    	        Type nft1 = changeReturnType(ft1, nrt);
    	        Type nft2 = changeReturnType(ft2, nrt);
    	        if (nft1 != ft1 || nft2 != ft2)
    	            return leastCommonAncestor(nft1, nft2);
    	        // TODO: try contravariant arguments
    	        return ts.Any(); // Two unrelated functions still extend Any
    	    }
    		if (hasSameClassDef(type1, type2)) {
    			X10ClassType ct1 = (X10ClassType) type1;
    			X10ClassType ct2 = (X10ClassType) type2;
    			if (ct1.typeArguments() == null || ct2.typeArguments() == null)
    			    return ct1.typeArguments(null);
    			int n = ct1.typeArguments().size();
    			List<Type> newArgs = new ArrayList<Type>(n);
    			for (int i = 0; i < n; i++) {
    				Type a1 = ct1.typeArguments().get(i);
    				Type a2 = ct2.typeArguments().get(i);
    				ParameterType.Variance v = ct1.x10Def().variances().get(i);
    				switch (v) {
    				case INVARIANT:
    					if (typeEquals(a1, a2))
    						newArgs.add(a1);
    					else
    					    // OK, so you have no chance of returning an LCA based 
    					    // on analyzing the type arguments.Return to climbing
    					    // the hierarchy.
    					    break IF; // return ts.Object();
    						/*throw new SemanticException("No least common ancestor found for types \"" + type1 +
    								"\" and \"" + type2 + "\".");*/
    					break;
    				case COVARIANT:
    					newArgs.add(leastCommonAncestor(a1, a2));
    					break;
    				case CONTRAVARIANT:
    					if (isSubtype(a1, a2))
    						newArgs.add(a1);
    					else if (isSubtype(a2, a1))
    						newArgs.add(a2);
    					else
    					    break IF; 
    						/*throw new SemanticException("No least common ancestor found for types \"" + type1 +
    								"\" and \"" + type2 + "\".");*/
    					break;
    				}
    			}
    			return ct1.typeArguments(newArgs);
    		}
    	}

    	if (isSubtype(type1, type2))
    		return type2;
    	if (isSubtype(type2, type1))
    		return type1;

    	// Don't consider interfaces.
    	if ((type1.isClass() && ts.isInterfaceType(type2)) ||
            (type2.isClass() && ts.isInterfaceType(type1))) {
    		return ts.Any(); // an interface may be implemented by a struct
    	}

    	// Since they are not equal, and one is not a subtype of another
    	// and one of them is a struct, the lub has to be Any.
    	if (Types.isX10Struct(type1) || Types.isX10Struct(type2)) {
    		return ts.Any();
    	}
    	// XTENLANG-2118: Since they are not equal, and one is not a subtype of another
    	// and one of them is not a subtype of Object, the lub has to be Any.
    	// [DC] hmm... this code assumed that the only hierarchy was under Object?  The only other types were function types?
    	// Commenting it out, let the code underneath do the work...
    	//if (!ts.isSubtype(type1, ts.Object()) || !ts.isSubtype(type2, ts.Object())) {
    	//	return ts.Any();
    	//}
    	// Now neither is a struct. Neither is null.
    	if (type1 instanceof ObjectType && type2 instanceof ObjectType) {
    		// Walk up the hierarchy
    		Type sup1 = ((ObjectType) type1).superClass();
    		Type sup2 = ((ObjectType) type2).superClass();

    		if (sup1 == null) return ts.Any();
    		if (sup2 == null) return ts.Any();

    		Type t1 = leastCommonAncestor(sup1, type2);
    		Type t2 = leastCommonAncestor(sup2, type1);

    		if (typeEquals(t1, t2)) 
    			return t1;
    	}
    	return ts.Any();
    }

    /* (non-Javadoc)
     * @see x10.types.X10TypeEnv#typeBaseEquals(polyglot.types.Type, polyglot.types.Type)
     */
    public boolean typeBaseEquals(Type type1, Type type2) {
        if (type1 == type2) return true;
        if (type1 == null || type2 == null) return false;
        return typeEquals(Types.baseType(type1), Types.baseType(type2));
    }

    /* (non-Javadoc)
     * @see x10.types.X10TypeEnv#typeDeepBaseEquals(polyglot.types.Type, polyglot.types.Type)
     */
    public boolean typeDeepBaseEquals(Type type1, Type type2) {
        if (type1 == type2) return true;
        if (type1 == null || type2 == null) return false;
        return typeEquals(Types.stripConstraints(type1), Types.stripConstraints(type2));
    }
    /* (non-Javadoc)
     * @see x10.types.X10TypeEnv#equalTypeParameters(java.util.List, java.util.List)
     */
    public boolean equalTypeParameters(List<Type> a, List<Type> b) {
        if (a == null || a.isEmpty()) return b==null || b.isEmpty();
        if (b==null || b.isEmpty()) return false;
        int i = a.size(), j=b.size();
        if (i != j) return false;
        boolean result = true;
        for (int k=0; result && k < i; k++) {
            result = typeEquals(a.get(k), b.get(k));
        }
        return result;
    }

    /* (non-Javadoc)
     * @see x10.types.X10TypeEnv#primitiveClausesConsistent(CConstraint, x10.constraint.CConstraint)
     */
    public boolean primitiveClausesConsistent(CConstraint c1, CConstraint c2) {
        //		try {
        //			x10.constraint.Promise p1 = c1.lookup(x10.constraint.C_Self.Self);
        //			x10.constraint.Promise p2 = c2.lookup(x10.constraint.C_Self.Self);
        //			if (p1 != null && p2 != null) {
        //				x10.constraint.C_Term t1 = p1.term();
        //				x10.constraint.C_Term t2 = p2.term();
        //				return t1 == null || t2 == null || t1.equals(t2);
        //			}
        //		}
        //		catch (x10.constraint.Failure e) {
        //			return true;
        //		}
        return true;
    }

    /* (non-Javadoc)
     * @see x10.types.X10TypeEnv#clausesConsistent(x10.constraint.CConstraint, x10.constraint.CConstraint)
     */
    public boolean clausesConsistent(CConstraint c1, CConstraint c2) {
        if (primitiveClausesConsistent(c1, c2)) {
            CConstraint r = c1.copy();
            r.addIn(c2);
            return r.consistent();
        }
        return false;
    }

    /** Return true if t overrides mi */
    public boolean hasFormals(ProcedureInstance<? extends ProcedureDef> pi, List<Type> formalTypes) {
        return ((ProcedureInstance_c<?>) pi).hasFormals(formalTypes, context);
    }

    @Override
    public List<MethodInstance> overrides(MethodInstance jmi) {
        MethodInstance mi = (MethodInstance) jmi;
        List<MethodInstance> l = new ArrayList<MethodInstance>();
        ContainerType rt = mi.container();

        XVar<Type> thisVar = mi.x10Def().thisVar();
        if (thisVar == null)
            thisVar = ConstraintManager.getConstraintSystem().makeThis(Types.baseType(rt));  

        List<XVar<Type>> ys = new ArrayList<XVar<Type>>(2);
        List<XVar<Type>> xs = new ArrayList<XVar<Type>>(2);
        MethodInstance_c.buildSubst(mi, ys, xs, thisVar);
        MethodInstance_c.buildSubst(rt, ys, xs, thisVar);
        @SuppressWarnings("unchecked")
		final XVar<Type>[] y = ys.toArray(new XVar[ys.size()]);
        @SuppressWarnings("unchecked")
		final XVar<Type>[] x = xs.toArray(new XVar[ys.size()]);

        mi = fixThis(mi, y, x);

        XVar<Type> placeTerm = Types.getPlaceTerm(mi);

        while (rt != null) {
            // add any method with the same name and formalTypes from rt
            l.addAll(ts.methods(rt, mi.name(), mi.typeParameters(), mi.formalNames(), thisVar, placeTerm, context));

            ContainerType sup = null;

            if (rt instanceof ObjectType) {
                ObjectType ot = (ObjectType) rt;
                if (ot.superClass() instanceof ContainerType) {
                    sup = (ContainerType) ot.superClass();
                }
            }

            rt = sup;
        };

        return l;
    }

    @Override
    public List<MethodInstance> implemented(MethodInstance jmi) {
        MethodInstance mi = (MethodInstance) jmi;
        XVar<Type> thisVar = mi.x10Def().thisVar();
        if (thisVar == null)
            thisVar = ConstraintManager.getConstraintSystem().makeThis(Types.baseType(mi.container()));  
        return implemented(mi, mi.container(), thisVar);
    }

    protected List<MethodInstance> implemented(MethodInstance jmi, ContainerType st, XVar<Type> thisVar) {
        MethodInstance  mi = (MethodInstance) jmi;
        if (st == null) {
            return Collections.<MethodInstance>emptyList();
        }

        List<XVar<Type>> ys = new ArrayList<XVar<Type>>(2);
        List<XVar<Type>> xs = new ArrayList<XVar<Type>>(2);
        MethodInstance_c.buildSubst((MethodInstance) mi, ys, xs, thisVar);
        MethodInstance_c.buildSubst(st, ys, xs, thisVar);
        @SuppressWarnings("unchecked")
		final XVar<Type>[] y = ys.toArray(new XVar[ys.size()]);
        @SuppressWarnings("unchecked")
		final XVar<Type>[] x = xs.toArray(new XVar[ys.size()]);

        mi = fixThis((MethodInstance) mi, y, x);

        XVar<Type> placeTerm = Types.getPlaceTerm(mi);

        List<MethodInstance> l = new LinkedList<MethodInstance>();
        l.addAll(ts.methods(st, mi.name(), mi.typeParameters(), mi.formalNames(), thisVar, placeTerm, context));

        if (st instanceof ObjectType) {
            ObjectType rt = (ObjectType) st;

            Type superType = rt.superClass();

            if (superType instanceof ContainerType) {
                l.addAll(implemented(mi, (ContainerType) superType, thisVar)); 
            }

            List<Type> ints = rt.interfaces();
            for (Type t : ints) {
                if (t instanceof ContainerType) {
                    ContainerType rt2 = (ContainerType) t;
                    l.addAll(implemented(mi, rt2, thisVar));
                }
            }
        }

        return l;
    }
    
    /**
     * Construct an array of fresh universally quantified variables with the 
     * given types. 
     * @param types
     * @return
     */
    XVar<Type>[] genSymbolicVars(List<Type> types) {
    	@SuppressWarnings("unchecked")
		XVar<Type>[] result = new XVar[types.size()];
    	for (int i =0; i < types.size(); ++i) {
    		result[i] = ConstraintManager.getConstraintSystem().makeUQV(Types.baseTypeRec(types.get(i)));
    	}
    	return result;
    }

    // FIXME: unify with TypeEnv_c.checkOverride()
    private void superCheckOverride(MethodInstance mi, MethodInstance mj, boolean allowCovariantReturn) throws SemanticException {
        if (mi == mj)
            return;

        if (!mi.name().equals(mj.name())) {
            throw new SemanticException(mi.signature() + " in " + mi.container() 
                                        +" cannot override " 
                                        +mj.signature() + " in " + mj.container() 
                                        + "; method names are not equal",mi.errorPosition());
        }
        if (mi.formalNames().size() != mj.formalNames().size()) {
            throw new SemanticException(mi.signature() + " in " + mi.container() 
                                        + " cannot override " + mj.signature() + " in " + mj.container() 
                                        +"; different number of arguments",mi.errorPosition());
        }
        if (mi.typeParameters().size() != mj.typeParameters().size()) {
            throw new SemanticException(mi.signature() + " in " + mi.container() 
                                        +" cannot override " + mj.signature() + " in " + mj.container()
                                        + "; different number of type parameters",mi.errorPosition());
        }
        // construct a list containing the Place type followed by the types 
        // of all the formal arguemnts of mj
        List<Type> types = new ArrayList<Type>(mj.formalNames().size() + 1);
        types.add(ts.Place());
        for (int i = 0; i < mj.formalNames().size(); ++i)
        	types.add(mj.formalTypes().get(i));
        
        XVar<Type>[] newSymbols = genSymbolicVars(types); 
        
        TypeSystem xts = (TypeSystem) mi.typeSystem();
        XVar<Type>[] miFormals = Matcher.getSymbolicNames(mi.formalNames(),xts);
        XVar<Type> mipt = Types.getPlaceTerm(mi);
        XVar<Type>[] mjFormals = Matcher.getSymbolicNames(mj.formalNames(),xts);
        XVar<Type> mjpt = Types.getPlaceTerm(mj);
        @SuppressWarnings("unchecked")
		XVar<Type>[] miSymbols = new XVar[miFormals.length+1];
        miSymbols[0] = mipt;
        System.arraycopy(miFormals, 0, miSymbols, 1, miFormals.length);
        @SuppressWarnings("unchecked")
		XVar<Type>[] mjSymbols = new XVar[mjFormals.length+1];
        mjSymbols[0] = mjpt;
        System.arraycopy(mjFormals, 0, mjSymbols, 1, mjFormals.length);
        
        TypeParamSubst tps = new TypeParamSubst(xts, mi.typeParameters(), mj.x10Def().typeParameters());
        assert (mi.typeParameters().size() == mj.typeParameters().size() &&
                mi.formalTypes().size() == mj.formalTypes().size());
        boolean allEqual = true;
//        List<SubtypeConstraint> env = new ArrayList<SubtypeConstraint>();
//        for (int j = 0; j < mi.typeParameters().size(); j++) {
//            Type p1 = mi.typeParameters().get(j);
//            Type p2 = mj.typeParameters().get(j);
//            env.add(new SubtypeConstraint(p1, p2, true));
//        }
        List<Type> miTypes = Subst.subst(mi.formalTypes(), newSymbols, miSymbols);
        List<Type> mjTypes = Subst.subst(mj.formalTypes(), newSymbols, mjSymbols);
        if (!CollectionUtil.allElementwise(miTypes, tps.reinstantiate(mjTypes), new TypeEquals(context))) {
            allEqual = false;
        }

        if (!allEqual) {
            throw new SemanticException(mi.signature() + " in " + mi.container() + " cannot override " 
                                        +mj.signature() + " in " + mj.container() 
                                        +"; incompatible parameter types",mi.errorPosition());
        }

        Type miRet = Subst.subst(mi.returnType(), newSymbols, miSymbols);
        Type mjRet = Subst.subst(mj.returnType(), newSymbols, mjSymbols);
        if (! isSubtype(miRet, tps.reinstantiate(mjRet))) {
            if (reporter.should_report(Reporter.types, 3))
                reporter.report(3, "return type " + mi.returnType() + " != " + mj.returnType());
            throw new Errors.IncompatibleReturnType(mi, mj);
        } 

        // FIXME: is this the same as entails(CConstraint, CConstraint)?
        boolean entails = true;

        final CConstraint mig = Subst.subst(mi.guard(), newSymbols, miSymbols);
        final CConstraint mjg = Subst.subst(mj.guard(), newSymbols, mjSymbols);
        if (mjg == null) {
            entails &= mig == null || mig.valid();
        }
        else {
            entails &= mig == null 
            || mjg.entails(mig, new ConstraintMaker() {
                public CConstraint make() throws XFailure {
                    return context.constraintProjection(mjg, mig);
                }
            });          
        }

        TypeConstraint mitg = Subst.subst(mi.typeGuard(), newSymbols, miSymbols);
        TypeConstraint mjtg = Subst.subst(mj.typeGuard(), newSymbols, mjSymbols);
        if (mjtg == null) {
            entails &= mitg == null;
        } else {
        	mjtg = (TypeConstraint)tps.reinstantiate(mjtg);
            entails &= mitg == null || mjtg.entails(mitg, context);          
        }

        if (! entails) {
            throw new SemanticException(mi.name() + " in " + mi.container()
             +" cannot override method in " + mj.container() 
             +"; overriding method guard is not entailed."
             + "\n\t Overiding Method in " + mi.container() + ":" + mi.signature()
             + "\n\t Method in " + mj.container()+":" + mj.signature()
             ,
             mi.errorPosition());
        }

        if (mi.flags().moreRestrictiveThan(mj.flags())) {
            if (reporter.should_report(Reporter.types, 3))
                reporter.report(3, mi.flags() + " more restrictive than " +
                              mj.flags());
            throw new SemanticException(mi.signature() + " in " 
            		+ mi.container() +" cannot override " +mj.signature() 
            		+ " in " + mj.container() +"; attempting to assign weaker " +"access privileges",mi.errorPosition());
        }

        if (mi.flags().isStatic() != mj.flags().isStatic()) {
            if (reporter.should_report(Reporter.types, 3))
                reporter.report(3, mi.signature() + " is " + 
                              (mi.flags().isStatic() ? "" : "not") + 
                              " static but " + mj.signature() + " is " +
                              (mj.flags().isStatic() ? "" : "not") + " static");
            throw new SemanticException(mi.signature() + " in " + mi.container()
            		+" cannot override " +mj.signature() + " in " + mj.container()
            		+"; overridden method is " +(mj.flags().isStatic() ? "" : "not") +"static",mi.errorPosition());
        }

        if (! mi.def().equals(mj.def()) && mj.flags().isFinal()) {
            // mi can "override" a final method mj if mi and mj are the same method instance.
            if (reporter.should_report(Reporter.types, 3))
                reporter.report(3, mj.flags() + " final");
            throw new SemanticException(mi.signature() + " in " + mi.container() 
            		+" cannot override " +mj.signature() + " in " + mj.container()
            		+"; overridden method is final",mi.errorPosition());
        }
    }

    @Override
    public void checkOverride(MethodInstance r, MethodInstance other) throws SemanticException {
        checkOverride(r, other, true);
    }

    @Override
    public void checkOverride(MethodInstance r, MethodInstance other, boolean allowCovariantReturn) throws SemanticException {

        MethodInstance mi = (MethodInstance) r;
        MethodInstance mj = (MethodInstance) other;
        XVar<Type> thisVar = mi.x10Def().thisVar(); 

        List<XVar<Type>> ys = new ArrayList<XVar<Type>>(2);
        List<XVar<Type>> xs = new ArrayList<XVar<Type>>(2);

        MethodInstance_c.buildSubst(mi, ys, xs, thisVar);
        MethodInstance_c.buildSubst(mj, ys, xs, thisVar);
        @SuppressWarnings("unchecked")
		final XVar<Type>[] y = ys.toArray(new XVar[ys.size()]);
        @SuppressWarnings("unchecked")
		final XVar<Type>[] x = xs.toArray(new XVar[ys.size()]);

        // Force evaluation to help debugging.

        mi = fixThis(mi, y, x);
        mi.returnType();
        mi = expandPropertyInMethod(mi);

        mj = fixThis(mj, y, x);
        mj.returnType();
        mj = expandPropertyInMethod(mj);


        superCheckOverride(mi, mj, allowCovariantReturn);

        if (!ts.throwsSubset(mi, mj)) {
            if (reporter.should_report(Reporter.types, 3))
                reporter.report(3, mi.throwTypes() + " not subset of " + mj.throwTypes());
            throw new SemanticException(mi.signature() + " in " + mi.container() + " cannot override " + mj.signature() + " in " + mj.container()
                    + "; the throw set " + mi.throwTypes() + " is not a subset of the " + "overridden method's throw set " + mj.throwTypes() + ".",
                    mi.position());
        }

        Flags miF = mi.flags();
        Flags mjF = mj.flags();

        // Report.report(1, "X10MethodInstance_c: " + this + " canOverrideImpl " + mj);
        if (! miF.hasAllAnnotationsOf(mjF)) {
            if (reporter.should_report(Reporter.types, 3))
                reporter.report(3, mi.flags() + " is more liberal than " + mj.flags());
            throw new SemanticException(mi.flags() + " " + mi.signature() 
                                        + " in " + mi.container() 
                                        +" cannot override " +mj.flags() 
                                        + " " + mj.signature() 
                                        + " in " + mj.container() 
                                        +"; attempting to assign weaker behavioral annotations",
                                        mi.errorPosition());
        }
    }

    /**
     * Returns true iff <m1> is the same method as <m2>
     */
    @Override
    public boolean isSameMethod(MethodInstance mi, MethodInstance mj) {
        if (mi.name().equals(mj.name())) {
           // String fullNameWithThis = mi.x10Def().thisVar().toString();
          //  XName thisName = new XNameWrapper<Object>(new Object(), fullNameWithThis);
            XVar<Type> thisVar = mi.x10Def().thisVar(); // ConstraintManager.getConstraintSystem().makeThis(fullNameWithThis); // ConstraintManager.getConstraintSystem().makeLocal(thisName);

            List<XVar<Type>> ys = new ArrayList<XVar<Type>>(2);
            List<XVar<Type>> xs = new ArrayList<XVar<Type>>(2);

            MethodInstance_c.buildSubst(mi, ys, xs, thisVar);
            MethodInstance_c.buildSubst(mj, ys, xs, thisVar);
            @SuppressWarnings("unchecked")
			final XVar<Type>[] y = ys.toArray(new XVar[ys.size()]);
            @SuppressWarnings("unchecked")
			final XVar<Type>[] x = xs.toArray(new XVar[ys.size()]);

            mi = fixThis(mi, y, x);
            mj = fixThis(mj, y, x);

            return mi.hasFormals(mj.formalTypes(), context);
        }
        return false;
    }

    public boolean callValid(ProcedureInstance<? extends ProcedureDef> prototype, Type thisType, List<Type> argTypes) {
    	// this should have been instantiated correctly; if so, the call is valid
    	return true;
    }
    
    /**
     * Populates the list acceptable with those MethodInstances which are
     * Applicable and Accessible as defined by JLS 15.11.2.1
     * 
     * @param container
     *            TODO
     * @param matcher
     *            TODO
     */
    public List<ConstructorInstance> findAcceptableConstructors(Type container, ConstructorMatcher matcher) throws SemanticException {
	SemanticException error = null;

	List<ConstructorInstance> acceptable = new ArrayList<ConstructorInstance>();

	if (reporter.should_report(reporter.types, 2))
	    reporter.report(2, "Searching type " + container + " for constructor " + matcher.signature());

	if (!(container instanceof ClassType)) {
	    return Collections.<ConstructorInstance>emptyList();
	}

	X10ParsedClassType containerClass = (X10ParsedClassType) container.toClass();
	List<Type> tas = containerClass.typeArguments();
	TypeConstraint tb = Types.get(containerClass.x10Def().typeBounds());
	if (tas != null && tb != null) {
	    TypeConstraint ntb = containerClass.subst().reinstantiate(tb);
	    if (!ntb.consistent(context))
	        error = new Errors.TypeGuardNotEntailed(tb, container);
	}

	List<ConstructorInstance> list = containerClass.constructors();
	if (error != null) list = Collections.<ConstructorInstance>emptyList();
    //When we write:  new A[T](...)
    // then matcher.typeArgs is [T]
    // but the ctor instance is not like a generic method (it already has the right substitution)
    List<Type> typeArgs = Collections.EMPTY_LIST; //matcher.typeArgs;
        boolean isDumb = matcher.isDumbMatcher;
    boolean shouldTryCoercions = !isDumb && typeArgs.size() == 0 && container != null && (container instanceof X10ParsedClassType) && ((X10ParsedClassType) container).def().typeParameters().size() > 0;
    List<ConstructorInstance> resolved =
        TypeSystem_c.resolveProcedure(container, context, list, typeArgs, matcher.argTypes, isDumb);
	for (ConstructorInstance ci : resolved) {
	    if (reporter.should_report(Reporter.types, 3))
		reporter.report(3, "Trying " + ci);

	    try {
	    	ConstructorInstance oldCI = ci;
	    	ci = matcher.instantiate(ci);

	    	if (ci == null) {
	    		continue;
	    	}
	    	ci.setOrigMI(oldCI);
	    	if (isAccessible(ci)) {
	    		if (reporter.should_report(Reporter.types, 3))
	    			reporter.report(3, "->acceptable: " + ci);
	    		acceptable.add(ci);
	    	}
	    	else {
	    		if (error == null) {
	    			error = new NoMemberException(NoMemberException.CONSTRUCTOR,
	    			                              "Constructor " + ci.signature() + "\n is inaccessible.");
	    		}
	    	}

	    	continue;
	    }
	    catch (SemanticException e) {
	    	// Treat any instantiation errors as call invalid errors.
	        if (!shouldTryCoercions) error = e;
	    }

	    if (error == null) {
		error = new NoMemberException(NoMemberException.CONSTRUCTOR, "Constructor cannot be invoked with given arguments."
		        + "\n Signature:" + ci.signature()
				+ "\n Arguments:" + matcher.argumentString() + ".");

	    }
	}

	if (acceptable.size() == 0) {
	    if (error == null) {
	    	error = new NoMemberException(NoMemberException.CONSTRUCTOR, "No valid constructor found for " + matcher.signature() + ".");
	    	Map<String, Object> map = CollectionFactory.newHashMap();
            map.put(CodedErrorInfo.ERROR_CODE_KEY, CodedErrorInfo.ERROR_CODE_CONSTRUCTOR_NOT_FOUND);
            map.put("CONSTRUCTOR", matcher.name().toString());
            map.put("ARGUMENTS", matcher.argumentString());
            error.setAttributes(map);
	    }

	    throw error;
	}

	return acceptable;
    }

	public  MethodInstance fixThis(final MethodInstance mi, final XVar<Type>[] y, final XVar<Type>[] x) {
	    MethodInstance mj = mi;
	    final TypeSystem ts = (TypeSystem) mi.typeSystem();
	
	    final MethodInstance zmj = mj;
	    final LazyRef<Type> tref = new LazyRef_c<Type>(null);
	    tref.setResolver(new Runnable() { 
	        public void run() {
	            try {
	                Type newRetType = Subst.subst(zmj.returnType(), y, x, new Type[] { }, new ParameterType[] { });
	                newRetType = PlaceChecker.ReplaceHereByPlaceTerm(newRetType, (Context) context);
	                final boolean isStatic =  zmj.flags().isStatic();
	                // add in this.home=here clause.
	                /* [DC] doubt this is necessary now
	                if (! isStatic  && ! Types.isX10Struct(mi.container())) {
	                    if (y.length > 0 && y[0] instanceof XEQV)
	                        newRetType = Subst.addIn(newRetType, PlaceChecker.ThisHomeEqualsHere(y[0], ts));
	                }
	                */
	                if (y.length > 0 && y[0] instanceof XEQV) // this is a synthetic variable
	                    newRetType = Subst.project(newRetType, (XVar<Type>) y[0]);  			
	                tref.update(newRetType);
	            }
	            catch (SemanticException e) {
	                tref.update(zmj.returnType());
	            }
	        }
	    });
	    mj =  (MethodInstance) mj.returnTypeRef(tref);
	
	    List<Type> newFormals = new ArrayList<Type>();
	    for (Type t : mj.formalTypes()) {
	        try {
	            Type newT;
	            newT = Subst.subst(t, y, x, new Type[] { }, new ParameterType[] { });
	            newFormals.add(newT);
	        }
	        catch (SemanticException e) {
	            newFormals.add(t);
	        }
	    }
	    mj = (MethodInstance) mj.formalTypes(newFormals);
        
        List<Type> newThrows = new ArrayList<Type>();
        for (Type t : mj.throwTypes()) {
            // DC i copied this code from the newFormals case above.  Hope it works.
            try {
                Type newT;
                newT = Subst.subst(t, y, x, new Type[] { }, new ParameterType[] { });
                newThrows.add(newT);
            }
            catch (SemanticException e) {
                newThrows.add(t);
            }
        }
        mj = (MethodInstance) mj.throwTypes(newThrows);
	
	    List<LocalInstance> newFormalNames = new ArrayList<LocalInstance>();
	    for (LocalInstance li : mj.formalNames()) {
	        try {
	            LocalInstance newLI;
	            newLI = Subst.subst((X10LocalInstance) li, y, x);
	            newFormalNames.add(newLI);
	        }
	        catch (SemanticException e) {
	            newFormalNames.add(li);
	        }
	    }
	    
	    mj = (MethodInstance) mj.formalNames(newFormalNames);
	
	    if (mj.guard() != null) {
	        try {
	            CConstraint newGuard = mj.guard().substitute(y, x);
	            mj = (MethodInstance) mj.guard(newGuard);
	        }
	        catch (XFailure e) {
	        }
	    }
	    if (mj.typeGuard() != null) {
	        TypeConstraint newGuard = mj.typeGuard();
	        for (int i = 0; i < x.length; i++)
	            newGuard = newGuard.subst(y[i], x[i]);
	        mj = (MethodInstance) mj.typeGuard(newGuard);
	    }
	
	    return mj;
	}

}<|MERGE_RESOLUTION|>--- conflicted
+++ resolved
@@ -744,14 +744,17 @@
     }
     public MethodInstance expandPropertyInMethod(MethodInstance mi) {
         // expand property methods in all formals and guard
-        mi = (MethodInstance) mi.formalNames(new TransformingList<LocalInstance,LocalInstance>(mi.formalNames(), new Transformation<LocalInstance, LocalInstance>() {
-            public LocalInstance transform(LocalInstance o) {
-                return o.type(expandPropertyInMethodNonNull(o.type()));
-            }
-        }));
+    	//if (t1==null || isInterface(t1)) return mi;
+    	mi = (MethodInstance) mi.formalNames(new TransformingList<LocalInstance,LocalInstance>(mi.formalNames(), 
+    			new Transformation<LocalInstance, LocalInstance>() {
+    		public LocalInstance transform(LocalInstance o) {
+    			return o.type(expandPropertyInMethodNonNull(o.type()));
+    		}
+    	}));
         if (mi.guard()!=null)
             mi = (MethodInstance) mi.guard( ifNull(expandProperty(true,mi.guard()),mi.guard()) );
-        mi = (MethodInstance) mi.formalTypes(new TransformingList<Type,Type>(mi.formalTypes(), new Transformation<Type, Type>() {
+        mi = (MethodInstance) mi.formalTypes(new TransformingList<Type,Type>(mi.formalTypes(), 
+        		new Transformation<Type, Type>() {
             public Type transform(Type o) {
                 return expandPropertyInMethodNonNull(o);
             }
@@ -765,63 +768,38 @@
         // we expand properties in t2 based on the property definitions in t1.
         // e.g., val i:I{self.p()==2} = c;
         // where I is an interface with abstract property p, and C is a class with concrete definition for p.
+        final ClassType t1ClassType = Types.getClassType(t1,ts,context);
+        if (t1ClassType==null || isInterface(t1ClassType)) return t2;  // if t1 is an interface, then there is no way it has any non-abstract property definitions.
         return expandProperty(false, t2);
     }
     /** Return t if non-null, otherwise return def. */
     public static <T> T ifNull(T t, T def) {
         return t==null ? def : t;
     }
-<<<<<<< HEAD
-    private Type expandPropertyInMethodNonNull(final ClassType t1ClassType, Type t2) {
-        return ifNull(expandProperty(true,t1ClassType,t2), t2);
-    }
-    private Type expandProperty(final boolean isMethod, final ClassType t1ClassType, Type t2) {
-=======
-    public Type expandPropertyInMethodNonNull(Type t2) {
+    private Type expandPropertyInMethodNonNull(Type t2) {
         return ifNull(expandProperty(true,t2), t2);
     }
-    public Type expandProperty(final boolean isMethod, Type t2) {
-    	if (t2 instanceof X10ClassType) {
-    		X10ClassType ct = (X10ClassType) t2;
-    		List<Type> old_ta = ct.typeArguments();
-    		if (old_ta != null) {
-	            List<Type> new_ta = new TransformingList<Type,Type>(old_ta, new Transformation<Type, Type>() {
-	                public Type transform(Type o) {
-	                    return expandPropertyInMethodNonNull(o);
-	                }
-	            });
-	            t2 = ct.typeArguments(new_ta);
-    		}
-    	}
->>>>>>> 02199390
+    private Type expandProperty(final boolean isMethod, Type t2) {
         if (!(t2 instanceof ConstrainedType)) return t2;
         ConstrainedType t2c = (ConstrainedType) t2;
         CConstraint originalConst = Types.get(t2c.constraint());
-        CConstraint newConstraint = expandProperty(isMethod, originalConst);
+        CConstraint newConstraint = expandProperty(isMethod,  originalConst);
         if (newConstraint==null) return null;
         if (newConstraint!=originalConst)
             t2 = Types.xclause(Types.baseType(t2), newConstraint);
         return t2;
     }
-<<<<<<< HEAD
-    private CConstraint expandProperty(final boolean isMethod, final ClassType t1ClassType, final CConstraint originalConst) {
+
+    private CConstraint expandProperty(final boolean isMethod, final CConstraint originalConst) {
         final List<? extends XTerm<Type>> terms = originalConst.terms();
         final ArrayList<XTerm<Type>> newTerms = new ArrayList<XTerm<Type>>(terms.size());
         boolean wasNew = false;
         for (XTerm<Type> xTerm : terms) {
             final XTerm.TermVisitor<Type> visitor = new XTerm.TermVisitor<Type>() {
                 public XTerm<Type> visit(XTerm<Type> term) {
-                    XTerm<Type> res = XTypeTranslator.expandPropertyMethod(originalConst,term,isMethod,ts,t1ClassType,context);
-=======
-    public CConstraint expandProperty(final boolean isMethod, CConstraint originalConst) {
-        final List<? extends XTerm> terms = originalConst.constraints();
-        final ArrayList<XTerm> newTerms = new ArrayList<XTerm>(terms.size());
-        boolean wasNew = false;
-        for (XTerm xTerm : terms) {
-            final XTerm.TermVisitor visitor = new XTerm.TermVisitor() {
-                public XTerm visit(XTerm term) {
-                    XTerm res = XTypeTranslator.expandPropertyMethod(term,isMethod,ts,context);
->>>>>>> 02199390
+                    XTerm<Type> res = XTypeTranslator.expandPropertyMethod(originalConst,
+                    		term,isMethod,
+                    		ts,context);
                     return res==term ? null : res;
                 }
             };
@@ -864,8 +842,7 @@
 
     	t1 = ts.expandMacros(t1);
     	t2 = ts.expandMacros(t2);
-        t1 = expandProperty(false, t1);
-        t2 = expandProperty(false, t2);
+        t2 = expandPropertyInSubtype(t1, t2);
         if (t2==null) return false;
         assert !t1.isVoid() && !t2.isVoid();
         
@@ -2250,7 +2227,8 @@
     }
 
     @Override
-    public void checkOverride(MethodInstance r, MethodInstance other, boolean allowCovariantReturn) throws SemanticException {
+    public void checkOverride(MethodInstance r, MethodInstance other, 
+    		boolean allowCovariantReturn) throws SemanticException {
 
         MethodInstance mi = (MethodInstance) r;
         MethodInstance mj = (MethodInstance) other;
