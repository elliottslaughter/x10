--- conflicted
+++ resolved
@@ -320,14 +320,10 @@
 		    Context context2 = context.pushAdditionalConstraint(returnEnv);
 		    CConstraint query = newMe.guard();
 		    try {
-<<<<<<< HEAD
-		        if (! returnEnv.entails(query, context2.constraintProjection(returnEnv, query))) {
-=======
 		        CConstraint sigma = context2.constraintProjection(returnEnv, query);
 		        if (! returnEnv.copy().addIn(sigma).consistent())
                     throw new SemanticException("Call invalid; calling environment is inconsistent.");
 		        if (! returnEnv.entails(query, sigma)) {
->>>>>>> 23d41c93
 		            X10CompilerOptions opts = (X10CompilerOptions) context.typeSystem().extensionInfo().getOptions();
                     if (!opts.x10_config.STATIC_CALLS &&
                             !(newMe instanceof MacroType)) // MacroType cannot have its guard checked at runtime
