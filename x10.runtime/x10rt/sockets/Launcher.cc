--- conflicted
+++ resolved
@@ -1038,40 +1038,6 @@
     return alloc_printf("%s='%s'", var, escape_various_things2(val));
 }
 
-// check with the environment variable name contains characters that bash does not allow (e.g. '.')
-bool is_env_var_valid (const char *var)
-{
-    // [a-zA-Z_]([a-zA-Z0-9_]*)
-
-    // number as first character not allowed
-    if (*var >= '0' && *var <= '9') return false;
-    for (const char *v=var ; *v != '\0' ; ++v) {
-        if (*v >= '0' && *v <= '9') continue;
-        if (*v >= 'A' && *v <= 'Z') continue;
-        if (*v >= 'a' && *v <= 'z') continue;
-        if (*v == '_') continue;
-        return false;
-    }
-    return true;
-}
-
-// check with the environment variable name contains characters that bash does not allow (e.g. '.')
-bool is_env_var_valid (const char *var)
-{
-    // [a-zA-Z_]([a-zA-Z0-9_]*)
-
-    // number as first character not allowed
-    if (*var >= '0' && *var <= '9') return false;
-    for (const char *v=var ; *v != '\0' ; ++v) {
-        if (*v >= '0' && *v <= '9') continue;
-        if (*v >= 'A' && *v <= 'Z') continue;
-        if (*v >= 'a' && *v <= 'z') continue;
-        if (*v == '_') continue;
-        return false;
-    }
-    return true;
-}
-
 void Launcher::startSSHclient(uint32_t id, char* masterPort, char* remotehost)
 {
 	char * cmd = (char *) _realpath;
@@ -1079,17 +1045,12 @@
     // leak a bunch of memory, we're about to exec anyway and that will clean it up
     // on all OS that we care about
 
-    // get an array of environment variables in the form "VAR=val"
-<<<<<<< HEAD
-    extern char **environ;
-=======
+	// find out how many environment variables there are
 #ifdef __MACH__
     char** environ = *_NSGetEnviron();
 #else
     extern char **environ;
 #endif
->>>>>>> 60a7cbfc
-	// find out how many environment variables there are
     unsigned environ_sz = 0;
     while (environ[environ_sz]!=NULL) environ_sz++;
 
@@ -1103,7 +1064,6 @@
     // deal with the environment variables
     for (unsigned i=0 ; i<environ_sz ; ++i)
     {
-        if (!is_env_var_valid(environ[i])) continue;
         char *var = strdup(environ[i]);
         *strchr(var,'=') = '\0';
         if (strcmp(var,X10_HOSTFILE)==0) continue;
