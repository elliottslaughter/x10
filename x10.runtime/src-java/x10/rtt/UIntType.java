--- conflicted
+++ resolved
@@ -1,117 +1,112 @@
-/*
- *  This file is part of the X10 project (http://x10-lang.org).
- *
- *  This file is licensed to You under the Eclipse Public License (EPL);
- *  You may not use this file except in compliance with the License.
- *  You may obtain a copy of the License at
- *      http://www.opensource.org/licenses/eclipse-1.0.php
- *
- *  (C) Copyright IBM Corporation 2006-2010.
- */
-
-package x10.rtt;
-
-
-import x10.x10rt.X10JavaDeserializer;
-import x10.x10rt.X10JavaSerializable;
-import x10.x10rt.X10JavaSerializer;
-
-import java.io.IOException;
-import java.lang.reflect.Array;
-
-public final class UIntType extends RuntimeType<x10.core.UInt> {
-//public final class UIntType extends RuntimeType<x10.core.UInt> implements X10JavaSerializable {
-
-<<<<<<< HEAD
-	private static final long serialVersionUID = 1L;
-//    private static short _serialization_id;x10.x10rt.DeserializationDispatcher.addDispatcher(DeserializationDispatcher.ClosureKind.CLOSURE_KIND_NOT_ASYNC, UIntType.class.getName());
-=======
-    private static final long serialVersionUID = 1L;
-//    private static final short _serialization_id = x10.x10rt.DeserializationDispatcher.addDispatcher(DeserializationDispatcher.ClosureKind.CLOSURE_KIND_NOT_ASYNC, UIntType.class.getName());
->>>>>>> 5e6145fc
-
-    // make sure deserialized RTT object is not duplicated
-    private Object readResolve() throws java.io.ObjectStreamException {
-        return Types.UINT;
-    }
-
-    public UIntType() {
-        super(x10.core.UInt.class,
-            new Type[] {
-                ParameterizedType.make(Types.COMPARABLE, UnresolvedType.THIS),
-                ParameterizedType.make(x10.lang.Arithmetic.$RTT, UnresolvedType.THIS),
-                ParameterizedType.make(x10.lang.Bitwise.$RTT, UnresolvedType.THIS),
-                ParameterizedType.make(x10.util.Ordered.$RTT, UnresolvedType.THIS),
-                Types.STRUCT
-            });
-    }
-    
-    @Override
-    public String typeName() {
-        return "x10.lang.UInt";
-    }
-
-    // for shortcut
-    @Override
-    public boolean isInstance(Object o) {
-        return o instanceof x10.core.UInt;
-    }
-    
-    @Override
-    public int[] makeArray(int dim0) {
-        return new int[dim0];
-    }
-    
-    @Override
-    public int[][] makeArray(int dim0, int dim1) {
-        return new int[dim0][dim1];
-    }
-    
-    @Override
-    public int[][][] makeArray(int dim0, int dim1, int dim2) {
-        return new int[dim0][dim1][dim2];
-    }
-    
-    @Override
-    public int[][][][] makeArray(int dim0, int dim1, int dim2, int dim3) {
-        return new int[dim0][dim1][dim2][dim3];
-    }
-    
-    @Override
-    public Object makeArray(int... dims) {
-        return Array.newInstance(int.class, dims);
-    }
-    
-    @Override
-    public x10.core.UInt getArray(Object array, int i) {
-        return x10.core.UInt.$box(((int[]) array)[i]);
-    }
-    
-    @Override
-    public void setArray(Object array, int i, x10.core.UInt v) {
-        ((int[]) array)[i] = x10.core.UInt.$unbox(v);
-    }
-    
-    @Override
-    public int arrayLength(Object array) {
-    	return ((int[]) array).length;
-    }
-
-//    public void $_serialize(X10JavaSerializer serializer) throws IOException {
-//    }
-//
-//    public short $_get_serialization_id() {
-//        return _serialization_id;
-//    }
-//
-//    public static X10JavaSerializable $_deserializer(X10JavaDeserializer deserializer) throws IOException {
-//		return $_deserialize_body(null, deserializer);
-//	}
-//
-//    public static X10JavaSerializable $_deserialize_body(UIntType t, X10JavaDeserializer deserializer) throws IOException {
-//        UIntType uIntType = (UIntType) Types.UINT;
-//        deserializer.record_reference(uIntType);
-//        return uIntType;
-//    }
-    
-}
+/*
+ *  This file is part of the X10 project (http://x10-lang.org).
+ *
+ *  This file is licensed to You under the Eclipse Public License (EPL);
+ *  You may not use this file except in compliance with the License.
+ *  You may obtain a copy of the License at
+ *      http://www.opensource.org/licenses/eclipse-1.0.php
+ *
+ *  (C) Copyright IBM Corporation 2006-2010.
+ */
+
+package x10.rtt;
+
+
+import x10.x10rt.X10JavaDeserializer;
+import x10.x10rt.X10JavaSerializable;
+import x10.x10rt.X10JavaSerializer;
+
+import java.io.IOException;
+import java.lang.reflect.Array;
+
+public final class UIntType extends RuntimeType<x10.core.UInt> {
+//public final class UIntType extends RuntimeType<x10.core.UInt> implements X10JavaSerializable {
+
+    private static final long serialVersionUID = 1L;
+//    private static short _serialization_id;x10.x10rt.DeserializationDispatcher.addDispatcher(DeserializationDispatcher.ClosureKind.CLOSURE_KIND_NOT_ASYNC, UIntType.class.getName());
+
+    // make sure deserialized RTT object is not duplicated
+    private Object readResolve() throws java.io.ObjectStreamException {
+        return Types.UINT;
+    }
+
+    public UIntType() {
+        super(x10.core.UInt.class,
+            new Type[] {
+                ParameterizedType.make(Types.COMPARABLE, UnresolvedType.THIS),
+                ParameterizedType.make(x10.lang.Arithmetic.$RTT, UnresolvedType.THIS),
+                ParameterizedType.make(x10.lang.Bitwise.$RTT, UnresolvedType.THIS),
+                ParameterizedType.make(x10.util.Ordered.$RTT, UnresolvedType.THIS),
+                Types.STRUCT
+            });
+    }
+    
+    @Override
+    public String typeName() {
+        return "x10.lang.UInt";
+    }
+
+    // for shortcut
+    @Override
+    public boolean isInstance(Object o) {
+        return o instanceof x10.core.UInt;
+    }
+    
+    @Override
+    public int[] makeArray(int dim0) {
+        return new int[dim0];
+    }
+    
+    @Override
+    public int[][] makeArray(int dim0, int dim1) {
+        return new int[dim0][dim1];
+    }
+    
+    @Override
+    public int[][][] makeArray(int dim0, int dim1, int dim2) {
+        return new int[dim0][dim1][dim2];
+    }
+    
+    @Override
+    public int[][][][] makeArray(int dim0, int dim1, int dim2, int dim3) {
+        return new int[dim0][dim1][dim2][dim3];
+    }
+    
+    @Override
+    public Object makeArray(int... dims) {
+        return Array.newInstance(int.class, dims);
+    }
+    
+    @Override
+    public x10.core.UInt getArray(Object array, int i) {
+        return x10.core.UInt.$box(((int[]) array)[i]);
+    }
+    
+    @Override
+    public void setArray(Object array, int i, x10.core.UInt v) {
+        ((int[]) array)[i] = x10.core.UInt.$unbox(v);
+    }
+    
+    @Override
+    public int arrayLength(Object array) {
+    	return ((int[]) array).length;
+    }
+
+//    public void $_serialize(X10JavaSerializer serializer) throws IOException {
+//    }
+//
+//    public short $_get_serialization_id() {
+//        return _serialization_id;
+//    }
+//
+//    public static X10JavaSerializable $_deserializer(X10JavaDeserializer deserializer) throws IOException {
+//		return $_deserialize_body(null, deserializer);
+//	}
+//
+//    public static X10JavaSerializable $_deserialize_body(UIntType t, X10JavaDeserializer deserializer) throws IOException {
+//        UIntType uIntType = (UIntType) Types.UINT;
+//        deserializer.record_reference(uIntType);
+//        return uIntType;
+//    }
+    
+}