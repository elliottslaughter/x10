--- conflicted
+++ resolved
@@ -85,7 +85,7 @@
     public int arrayLength(Object array) {
     	return ((long[]) array).length;
     }
-<<<<<<< HEAD
+
 //
 //    public void $_serialize(X10JavaSerializer serializer) throws IOException {
 //    }
@@ -103,26 +103,5 @@
 //        deserializer.record_reference(uLongType);
 //        return uLongType;
 //    }
-=======
-
-    @Override
-    public void $_serialize(X10JavaSerializer serializer) throws IOException {
-    }
-
-    @Override
-    public int $_get_serialization_id() {
-        return _serialization_id;
-    }
-
-    public static X10JavaSerializable $_deserializer(X10JavaDeserializer deserializer) throws IOException {
-		return $_deserialize_body(null, deserializer);
-	}
-
-    public static X10JavaSerializable $_deserialize_body(ULongType t, X10JavaDeserializer deserializer) throws IOException {
-        ULongType uLongType = (ULongType) Types.ULONG;
-        deserializer.record_reference(uLongType);
-        return uLongType;
-    }
->>>>>>> 17c965d9
     
 }