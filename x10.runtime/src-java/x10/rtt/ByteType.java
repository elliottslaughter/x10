--- conflicted
+++ resolved
@@ -78,7 +78,6 @@
     	return ((byte[]) array).length;
     }
 
-<<<<<<< HEAD
 //    public void $_serialize(X10JavaSerializer serializer) throws IOException {
 //    }
 //
@@ -95,25 +94,4 @@
 //        deserializer.record_reference(byteType);
 //        return byteType;
 //    }
-=======
-    @Override
-    public void $_serialize(X10JavaSerializer serializer) throws IOException {
-    }
-
-    @Override
-    public int $_get_serialization_id() {
-        return _serialization_id;
-    }
-
-    public static X10JavaSerializable $_deserializer(X10JavaDeserializer deserializer) throws IOException {
-		return $_deserialize_body(null, deserializer);
-	}
-
-    public static X10JavaSerializable $_deserialize_body(ByteType t, X10JavaDeserializer deserializer) throws IOException {
-        ByteType byteType = (ByteType) Types.BYTE;
-        deserializer.record_reference(byteType);
-        return byteType;
-    }
->>>>>>> 17c965d9
-
 }