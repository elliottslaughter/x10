/*
 *  This file is part of the X10 project (http://x10-lang.org).
 *
 *  This file is licensed to You under the Eclipse Public License (EPL);
 *  You may not use this file except in compliance with the License.
 *  You may obtain a copy of the License at
 *      http://www.opensource.org/licenses/eclipse-1.0.php
 *
 *  (C) Copyright IBM Corporation 2006-2010.
 */

package x10.rtt;


public class LongType extends RuntimeType<Long> {

	private static final long serialVersionUID = 1L;

    public LongType() {
        super(long.class,
              new Type[] {
<<<<<<< HEAD
                  new ParameterizedType(Types.COMPARABLE, new UnresolvedType(-1)),
=======
                  new ParameterizedType(Types.COMPARABLE, UnresolvedType.THIS),
>>>>>>> d7a37d93
                  Types.STRUCT
              });
    }
    
    @Override
    public String typeName() {
        return "x10.lang.Long";
    }

    @Override
    public boolean instanceof$(Object o) {
        return o instanceof java.lang.Long;
    }

    @Override
    public Object makeArray(int length) {
        return new long[length];
    }
    
    @Override
    public Object makeArray(Object... elem) {
        long[] arr = new long[elem.length];
        for (int i = 0; i < elem.length; i++) {
            arr[i] = ((Number)elem[i]).longValue();
        }
        return arr;
    }
    
    @Override
    public Long getArray(Object array, int i) {
        return ((long[]) array)[i];
    }
    
    @Override
    public Long setArray(Object array, int i, Long v) {
        return ((long[]) array)[i] = v;
    }
    
    @Override
    public int arrayLength(Object array) {
    	return ((long[]) array).length;
    }
    
}<|MERGE_RESOLUTION|>--- conflicted
+++ resolved
@@ -19,11 +19,7 @@
     public LongType() {
         super(long.class,
               new Type[] {
-<<<<<<< HEAD
-                  new ParameterizedType(Types.COMPARABLE, new UnresolvedType(-1)),
-=======
                   new ParameterizedType(Types.COMPARABLE, UnresolvedType.THIS),
->>>>>>> d7a37d93
                   Types.STRUCT
               });
     }
