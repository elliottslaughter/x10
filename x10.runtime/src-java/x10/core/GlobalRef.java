--- conflicted
+++ resolved
@@ -342,16 +342,11 @@
     public static class LocalEval extends x10.core.Ref {
 
 	private static final long serialVersionUID = 1L;
-<<<<<<< HEAD
     static {
         x10.x10rt.DeserializationDispatcher.addDispatcher(DeserializationDispatcher.ClosureKind.CLOSURE_KIND_NOT_ASYNC, LocalEval.class);
     }
 	private static short _serialization_id;
-	public static final RuntimeType<LocalEval> $RTT = new x10.rtt.NamedType<LocalEval>("x10.lang.GlobalRef.LocalEval", LocalEval.class, new Type[] {Types.OBJECT});
-=======
-	private static final short _serialization_id = x10.x10rt.DeserializationDispatcher.addDispatcher(DeserializationDispatcher.ClosureKind.CLOSURE_KIND_NOT_ASYNC, LocalEval.class);
 	public static final RuntimeType<LocalEval> $RTT = x10.rtt.NamedType.<LocalEval> make("x10.lang.GlobalRef.LocalEval", LocalEval.class, new Type[] {Types.OBJECT});
->>>>>>> 5e6145fc
 	@Override
 	public RuntimeType<?> $getRTT() {return $RTT;}
     
