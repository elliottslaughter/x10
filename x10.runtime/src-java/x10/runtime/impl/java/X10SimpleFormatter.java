/*
 *  This file is part of the X10 project (http://x10-lang.org).
 *
 *  This file is licensed to You under the Eclipse Public License (EPL);
 *  You may not use this file except in compliance with the License.
 *  You may obtain a copy of the License at
 *      http://www.opensource.org/licenses/eclipse-1.0.php
 *
 *  (C) Copyright IBM Corporation 2006-2014.
 */

package x10.runtime.impl.java;

import java.util.logging.LogRecord;
import java.util.logging.SimpleFormatter;

import x10.x10rt.X10RT;

public class X10SimpleFormatter extends SimpleFormatter {
    
    @Override
    public synchronized String format(LogRecord record) {
        String message = super.format(record);
<<<<<<< HEAD
/*        if (X10RT.isBooted()) {
	        x10.lang.Runtime.Worker worker = (x10.lang.Runtime.Worker) x10.core.Thread.currentThread();
	        long placeId = worker.home().id;
	        int workerId = worker.workerId;
	        long timestamp = java.lang.System.nanoTime() / 1000000L;
	        message = String.format("[P%d,W%d,T%d] %s", placeId, workerId, timestamp, message);
        }
*/        return message;
=======
        x10.lang.Runtime.Worker worker = (x10.lang.Runtime.Worker) x10.core.Thread.currentThread();
        long placeId = x10.x10rt.X10RT.here();
        int workerId = worker.workerId;
        long timestamp = java.lang.System.nanoTime() / 1000000L;
        message = String.format("[P%d,W%d,T%d] %s", placeId, workerId, timestamp, message);
        return message;
>>>>>>> 23b1f5e2
    }
}<|MERGE_RESOLUTION|>--- conflicted
+++ resolved
@@ -21,22 +21,13 @@
     @Override
     public synchronized String format(LogRecord record) {
         String message = super.format(record);
-<<<<<<< HEAD
-/*        if (X10RT.isBooted()) {
-	        x10.lang.Runtime.Worker worker = (x10.lang.Runtime.Worker) x10.core.Thread.currentThread();
-	        long placeId = worker.home().id;
-	        int workerId = worker.workerId;
-	        long timestamp = java.lang.System.nanoTime() / 1000000L;
-	        message = String.format("[P%d,W%d,T%d] %s", placeId, workerId, timestamp, message);
-        }
-*/        return message;
-=======
+/* bherta TODO: Hazelcast logs things before X10 is initialized, causing problems when trying to get the worker
         x10.lang.Runtime.Worker worker = (x10.lang.Runtime.Worker) x10.core.Thread.currentThread();
         long placeId = x10.x10rt.X10RT.here();
         int workerId = worker.workerId;
         long timestamp = java.lang.System.nanoTime() / 1000000L;
         message = String.format("[P%d,W%d,T%d] %s", placeId, workerId, timestamp, message);
+*/
         return message;
->>>>>>> 23b1f5e2
     }
 }