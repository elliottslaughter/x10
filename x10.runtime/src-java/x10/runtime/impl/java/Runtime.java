--- conflicted
+++ resolved
@@ -38,52 +38,6 @@
 
     public Runtime(java.lang.System[] $dummy) {
         // TODO
-<<<<<<< HEAD
-        //super($dummy);
-    }
-    
-    public void $init() {}
-    
-    public Runtime(){}
-    
-	/**
-	 * Body of main java thread
-	 */
-	protected void start(final String[] args) {
-		this.args = args;
-		
-
-		// load libraries
-		String property = System.getProperty("x10.LOAD");
-		if (null != property) {
-			String[] libs = property.split(":");
-			for (int i = libs.length-1; i>=0; i--) System.loadLibrary(libs[i]);
-		}
-
-		// @MultiVM, the following is right ?? 
-		// FIXME:  By here it is already too late because statics in Runtime 
-		//         refer to X10RT. Need to restructure this so that we can call
-		//         X10RT.init explicitly from here.
-		X10RT.init();
-		
-		java.lang.Runtime.getRuntime().addShutdownHook(new java.lang.Thread() {
-		    public void run() { System.out.flush(); }
-		});
-
-		// start and join main x10 thread in place 0
-		x10.lang.Runtime.Worker worker = new x10.lang.Runtime.Worker(0);
-		worker.body = this;
-		worker.start();
-		try { worker.join(); } catch (InterruptedException e) {}
-
-		// shutdown
-		System.exit(exitCode);
-	}
-
-	/**
-	 * Body of main x10 thread
-	 */
-=======
         // super($dummy);
     }
 
@@ -135,7 +89,6 @@
     /**
      * Body of main x10 thread
      */
->>>>>>> d7a37d93
     // static init activity
     static class $Closure$Init implements x10.core.fun.VoidFun_0_0 {
         public void $apply() {
@@ -346,73 +299,6 @@
         X10RT.probe();
     }
 
-<<<<<<< HEAD
-	/**
-	 * @MultiVM: Return true if place(id) is local to this node
-	 */
-	public static boolean local(int id) {
-		int hereId = X10RT.here();
-		return (hereId == id);
-	}
-	
-	
-	/**
-	 *  @MultiVM: mapped to Runtime.x10 -> event_probe(): void
-	 */
-	public static void eventProbe(){
-		X10RT.probe();
-	}
-
-	/**
-	 * Load environment variables.
-	 */
-	public static x10.util.HashMap<String,String> loadenv() {
-	    Map<String,String> env = System.getenv();
-	    x10.util.HashMap<String,String> map = new x10.util.HashMap<String,String>(x10.rtt.Types.STRING,x10.rtt.Types.STRING);
-	    for(Map.Entry<String, String> e : env.entrySet()) {
-	        map.put_0_$$x10$util$HashMap_K_1_$$x10$util$HashMap_V(e.getKey(), e.getValue());
-	    }
-	    return map;
-	}
-
-	/**
-	 * Redirect to the specified user class's main().
-	 */
-	public static void main(String[] args) throws Throwable {
-	    boolean verbose = false;
-	    String className = null;
-	    for (int i = 0; i < args.length; i++) {
-	        String arg = args[i];
-	        if (arg.equals("-v") || arg.equals("-verbose") || arg.equals("--verbose")) {
-	            verbose=true;
-	        } else if (arg.charAt(0)=='-') {
-	            int eq = arg.indexOf('=');
-	            String key = "x10." + (eq<0 ? arg.substring(1) : arg.substring(1, eq));
-	            String value = eq<0 ? "true" : arg.substring(eq+1);
-	            System.setProperty(key, value);
-	        } else {
-	            int dotx10 = arg.indexOf(".x10");
-	            className = (dotx10<0 ? arg : arg.substring(0, dotx10)) + "$$Main";
-	            int len = args.length-i-1;
-	            System.arraycopy(args, i+1, args = new String[len], 0, len);
-	        }
-	    }
-	    if (verbose) {
-	        System.err.println("Invoking user class: "+className+" with classpath '"+System.getProperty("java.class.path")+"'");
-	    }
-	    try {
-	        Class.forName(className).getMethod("main", String[].class).invoke(null, (Object)args);
-	    } catch (ClassNotFoundException e) {
-	        System.err.println("Class not found: "+className);
-	    } catch (InvocationTargetException e) {
-	        throw e.getCause();
-	    } catch (Exception e) {
-	        System.err.println("Unable to invoke user program: "+e);
-	        if (verbose)
-	            e.printStackTrace();
-	    }
-	}
-=======
     /**
      * Load environment variables.
      */
@@ -463,5 +349,4 @@
             if (verbose) e.printStackTrace();
         }
     }
->>>>>>> d7a37d93
 }