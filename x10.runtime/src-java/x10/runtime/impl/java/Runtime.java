--- conflicted
+++ resolved
@@ -206,7 +206,6 @@
         return body;
     }
 
-<<<<<<< HEAD
     // @MultiVM, add this method 
     public static void runAt(int place, x10.core.fun.VoidFun_0_0 body) {
 		try {
@@ -218,39 +217,11 @@
 			x10.x10rt.MessageHandlers.runClosureAtSend(place, msgLen, msg);
 		} catch (java.io.IOException e){
 			e.printStackTrace();
-			throw new WrappedRuntimeException(e);
+            throw new x10.runtime.impl.java.X10WrappedThrowable(e);
 		} finally {
 			if (X10RT.VERBOSE) System.out.println("@MULTIVM: finally section");
 		}
 	}
-=======
-    /**
-     * Copy body from current place to place id
-     */
-    public static <T> T deepCopy(int id, T body) {
-        try {
-            // copy body
-            java.io.ByteArrayOutputStream baos = new java.io.ByteArrayOutputStream();
-            new java.io.ObjectOutputStream(baos).writeObject(body);
-            final Thread thread = Thread.currentThread();
-            final int ret = thread.home().id;
-            thread.home(id); // update thread place
-            try {
-                body = (T) new java.io.ObjectInputStream(new java.io.ByteArrayInputStream(baos.toByteArray())).readObject();
-            } finally {
-                thread.home(ret); // restore thread place
-            }
-        } catch (java.io.IOException e) {
-            x10.core.Throwable xe = ThrowableUtilities.getCorrespondingX10Exception(e);
-            xe.printStackTrace();
-            throw xe;
-        } catch (ClassNotFoundException e) {
-            e.printStackTrace();
-            throw new java.lang.Error(e);
-        }
-        return body;
-    }
->>>>>>> 8d30ed67
 
 	/**
 	 * @MultiVM: Return true if place(id) is local to this node
