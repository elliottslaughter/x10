--- conflicted
+++ resolved
@@ -368,34 +368,7 @@
             if (TRACE_SER_DETAIL) {
                 System.out.println("Starting serialization for runAt  " + body.getClass());
             }
-<<<<<<< HEAD
             ba =  serializeUsingReflection(body);
-=======
-            try {
-                ByteArrayOutputStream baos = new ByteArrayOutputStream();
-                DataOutputStream oos = new DataOutputStream(baos);
-                X10JavaSerializer serializer = new X10JavaSerializer(oos);
-                serializer.writeObjectUsingReflection(body);
-                oos.close();
-                ba = baos.toByteArray();
-            } catch (IllegalAccessException e) {
-                x10.core.Throwable xe = ThrowableUtilities.getCorrespondingX10Exception(e);
-                xe.printStackTrace();
-                throw xe;
-            } catch (NoSuchMethodException e) {
-                x10.core.Throwable xe = ThrowableUtilities.getCorrespondingX10Exception(e);
-                xe.printStackTrace();
-                throw xe;
-            } catch (InvocationTargetException e) {
-                x10.core.Throwable xe = ThrowableUtilities.getCorrespondingX10Exception(e);
-                xe.printStackTrace();
-                throw xe;
-            } catch (NoSuchFieldException e) {
-                x10.core.Throwable xe = ThrowableUtilities.getCorrespondingX10Exception(e);
-                xe.printStackTrace();
-                throw xe;
-            }
->>>>>>> 185b2c96
             if (TRACE_SER_DETAIL) {
                 System.out.println("Done with serialization for runAt " + body.getClass());
             }
@@ -407,7 +380,6 @@
         }
     }
 
-<<<<<<< HEAD
     public static <T> byte[] serializeUsingReflection(T body) throws IOException {
         ByteArrayOutputStream baos = new ByteArrayOutputStream();
         DataOutputStream oos = new DataOutputStream(baos);
@@ -416,7 +388,8 @@
         oos.close();
         byte[] ba = baos.toByteArray();
         return ba;
-=======
+    }
+
     private static byte[] serialize(x10.core.fun.VoidFun_0_0 body, FinishState finishState) throws IOException {
         byte[] ba;
         if (CUSTOM_JAVA_SERIALIZATION) {
@@ -439,31 +412,13 @@
             if (TRACE_SER_DETAIL) {
                 System.out.println("Starting serialization for runAt  " + body.getClass());
             }
-            try {
-                ByteArrayOutputStream baos = new ByteArrayOutputStream();
-                DataOutputStream oos = new DataOutputStream(baos);
-                X10JavaSerializer serializer = new X10JavaSerializer(oos);
-                serializer.writeObjectUsingReflection(finishState);
-                serializer.writeObjectUsingReflection(body);
-                oos.close();
-                ba = baos.toByteArray();
-            } catch (IllegalAccessException e) {
-                x10.core.Throwable xe = ThrowableUtilities.getCorrespondingX10Exception(e);
-                xe.printStackTrace();
-                throw xe;
-            } catch (NoSuchMethodException e) {
-                x10.core.Throwable xe = ThrowableUtilities.getCorrespondingX10Exception(e);
-                xe.printStackTrace();
-                throw xe;
-            } catch (InvocationTargetException e) {
-                x10.core.Throwable xe = ThrowableUtilities.getCorrespondingX10Exception(e);
-                xe.printStackTrace();
-                throw xe;
-            } catch (NoSuchFieldException e) {
-                x10.core.Throwable xe = ThrowableUtilities.getCorrespondingX10Exception(e);
-                xe.printStackTrace();
-                throw xe;
-            }
+            ByteArrayOutputStream baos = new ByteArrayOutputStream();
+            DataOutputStream oos = new DataOutputStream(baos);
+            X10JavaSerializer serializer = new X10JavaSerializer(oos);
+            serializer.writeObjectUsingReflection(finishState);
+            serializer.writeObjectUsingReflection(body);
+            oos.close();
+            ba = baos.toByteArray();
             if (TRACE_SER_DETAIL) {
                 System.out.println("Done with serialization for runAt " + body.getClass());
             }
@@ -475,9 +430,8 @@
             oos.writeObject(body);
             return baos.toByteArray();
         }
->>>>>>> 185b2c96
-    }
-
+    }
+    
     // @MultiVM, add this method
 
     //TODO Keith
