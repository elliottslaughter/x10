--- conflicted
+++ resolved
@@ -64,13 +64,8 @@
         }
     }
     
-<<<<<<< HEAD
-    @Native("java", "new java.lang.Object() { java.io.OutputStream eval(final x10.io.Writer w) { return new java.io.OutputStream() { public void write(int x) throws java.io.IOException { w.write((byte) x); } }; } }.eval(#0)")
+    @Native("java", "new java.lang.Object() { java.io.OutputStream eval(final x10.io.Writer w) { return new java.io.OutputStream() { public void write(int x) throws x10.io.IOException { w.write((byte) x); } }; } }.eval(#0)")
     private def oos(): OutputStreamWriter.OutputStream {
-=======
-    @Native("java", "new java.lang.Object() { java.io.OutputStream eval(final x10.io.Writer w) { return new java.io.OutputStream() { public void write(int x) throws x10.io.IOException { w.write((byte) x); } }; } }.eval(#0)")
-    private global def oos(): OutputStreamWriter.OutputStream {
->>>>>>> 9c816e75
         return oos();
     }
     
