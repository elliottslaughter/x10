/*
 *  This file is part of the X10 project (http://x10-lang.org).
 *
 *  This file is licensed to You under the Eclipse Public License (EPL);
 *  You may not use this file except in compliance with the License.
 *  You may obtain a copy of the License at
 *      http://www.opensource.org/licenses/eclipse-1.0.php
 *
 *  (C) Copyright IBM Corporation 2006-2014.
 */

package x10.lang;

import x10.compiler.*;

import x10.util.GrowableRail;
import x10.util.HashMap;
import x10.util.HashSet;
import x10.util.Map;
import x10.util.Pair;
import x10.util.Triple;

import x10.util.concurrent.AtomicInteger;
import x10.util.concurrent.AtomicBoolean;
import x10.util.concurrent.Lock;
import x10.util.concurrent.SimpleLatch;

import x10.io.CustomSerialization;
import x10.io.Deserializer;
import x10.io.Serializer;

abstract class FinishState {

    // Turn this on to debug deadlocks within the finish implementation
    static VERBOSE = Configuration.envOrElse("X10_FINISH_VERBOSE", false);

    abstract def notifySubActivitySpawn(place:Place):void;
    abstract def notifyActivityCreation(srcPlace:Place):Boolean;
    abstract def notifyActivityTermination():void;
    abstract def pushException(t:Exception):void;
    abstract def waitForFinish():void;
    abstract def simpleLatch():SimpleLatch;
    abstract def runAt(place:Place, body:()=>void, prof:Runtime.Profile):void;
    abstract def evalAt(place:Place, body:()=>Any, prof:Runtime.Profile):Any;

    static def deref[T](root:GlobalRef[FinishState]) = (root as GlobalRef[FinishState]{home==here})() as T;

    // a finish with local asyncs only
    static class LocalFinish extends FinishState {
        @Embed private val count = @Embed new AtomicInteger(1n);
        @Embed private val latch = @Embed new SimpleLatch();
        private var exceptions:GrowableRail[Exception]; // lazily initialized
        public def notifySubActivitySpawn(place:Place) {
            assert place.id == Runtime.hereLong();
            count.getAndIncrement();
        }
        public def notifyActivityCreation(srcPlace:Place) = true;
        public def notifyActivityTermination() {
            if (count.decrementAndGet() == 0n) latch.release();
        }
        public def pushException(t:Exception) {
            latch.lock();
            if (null == exceptions) exceptions = new GrowableRail[Exception]();
            exceptions.add(t);
            latch.unlock();
        }
        public def waitForFinish() {
            notifyActivityTermination();
            if (!Runtime.STRICT_FINISH) Runtime.worker().join(latch);
            latch.await();
            val t = MultipleExceptions.make(exceptions);
            if (null != t) throw t;
        }
        public def simpleLatch() = latch;
        public def runAt(place:Place, body:()=>void, prof:Runtime.Profile):void {
            Runtime.runAtNonResilient(place, body, prof);
        }
        public def evalAt(place:Place, body:()=>Any, prof:Runtime.Profile):Any {
            return Runtime.evalAtNonResilient(place, body, prof);
        }
    }

    // a finish without nested remote asyncs in remote asyncs
    static class FinishSPMD extends FinishSkeleton implements CustomSerialization {
        def this() {
            super(new RootFinishSPMD());
        }
        protected def this(ref:GlobalRef[FinishState]) {
            super(ref);
        }
        private def this(ds:Deserializer) {
            super(ds.readAny() as GlobalRef[FinishState]);
            if (ref.home.id == Runtime.hereLong()) {
                me = (ref as GlobalRef[FinishState]{home==here})();
            } else {
                me = new RemoteFinishSPMD(ref);
            }
        }
    }

    static class RootFinishSPMD extends RootFinishSkeleton {
        @Embed protected val latch = @Embed new SimpleLatch();
        @Embed private val count = @Embed new AtomicInteger(1n);
        private var exceptions:GrowableRail[Exception]; // lazily initialized
        public def notifySubActivitySpawn(place:Place) {
            count.incrementAndGet();
        }
        public def notifyActivityTermination() {
            if (count.decrementAndGet() == 0n) latch.release();
        }
        public def pushException(t:Exception) {
            latch.lock();
            if (null == exceptions) exceptions = new GrowableRail[Exception]();
            exceptions.add(t);
            latch.unlock();
        }
        public def waitForFinish() {
            notifyActivityTermination();
            if ((!Runtime.STRICT_FINISH) && Runtime.STATIC_THREADS) Runtime.worker().join(latch);
            latch.await();
            val t = MultipleExceptions.make(exceptions);
            if (null != t) throw t;
        }
        public def simpleLatch() = latch;
    }

    static class RemoteFinishSPMD extends RemoteFinishSkeleton {
        @Embed private val count = @Embed new AtomicInteger(1n);
        private var exceptions:GrowableRail[Exception]; // lazily initialized
        @Embed private val lock = @Embed new Lock();
        def this(ref:GlobalRef[FinishState]) {
            super(ref);
        }
        public def notifySubActivitySpawn(place:Place) {
            assert place.id == Runtime.hereLong();
            count.getAndIncrement();
        }
        public def notifyActivityCreation(srcPlace:Place) = true;
        public def notifyActivityTermination() {
            if (count.decrementAndGet() == 0n) {
                val t = MultipleExceptions.make(exceptions);
                val ref = this.ref();
                val closure:()=>void;
                if (null != t) {
                    closure = ()=>@RemoteInvocation("notifyActivityTermination_1") {
                        deref[FinishState](ref).pushException(t);
                        deref[FinishState](ref).notifyActivityTermination();
                    };
                } else {
                    closure = ()=>@RemoteInvocation("notifyActivityTermination_2") {
                        deref[FinishState](ref).notifyActivityTermination();
                    };
                }
                Runtime.x10rtSendMessage(ref.home.id, closure, null);
                Unsafe.dealloc(closure);
            }
        }
        public def pushException(t:Exception) {
            lock.lock();
            if (null == exceptions) exceptions = new GrowableRail[Exception]();
            exceptions.add(t);
            lock.unlock();
        }
    }

    // a finish guarding a unique async
    static class FinishAsync extends FinishSkeleton implements CustomSerialization {
        def this() {
            super(new RootFinishAsync());
        }
        protected def this(ref:GlobalRef[FinishState]) {
            super(ref);
        }
        private def this(ds:Deserializer) {
            super(ds.readAny() as GlobalRef[FinishState]);
            if (ref.home.id == Runtime.hereLong()) {
                me = (ref as GlobalRef[FinishState]{home==here})();
            } else {
                me = new RemoteFinishAsync(ref);
            }
        }
    }

    static class RootFinishAsync extends RootFinishSkeleton{
        @Embed protected val latch = @Embed new SimpleLatch();
        protected var exception:Exception = null;
        public def notifySubActivitySpawn(place:Place):void {}
        public def notifyActivityTermination():void {
            latch.release();
        }
        public def pushException(t:Exception):void {
            exception = t;
        }
        public def waitForFinish():void {
            latch.await();
            val t = MultipleExceptions.make(exception);
            if (null != t) throw t;
        }
        public def simpleLatch() = latch;
    }

    static class RemoteFinishAsync extends RemoteFinishSkeleton {
        protected var exception:Exception;
        def this(ref:GlobalRef[FinishState]) {
            super(ref);
        }
        public def notifyActivityCreation(srcPlace:Place) = true;
        public def notifySubActivitySpawn(place:Place):void {}
        public def pushException(t:Exception):void {
            exception = t;
        }
        public def notifyActivityTermination():void {
            val t = MultipleExceptions.make(exception);
            val ref = this.ref();
            val closure:()=>void;
            if (null != t) {
                closure = ()=>@RemoteInvocation("notifyActivityTermination_1") {
                    deref[FinishState](ref).pushException(t);
                    deref[FinishState](ref).notifyActivityTermination();
                };
            } else {
                closure = ()=>@RemoteInvocation("notifyActivityTermination_2") {
                    deref[FinishState](ref).notifyActivityTermination();
                };
            }
            Runtime.x10rtSendMessage(ref.home.id, closure, null);
            Unsafe.dealloc(closure);
        }
    }

    // a finish ignoring remote events
    static class FinishHere extends FinishSkeleton implements CustomSerialization {
        def this() {
            super(new RootFinishSPMD());
        }
        protected def this(ref:GlobalRef[FinishState]) {
            super(ref);
        }
        private def this(ds:Deserializer) { 
            super(ds.readAny() as GlobalRef[FinishState]);
            if (ref.home.id == Runtime.hereLong()) {
                me = (ref as GlobalRef[FinishState]{home==here})();
            } else {
                me = UNCOUNTED_FINISH;
            }
        }
    }

    // a pseudo finish used to implement @Uncounted async
    static class UncountedFinish extends FinishState {
        public def notifySubActivitySpawn(place:Place) {}
        public def notifyActivityCreation(srcPlace:Place) = true; 
        public def notifyActivityTermination() {}
        public def pushException(t:Exception) {
            Runtime.println("Uncaught exception in uncounted activity");
            t.printStackTrace();
        }
        public final def waitForFinish() { assert false; }
        public def simpleLatch():SimpleLatch = null;
        public def runAt(place:Place, body:()=>void, prof:Runtime.Profile):void {
            Runtime.runAtNonResilient(place, body, prof);
        }
        public def evalAt(place:Place, body:()=>Any, prof:Runtime.Profile):Any {
            return Runtime.evalAtNonResilient(place, body, prof);
        }
    }
    
    static UNCOUNTED_FINISH = new UncountedFinish();

    // a mapping from finish refs to local finish objects
    static class FinishStates {
        private val map = new HashMap[GlobalRef[FinishState],FinishState]();
        @Embed private val lock = @Embed new Lock();

        // find or make the local finish for the finish ref
        public operator this(root:GlobalRef[FinishState], factory:()=>FinishState):FinishState{
            lock.lock();
            var f:FinishState = map.getOrElse(root, null);
            if (null != f) {
                lock.unlock();
                return f;
            }
            f = factory();
            map.put(root, f);
            lock.unlock();
            return f;
        }

        // remove finish ref from table
        public def remove(root:GlobalRef[FinishState]) {
            lock.lock();
            map.remove(root);
            lock.unlock();
        }
    }

    // the top of the root finish hierarchy
    abstract static class RootFinishSkeleton extends FinishState implements Runtime.Mortal {
        private val xxxx = GlobalRef[FinishState](this);
        def ref() = xxxx;
        public def notifyActivityCreation(srcPlace:Place) = true;
        public def runAt(place:Place, body:()=>void, prof:Runtime.Profile):void {
            Runtime.runAtNonResilient(place, body, prof);
        }
        public def evalAt(place:Place, body:()=>Any, prof:Runtime.Profile):Any {
            return Runtime.evalAtNonResilient(place, body, prof);
        }
    }

    // the top of the remote finish hierarchy
    abstract static class RemoteFinishSkeleton extends FinishState {
        private val xxxx:GlobalRef[FinishState];
        def this(root:GlobalRef[FinishState]) {
            xxxx = root;
        }
        def ref() = xxxx;
        public def waitForFinish() { assert false; }
        public def simpleLatch():SimpleLatch = null;
        public def runAt(place:Place, body:()=>void, prof:Runtime.Profile):void {
            Runtime.runAtNonResilient(place, body, prof);
        }
        public def evalAt(place:Place, body:()=>Any, prof:Runtime.Profile):Any {
            return Runtime.evalAtNonResilient(place, body, prof);
        }
    }

    // the top of the finish hierarchy
    abstract static class FinishSkeleton(ref:GlobalRef[FinishState]) extends FinishState {
        protected transient var me:FinishState; // local finish object
        protected def this(root:RootFinishSkeleton) {
            property(root.ref());
            me = root;
        }
        protected def this(ref:GlobalRef[FinishState]) {
            property(ref);
            me = null;
        }
        public def serialize(s:Serializer) {
            s.writeAny(ref);
        }
        public def notifySubActivitySpawn(place:Place) { me.notifySubActivitySpawn(place); }
        public def notifyActivityCreation(srcPlace:Place) { return me.notifyActivityCreation(srcPlace); }
        public def notifyActivityTermination() { me.notifyActivityTermination(); }
        public def pushException(t:Exception) { me.pushException(t); }
        public def waitForFinish() { me.waitForFinish(); }
        public def simpleLatch() = me.simpleLatch();
        public def runAt(place:Place, body:()=>void, prof:Runtime.Profile):void {
            Runtime.runAtNonResilient(place, body, prof);
        }
        public def evalAt(place:Place, body:()=>Any, prof:Runtime.Profile):Any {
            return Runtime.evalAtNonResilient(place, body, prof);
        }
    }

    // the default finish implementation
    static class Finish extends FinishSkeleton implements CustomSerialization {
        protected def this(root:RootFinish) {
            super(root);
        }
        def this(latch:SimpleLatch) {
            this(new RootFinish(latch));
        }
        def this() {
            this(new RootFinish());
        }
        protected def this(ref:GlobalRef[FinishState]) {
            super(ref);
        }
        private def this(ds:Deserializer) { 
            super(ds.readAny() as GlobalRef[FinishState]);
            if (ref.home.id == Runtime.hereLong()) {
                me = (ref as GlobalRef[FinishState]{home==here})();
            } else {
                val _ref = ref;
                me = Runtime.finishStates(ref, ()=>new RemoteFinish(_ref));
            }
        }
    }

    static class RootFinish extends RootFinishSkeleton {
        @Embed protected transient var latch:SimpleLatch;
        protected var count:Int = 1n; // locally created activities
        protected var exceptions:GrowableRail[Exception]; // captured remote exceptions.  lazily initialized
        // remotely spawned activities (created RemoteFinishes). lazily initialized
        protected var remoteActivities:HashMap[Long,Int]; // key is place id, value is count for that place.

        def this() {
            latch = @Embed new SimpleLatch();
        }
        def this(latch:SimpleLatch) {
            this.latch = latch;
        }
        public def notifySubActivitySpawn(place:Place):void {
            val p = place.parent(); // CUDA
            latch.lock();
            if (p == ref().home) {
                count++;
                latch.unlock();
                return;
            }
<<<<<<< HEAD
            if (counts == null || counts.size == 0) {
                counts = new Rail[Int](Place.getNumPlaces());
                seen = new Rail[Boolean](Place.getNumPlaces());
=======
            if (remoteActivities == null) {
                remoteActivities = new HashMap[Long,Int]();
>>>>>>> 23b1f5e2
            }
            remoteActivities.put(p.id, remoteActivities.getOrElse(p.id, 0n)+1n);
            latch.unlock();
        }
        public def notifyActivityTermination():void {
            latch.lock();
            if (--count != 0n) {
                latch.unlock();
                return;
            }
<<<<<<< HEAD
            if (counts != null && counts.size != 0) {
                for(var i:Int=0n; i<Place.getNumPlaces(); i++) {
                    if (counts(i) != 0n) {
=======
            if (remoteActivities != null && remoteActivities.size() != 0) {
                for (entry in remoteActivities.entries()) {
                    if (entry.getValue() != 0n) {
>>>>>>> 23b1f5e2
                        latch.unlock();
                        return;
                    }
                }
            }
            latch.unlock();
            latch.release();
        }
        public def process(t:Exception):void {
            if (null == exceptions) exceptions = new GrowableRail[Exception]();
            exceptions.add(t);
        }
        public def pushException(t:Exception):void {
            latch.lock();
            process(t);
            latch.unlock();
        }
        public def waitForFinish():void {
            notifyActivityTermination(); // remove our own activity from count
            if ((!Runtime.STRICT_FINISH) && (Runtime.STATIC_THREADS || remoteActivities == null)) {
                Runtime.worker().join(latch);
            }
<<<<<<< HEAD
            latch.await();
            if (counts != null && counts.size != 0) {
                if (Place.getNumPlaces() < 1024) {
                    val root = ref();
                    val closure = ()=>@RemoteInvocation("remoteFinishCleanup") { Runtime.finishStates.remove(root); };
                    seen(Runtime.hereInt()) = false;
                    for(var i:Int=0n; i<Place.getNumPlaces(); i++) {
                        if (seen(i)) Runtime.x10rtSendMessage(i, closure, null);
                    }
                    Unsafe.dealloc(closure);
                } else {
                    // TODO: cleanup with indirect routing
=======
            latch.await(); // sit here, waiting for all child activities to complete

            // if there were remote activities spawned, clean up the RemoteFinish objects which tracked them
            if (remoteActivities != null && remoteActivities.size() != 0) {
                val root = ref();
                val closure = ()=>@RemoteInvocation("remoteFinishCleanup") { Runtime.finishStates.remove(root); };
                remoteActivities.remove(here.id);
                for (placeId in remoteActivities.keySet()) {
                    Runtime.x10rtSendMessage(placeId, closure, null);
>>>>>>> 23b1f5e2
                }
                Unsafe.dealloc(closure);
            }
            // throw exceptions here if any were collected via the execution of child activities
            val t = MultipleExceptions.make(exceptions);
            if (null != t) throw t;
            
            // if no exceptions, simply return
        }

<<<<<<< HEAD
        protected def process(rail:Rail[Int]) {
            counts(ref().home.id) = -rail(ref().home.id);
            count += rail(ref().home.id);
            var b:Boolean = count == 0n;
            for(var i:Long=0; i<Place.getNumPlaces(); i++) {
                counts(i) += rail(i);
                seen(i) |= counts(i) != 0n;
                if (counts(i) != 0n) b = false;
=======
        protected def process(remoteMap:HashMap[Long, Int]):void {
            // add the remote set of records to the local set
            for (remoteEntry in remoteMap.entries()) {
                remoteActivities.put(remoteEntry.getKey(), remoteActivities.getOrElse(remoteEntry.getKey(), 0n)+remoteEntry.getValue());
            }
        
            // add anything in the remote set which ran here to my local count, and remove from the remote set
            count += remoteActivities.getOrElse(ref().home.id, 0n);
            remoteActivities.remove(ref().home.id);
            
            // check if anything is pending locally
            if (count != 0n) return;
            
            // check to see if anything is still pending remotely
            for (entry in remoteActivities.entries()) {
                if (entry.getValue() != 0n) return;
>>>>>>> 23b1f5e2
            }
            
            // nothing is pending.  Release the latch
            latch.release();
        }

        def notify(remoteMapBytes:Rail[Byte]):void {
            remoteMap:HashMap[Long, Int] = new x10.io.Deserializer(remoteMapBytes).readAny() as HashMap[Long, Int]; 
            latch.lock();
            process(remoteMap);
            latch.unlock();
        }

        def notify(remoteMapBytes:Rail[Byte], t:Exception):void {
            remoteMap:HashMap[Long, Int] = new x10.io.Deserializer(remoteMapBytes).readAny() as HashMap[Long, Int];
            latch.lock();
            process(t);
            process(remoteMap);
            latch.unlock();
        }
        
        protected def process(remoteEntry:Pair[Long, Int]):void {
            // add the remote record to the local set
            remoteActivities.put(remoteEntry.first, remoteActivities.getOrElse(remoteEntry.first, 0n)+remoteEntry.second);
        
            // check if anything is pending locally
            if (count != 0n) return;
<<<<<<< HEAD
            for(var i:Int=0n; i<Place.getNumPlaces(); i++) {
                if (counts(i) != 0n) return;
=======
        
            // check to see if anything is still pending remotely
            for (entry in remoteActivities.entries()) {
                if (entry.getValue() != 0n) return;
>>>>>>> 23b1f5e2
            }
        
            // nothing is pending.  Release the latch
            latch.release();
        }

        def notify(remoteEntry:Pair[Long, Int]):void {
            latch.lock();
            process(remoteEntry);
            latch.unlock();
        }

        def notify(remoteEntry:Pair[Long, Int], t:Exception):void {
            latch.lock();
            process(t);
            process(remoteEntry);
            latch.unlock();
        }

        public def simpleLatch() = latch;
    }

    static class RemoteFinish extends RemoteFinishSkeleton {
        protected var exceptions:GrowableRail[Exception];
        @Embed protected transient var lock:Lock = @Embed new Lock();
        protected var count:Int = 0n;
        protected var remoteActivities:HashMap[Long,Int]; // key is place id, value is count for that place.
        @Embed protected val local = @Embed new AtomicInteger(0n); // local count

        def this(ref:GlobalRef[FinishState]) {
            super(ref);
        }
        public def notifyActivityCreation(srcPlace:Place):Boolean {
            local.getAndIncrement();
            return true;
        }
        public def notifySubActivitySpawn(place:Place):void {
            val id = Runtime.hereLong();
            lock.lock();
            if (place.id == id) {
                count++;
                lock.unlock();
                return;
            }
<<<<<<< HEAD
            if (counts == null || counts.size == 0) {
                counts = new Rail[Int](Place.getNumPlaces());
                places = new Rail[Int](Place.getNumPlaces());
                places(0) = id as Int; // WARNING: assuming 32 bit places at X10 level.
            }
            val old = counts(place.id);
            counts(place.id)++;
            if (old == 0n && id != place.id) {
                places(length++) = place.id as Int; // WARNING: assuming 32 bit places at X10 level.
=======
            if (remoteActivities == null) {
                remoteActivities = new HashMap[Long,Int]();
>>>>>>> 23b1f5e2
            }
            val old = remoteActivities.getOrElse(place.id, 0n);
            remoteActivities.put(place.id, old+1n);
            lock.unlock();
        }
        public def pushException(t:Exception):void {
            lock.lock();
            if (null == exceptions) exceptions = new GrowableRail[Exception]();
            exceptions.add(t);
            lock.unlock();
        }
        public def notifyActivityTermination():void {
            lock.lock();
            count--;
            if (local.decrementAndGet() > 0) {
                lock.unlock();
                return;
            }
            val t = MultipleExceptions.make(exceptions);
            val ref = this.ref();
            val closure:()=>void;
<<<<<<< HEAD
            if (counts != null && counts.size != 0) {
                counts(Runtime.hereLong()) = count;
                if (2*length > Place.getNumPlaces()) {
                    val message = Unsafe.allocRailUninitialized[Int](counts.size);
                    Rail.copy(counts, 0, message, 0, counts.size);
                    if (null != t) {
                        closure = ()=>@RemoteInvocation("notifyActivityTermination_1") { deref[RootFinish](ref).notify(message, t); };
                    } else {
                        closure = ()=>@RemoteInvocation("notifyActivityTermination_2") { deref[RootFinish](ref).notify(message); };
                    }
=======
            if (remoteActivities != null && remoteActivities.size() != 0) {
                remoteActivities.put(here.id, count); // put our own count into the table
                // pre-serialize the hashmap here
                val serializer = new x10.io.Serializer();
                serializer.writeAny(remoteActivities);
                val serializedTable:Rail[Byte] = serializer.toRail();
                if (null != t) {
                    closure = ()=>@RemoteInvocation("notifyActivityTermination_1") { deref[RootFinish](ref).notify(serializedTable, t); };
>>>>>>> 23b1f5e2
                } else {
                    closure = ()=>@RemoteInvocation("notifyActivityTermination_2") { deref[RootFinish](ref).notify(serializedTable); };
                }
                remoteActivities.clear();
            } else {
                val message = new Pair[Long, Int](here.id, count);
                if (null != t) {
                    closure = ()=>@RemoteInvocation("notifyActivityTermination_3") { deref[RootFinish](ref).notify(message, t); };
                } else {
                    closure = ()=>@RemoteInvocation("notifyActivityTermination_4") { deref[RootFinish](ref).notify(message); };
                }
            }
            count = 0n;
            exceptions = null;
            lock.unlock();
            Runtime.x10rtSendMessage(ref.home.id, closure, null);
            Unsafe.dealloc(closure);
            Runtime.finishStates.remove(ref);
        }
    }

    static class DenseFinish extends FinishSkeleton implements CustomSerialization {
        protected def this(root:RootFinish) {
            super(root);
        }
        def this(latch:SimpleLatch) {
            this(new RootFinish(latch));
        }
        def this() {
            this(new RootFinish());
        }
        protected def this(ref:GlobalRef[FinishState]) {
            super(ref);
        }
        private def this(ds:Deserializer) { 
            super(ds.readAny() as GlobalRef[FinishState]);
            if (ref.home.id == Runtime.hereLong()) {
                me = (ref as GlobalRef[FinishState]{home==here})();
            } else {
                val _ref = ref;
                me = Runtime.finishStates(ref, ()=>new DenseRemoteFinish(_ref));
            }
        }
    }

    static class DenseRemoteFinish extends RemoteFinishSkeleton {
        protected var exceptions:GrowableRail[Exception];
        @Embed protected transient var lock:Lock = @Embed new Lock();
        protected var count:Int = 0n;
        protected var remoteActivities:HashMap[Long,Int]; // key is place id, value is count for that place.
        @Embed protected val local = @Embed new AtomicInteger(0n);
        def this(ref:GlobalRef[FinishState]) {
            super(ref);
        }
        public def notifyActivityCreation(srcPlace:Place):Boolean {
            local.getAndIncrement();
            return true;
        }
        public def notifySubActivitySpawn(place:Place):void {
            val id = Runtime.hereLong();
            lock.lock();
            if (place.id == id) {
                count++;
                lock.unlock();
                return;
            }
<<<<<<< HEAD
            if (counts == null || counts.size == 0) {
                counts = new Rail[Int](Place.getNumPlaces());
                places = new Rail[Int](Place.getNumPlaces());
                places(0) = id as Int; // WARNING: assuming 32 bit places at X10 level.
            }
            val old = counts(place.id);
            counts(place.id)++;
            if (old == 0n && id != place.id) {
                places(length++) = place.id as Int; // WARNING: assuming 32 bit places at X10 level.
=======
            if (remoteActivities == null) {
                remoteActivities = new HashMap[Long,Int]();
>>>>>>> 23b1f5e2
            }

            val old = remoteActivities.getOrElse(place.id, 0n);
            remoteActivities.put(place.id, old+1n);
            lock.unlock();
        }
        public def pushException(t:Exception):void {
            lock.lock();
            if (null == exceptions) exceptions = new GrowableRail[Exception]();
            exceptions.add(t);
            lock.unlock();
        }
        public def notifyActivityTermination():void {
            lock.lock();
            count--;
            if (local.decrementAndGet() > 0) {
                lock.unlock();
                return;
            }
            val t = MultipleExceptions.make(exceptions);
            val ref = this.ref();
            val closure:()=>void;
<<<<<<< HEAD
            if (counts != null && counts.size != 0) {
                counts(Runtime.hereLong()) = count;
                if (2*length > Place.getNumPlaces()) {
                    val message = Unsafe.allocRailUninitialized[Int](counts.size);
                    Rail.copy(counts, 0, message, 0, counts.size);
                    if (null != t) {
                        closure = ()=>@RemoteInvocation("notifyActivityTermination_1") { deref[RootFinish](ref).notify(message, t); };
                    } else {
                        closure = ()=>@RemoteInvocation("notifyActivityTermination_2") { deref[RootFinish](ref).notify(message); };
                    }
=======
            if (remoteActivities != null && remoteActivities.size() != 0) {
                remoteActivities.put(here.id, count); // put our own count into the table
                // pre-serialize the hashmap here
                val serializer = new x10.io.Serializer();
                serializer.writeAny(remoteActivities);
                val serializedTable:Rail[Byte] = serializer.toRail();
                if (null != t) {
                    closure = ()=>@RemoteInvocation("notifyActivityTermination_1") { deref[RootFinish](ref).notify(serializedTable, t); };
>>>>>>> 23b1f5e2
                } else {
                    closure = ()=>@RemoteInvocation("notifyActivityTermination_2") { deref[RootFinish](ref).notify(serializedTable); };
                }
                remoteActivities.clear();
            } else {
                val message = new Pair[Long, Int](here.id, count);
                if (null != t) {
                    closure = ()=>@RemoteInvocation("notifyActivityTermination_3") { deref[RootFinish](ref).notify(message, t); };
                } else {
                    closure = ()=>@RemoteInvocation("notifyActivityTermination_4") { deref[RootFinish](ref).notify(message); };
                }
            }
            count = 0n;
            exceptions = null;
            lock.unlock();
            val h = Runtime.hereInt();
            if ((Place.getNumPlaces() < 1024) || (h%32n == 0n) || (h-h%32n == (ref.home.id as Int))) {
                Runtime.x10rtSendMessage(ref.home.id, closure, null);
            } else {
                val clx = ()=>@RemoteInvocation("notifyActivityTermination_5") { Runtime.x10rtSendMessage(ref.home.id, closure, null); };
                Runtime.x10rtSendMessage(h-h%32, clx, null);
                Unsafe.dealloc(clx);
            }
            Unsafe.dealloc(closure);
        }
    }

    static class StatefulReducer[T] {
        val reducer:Reducible[T];
        var result:T;
        var resultRail:Rail[T];
        var workerFlag:Rail[Boolean] = new Rail[Boolean](Runtime.MAX_THREADS);
        def this(r:Reducible[T]) {
            reducer = r;
            val zero = reducer.zero();
            result = zero;
            resultRail = Unsafe.allocRailUninitialized[T](Runtime.MAX_THREADS);
            for (i in 0..(resultRail.size-1)) {
                resultRail(i) = zero;
            }
        }
        def accept(t:T) {
            result = reducer(result, t);
        }
        def accept(t:T, id:Int) {
            if ((id >= 0) && (id < Runtime.MAX_THREADS)) {
                resultRail(id) = reducer(resultRail(id), t);
                workerFlag(id) = true;
            }
        }
        def placeMerge() {
            for(var i:Int=0n; i<Runtime.MAX_THREADS; i++) {
                if (workerFlag(i)) {
                    result = reducer(result, resultRail(i));
                    resultRail(i) = reducer.zero();
                }
            }
        }
        def result() = result;
        def reset() {
            result = reducer.zero();
        }
    }

    static interface CollectingFinishState[T] {
        def accept(t:T, id:Int):void;
    }

    static class CollectingFinish[T] extends Finish implements CollectingFinishState[T],CustomSerialization {
        val reducer:Reducible[T];
        def this(reducer:Reducible[T]) {
            super(new RootCollectingFinish(reducer));
            this.reducer = reducer;
        }
        private def this(ds:Deserializer) { 
            super(ds.readAny() as GlobalRef[FinishState]);
            val tmpReducer = ds.readAny() as Reducible[T];
            reducer = tmpReducer;
            if (ref.home.id == Runtime.hereLong()) {
                me = (ref as GlobalRef[FinishState]{home==here})();
            } else {
                val _ref = ref;
                me = Runtime.finishStates(ref, ()=>new RemoteCollectingFinish[T](_ref, tmpReducer));
            }
        }
        public def serialize(s:Serializer) {
            s.writeAny(ref);
            s.writeAny(reducer);
        }
        public def accept(t:T, id:Int) { (me as CollectingFinishState[T]).accept(t, id); }   // Warning: This is an unsound cast because X10 currently does not perform constraint solving at runtime for generic parameters.
        public def waitForFinishExpr() = (me as RootCollectingFinish[T]).waitForFinishExpr();// Warning: This is an unsound cast because X10 currently does not perform constraint solving at runtime for generic parameters.
    }

    static class RootCollectingFinish[T] extends RootFinish implements CollectingFinishState[T] {
        val sr:StatefulReducer[T];
        def this(reducer:Reducible[T]) {
           super();
           sr = new StatefulReducer[T](reducer);
        }
        public def accept(t:T, id:Int) {
           sr.accept(t, id);
        }
        def notifyValue(remoteMapBytes:Rail[Byte], v:T):void {
            remoteMap:HashMap[Long, Int] = new x10.io.Deserializer(remoteMapBytes).readAny() as HashMap[Long, Int];
            latch.lock();
            sr.accept(v);
            process(remoteMap);
            latch.unlock();
        }
        def notifyValue(remoteEntry:Pair[Long, Int], v:T):void {
            latch.lock();
            sr.accept(v);
            process(remoteEntry);
            latch.unlock();
        }
        final public def waitForFinishExpr():T {
            waitForFinish();
            sr.placeMerge();
            val result = sr.result();
            sr.reset();
            return result;
        }
    }

    static class RemoteCollectingFinish[T] extends RemoteFinish implements CollectingFinishState[T] {
        val sr:StatefulReducer[T];
        def this(ref:GlobalRef[FinishState], reducer:Reducible[T]) {
            super(ref);
            sr = new StatefulReducer[T](reducer);
        }
        public def accept(t:T, id:Int) {
            sr.accept(t, id);
        }
        public def notifyActivityTermination():void {
            lock.lock();
            count--;
            if (local.decrementAndGet() > 0) {
                lock.unlock();
                return;
            }
            val t = MultipleExceptions.make(exceptions);
            val ref = this.ref();
            val closure:()=>void;
            sr.placeMerge();
            val result = sr.result();
            sr.reset();
<<<<<<< HEAD
            if (counts != null && counts.size != 0) {
                counts(Runtime.hereLong()) = count;
                if (2*length > Place.getNumPlaces()) {
                    val message = Unsafe.allocRailUninitialized[Int](counts.size);
                    Rail.copy(counts, 0, message, 0, counts.size);
                    if (null != t) {
                        closure = ()=>@RemoteInvocation("notifyActivityTermination_1") { deref[RootCollectingFinish[T]](ref).notify(message, t); };
                    } else {
                        closure = ()=>@RemoteInvocation("notifyActivityTermination_2") { deref[RootCollectingFinish[T]](ref).notifyValue(message, result); };
                    }
                } else {
                    val message = Unsafe.allocRailUninitialized[Pair[Int,Int]](length);
                    for (i in 0..(length-1)) {
                        message(i) = Pair[Int,Int](places(i), counts(places(i)));
                    }
                    if (null != t) {
                        closure = ()=>@RemoteInvocation("notifyActivityTermination_3") { deref[RootCollectingFinish[T]](ref).notify(message, t); };
                    } else {
                        closure = ()=>@RemoteInvocation("notifyActivityTermination_4") { deref[RootCollectingFinish[T]](ref).notifyValue(message, result); };
                    }
                }
                counts.clear(0, counts.size);
                length = 1n;
=======
            if (remoteActivities != null && remoteActivities.size() != 0) {
            	remoteActivities.put(here.id, count); // put our own count into the table
                // pre-serialize the hashmap here
                val serializer = new x10.io.Serializer();
                serializer.writeAny(remoteActivities);
                val serializedTable:Rail[Byte] = serializer.toRail();
            	if (null != t) {
            		closure = ()=>@RemoteInvocation("notifyActivityTermination_1") { deref[RootCollectingFinish[T]](ref).notify(serializedTable, t); };
            	} else {
            		closure = ()=>@RemoteInvocation("notifyActivityTermination_2") { deref[RootCollectingFinish[T]](ref).notifyValue(serializedTable, result); };
            	}
            	remoteActivities.clear();
>>>>>>> 23b1f5e2
            } else {
            	val message = new Pair[Long, Int](here.id, count);
            	if (null != t) {
            		closure = ()=>@RemoteInvocation("notifyActivityTermination_3") { deref[RootCollectingFinish[T]](ref).notify(message, t); };
            	} else {
            		closure = ()=>@RemoteInvocation("notifyActivityTermination_4") { deref[RootCollectingFinish[T]](ref).notifyValue(message, result); };
            	}
            }
            count = 0n;
            exceptions = null;
            lock.unlock();
            Runtime.x10rtSendMessage(ref.home.id, closure, null);
            Unsafe.dealloc(closure);
            Runtime.finishStates.remove(ref);
        }
    }

    static final class FinishResilientPlaceZero(id:Long) extends FinishState {
        private static def parentFinish() : Long {
            val a = Runtime.activity();
            if (a == null) return -1; // creating the main activity (root finish)
            val par = a.finishState();
            if (par instanceof FinishResilientPlaceZero) return (par as FinishResilientPlaceZero).id;
            return -1;
        }
        def this(parent:Long, latch:SimpleLatch) {
            property(ResilientStorePlaceZero.make(here.id, parent, latch));
            assert latch==null || here.id == 0;
        }
        def this(latch:SimpleLatch) {
            property(ResilientStorePlaceZero.make(here.id, parentFinish(), latch));
            assert latch==null || here.id == 0;
        }
        def notifySubActivitySpawn(place:Place) {
            val srcId = here.id;
            val dstId = place.id;
            ResilientStorePlaceZero.notifySubActivitySpawn(id, srcId, dstId);
        }
        def notifyActivityCreation(srcPlace:Place) {
            val srcId = srcPlace.id;
            val dstId = here.id;
            return ResilientStorePlaceZero.notifyActivityCreation(id, srcId, dstId);
        }
        def notifyActivityTermination() {
            val dstId = here.id;
            ResilientStorePlaceZero.notifyActivityTermination(id, dstId);
        }
        def pushException(t:Exception) {
            ResilientStorePlaceZero.pushException(id, t);
        }
        def waitForFinish() {
            ResilientStorePlaceZero.waitForFinish(id);
        }
        def simpleLatch():SimpleLatch = null;
        public def runAt(place:Place, body:()=>void, prof:Runtime.Profile):void {
            Runtime.ensureNotInAtomic();
            if (place.id == Runtime.hereLong()) {
                // local path can be the same as before
                Runtime.runAtNonResilient(place, body, prof);
                return;
            }
                
            val real_finish = this;
            //real_finish.notifySubActivitySpawn(place);

            val tmp_finish = new FinishResilientPlaceZero(id, null);
            // TODO: clockPhases are now passed but their resiliency is not supported yet
            // TODO: This implementation of runAt does not explicitly dealloc things
            val home = here;
            tmp_finish.notifySubActivitySpawn(place);
            
            // XTENLANG-3357: clockPhases must be passed and returned
            val myActivity = Runtime.activity();
            val clockPhases = myActivity.clockPhases;
            val cpCell = new Cell[Activity.ClockPhases](clockPhases);
            val cpGref = GlobalRef(cpCell);

            // [DC] do not use at (place) async since the finish state is handled internally
            // [DC] go to the lower level...
            val cl = () => @x10.compiler.RemoteInvocation("resilient_place_zero_run_at") {
                val exc_body = () => {
                    val remoteActivity = Runtime.activity();
                    remoteActivity.clockPhases = clockPhases; // XTENLANG-3357: set passed clockPhases
                    if (tmp_finish.notifyActivityCreation(home)) {
                        try {
                            try {
                                body();
                            } catch (e:Runtime.AtCheckedWrapper) {
                                throw e.getCheckedCause();
                            } 
                        } catch (t:CheckedThrowable) {
                            val e = Exception.ensureException(t);
                            tmp_finish.pushException(e);
                        }
                        // XTENLANG-3357: return the (maybe modified) clockPhases, similar code as "at (cpGref) { cpGref().set(clockPhases); }"
                        // TODO: better to merge this with notifyActivityTermination to reduce send
                        val cl1 = ()=> @x10.compiler.RemoteInvocation("resilient_place_zero_run_at_1") {
                            val gref = cpGref as GlobalRef[Cell[Activity.ClockPhases]{self==cpCell,cpCell!=null}]{home==here,cpCell!=null};
                            val cell = gref(); cell.set(clockPhases); // this will be set to myActivity.clockPhases
                        };
                        Runtime.x10rtSendMessage(cpGref.home.id, cl1, null);
                        Unsafe.dealloc(cl1);
                        
                        tmp_finish.notifyActivityTermination();
                    }
                    remoteActivity.clockPhases = null; // XTENLANG-3357
                };
                Runtime.execute(new Activity(exc_body, home, real_finish, false, false));
                // TODO: Unsafe.dealloc(exc_body); needs to be called somewhere
            };
            Runtime.x10rtSendMessage(place.id, cl, prof);

            try {
                if (VERBOSE) Runtime.println("Entering resilient at waitForFinish");
                tmp_finish.waitForFinish();
                if (VERBOSE) Runtime.println("Exiting resilient at waitForFinish");
                myActivity.clockPhases = cpCell(); // XTENLANG-3357: set the (maybe modified) clockPhases
            } catch (e:MultipleExceptions) {
                assert e.exceptions.size == 1 : e.exceptions();
                val e2 = e.exceptions(0);
                if (VERBOSE) Runtime.println("Received from resilient at: "+e2);
                if (e2 instanceof WrappedThrowable) {
                    Runtime.throwCheckedWithoutThrows(e2.getCause());
                } else {
                    throw e2;
                }
            }
        }
        public def evalAt(place:Place, body:()=>Any, prof:Runtime.Profile):Any {
            Runtime.ensureNotInAtomic();
            if (place.id == Runtime.hereLong()) {
                // local path can be the same as before
                return Runtime.evalAtNonResilient(place, body, prof);
            }

            val dummy_data = new Empty(); // for XTENLANG-3324
            @StackAllocate val me = @StackAllocate new Cell[Any](dummy_data);
            val me2 = GlobalRef(me);
            @Profile(prof) at (place) {
                val r : Any = body();
                at (me2) {
                    me2()(r);
                }
            }
            // Fix for XTENLANG-3324
            if (me()==dummy_data) { // no result set
                if (VERBOSE) Runtime.println("evalAt returns no result, target place may died");
                if (place.isDead()) throw new DeadPlaceException(place);
                else me(null); // should throw some exception?
            }

            return me();
        }
    }

    static final class FinishResilientZooKeeper(id:Long) extends FinishState {
        // can be null, otherwise should call .release() upon quiescence (i.e. when a call to waitForFinish() would terminate immediately)...
        // note that it is not ok to call .release() within waitForFinish, it must be called when the counters are updated for the last time
        val latch:SimpleLatch;
        def this(latch:SimpleLatch) {
            property(0);
            this.latch = latch;
            throw new Exception("under implementation");
        }
        def notifySubActivitySpawn(place:Place) {
            throw new Exception("under implementation");
        }
        def notifyActivityCreation(srcPlace:Place) : Boolean {
            throw new Exception("under implementation");
        }
        def notifyActivityTermination() {
            throw new Exception("under implementation");
        }
        def pushException(t:Exception) {
            throw new Exception("under implementation");
        }
        def waitForFinish() {
            throw new Exception("under implementation");
        }
        def simpleLatch():SimpleLatch = null;
        public def runAt(place:Place, body:()=>void, prof:Runtime.Profile):void {
            throw new Exception("under implementation");
        }
        public def evalAt(place:Place, body:()=>Any, prof:Runtime.Profile):Any {
            throw new Exception("under implementation");
        }
    }


    private static def lowLevelAt(dst:Place, cl:()=>void) : Boolean {
        if (here == dst) {
            cl();
            return true;
        } else {
            val c = new GlobalRef(new AtomicBoolean());
            Runtime.x10rtSendMessage(dst.id, () => @RemoteInvocation("low_level_at_out") {
                try {
                    cl();
                } catch (t:CheckedThrowable) {
                    t.printStackTrace();
                }
                Runtime.x10rtSendMessage(c.home.id, () => @RemoteInvocation("low_level_at_back") {
                    c.getLocalOrCopy().getAndSet(true);
                }, null);
            }, null);
            //Runtime.println("Waiting for reply to message...");
            // while (!c().get()) {
            //     Runtime.probe();
            //     if (dst.isDead()) {
            //         return false;
            //     }
            // }
            if (!c().get()) { // Fix for XTENLANG-3303/3305
                Runtime.increaseParallelism();
                do {
                    Runtime.x10rtProbe();
                    if (dst.isDead()) {
                        Runtime.decreaseParallelism(1n);
                        return false;
                    }
                } while (!c().get());
                Runtime.decreaseParallelism(1n);
            }
            //Runtime.println("Got reply.");
            return true;
        }
    }

    private static def lowLevelFetch[T](dst:Place, cl:()=>T, cell:Cell[T]) : Boolean {
        if (here == dst) {
            cell(cl());
            return true;
        } else {
            val done = new GlobalRef(new AtomicBoolean(false));
            val gcell = new GlobalRef(cell);
            Runtime.x10rtSendMessage(dst.id, () => @RemoteInvocation("low_level_fetch_out") {
                try {
                    val r = cl();
                    Runtime.x10rtSendMessage(gcell.home.id, () => @RemoteInvocation("low_level_fetch_back") {
                        done.getLocalOrCopy().getAndSet(true);
                        gcell.getLocalOrCopy()(r);
                    }, null);
                } catch (t:CheckedThrowable) {
                   t.printStackTrace();
                }
            }, null);
            //Runtime.println("Waiting for reply to message...");
            // while (!done().get()) {
            //     Runtime.probe();
            //     if (dst.isDead()) {
            //         return false;
            //     }
            // }
            if (!done().get()) { // Fix for XTENLANG-3303/3305
                Runtime.increaseParallelism();
                do {
                    Runtime.x10rtProbe();
                    if (dst.isDead()) {
                        Runtime.decreaseParallelism(1n);
                        return false;
                    }
                } while (!done().get());
                Runtime.decreaseParallelism(1n);
            }
            //Runtime.println("Got reply.");
            return true;
        }
    }

    static final class FinishResilientDistributedBackup implements Runtime.Mortal {

        // guarded by atomic { }
        static MAP = new HashMap[GlobalRef[FinishResilientDistributedMaster], FinishResilientDistributedBackup]();

        static def backupForget (master:GlobalRef[FinishResilientDistributedMaster], backup_place:Place) {
            Runtime.x10rtSendMessage(backup_place.id, () => @RemoteInvocation("backup_forget") {
                atomic {
                    val bup = MAP.put(master, null);
                }
            }, null);
        }

        static def backupLowLevelFetch[T] (master:GlobalRef[FinishResilientDistributedMaster], cl:(FinishResilientDistributedBackup)=>T, cell:Cell[T]) : Boolean {
            var place : Place = master.home;
            while (true) {
                place = place.next();
                if (place == master.home) return false;
                val done = new GlobalRef(new AtomicInteger(0n)); // use an AtomicInteger only for the fence instructions
                val gcell = new GlobalRef(cell);
                if (place == here) {
                    atomic {
                        val bup = MAP.getOrElse(master, null);
                        if (bup == null) {
                            done().set(2n);
                        } else {
                            done().set(1n);
                            cell(cl(bup));
                        }
                    }
                } else {
                    Runtime.x10rtSendMessage(place.id, () => @RemoteInvocation("backup_low_level_fetch_out") {
                        try {
                            Runtime.atomicMonitor.lock(); // would use atomic { } but scope is not lexical
                            val bup = MAP.getOrElse(master, null);
                            if (bup == null) {
                                // couldn't find it
                                Runtime.atomicMonitor.release();
                                Runtime.x10rtSendMessage(gcell.home.id, () => @RemoteInvocation("backup_low_level_fetch_not_found") {
                                    done.getLocalOrCopy().set(2n);
                                }, null);
                            } else {
                                // did find it
                                val r = cl(bup);
                                Runtime.atomicMonitor.release();
                                Runtime.x10rtSendMessage(gcell.home.id, () => @RemoteInvocation("backup_low_level_fetch_back") {
                                    done.getLocalOrCopy().set(1n);
                                    gcell.getLocalOrCopy()(r);
                                }, null);
                            }
                        } catch (t:CheckedThrowable) {
                            Runtime.atomicMonitor.release();
                            t.printStackTrace();
                        }
                    }, null);
                    //Runtime.println("Waiting for reply to message...");
                    // while (done().get() == 0n) {
                    //     Runtime.probe();
                    //     if (place.isDead()) {
                    //         break;
                    //     }
                    // }
                    if (done().get() == 0n) { // Fix for XTENLANG-3303/3305
                        Runtime.increaseParallelism();
                        do {
                            Runtime.x10rtProbe();
                            if (place.isDead()) {
                                Runtime.decreaseParallelism(1n);
                                return false;
                            }
                        } while (done().get() == 0n);
                        Runtime.decreaseParallelism(1n);
                    }
                }
                if (done().get() == 1n) return true;
                // otherwise, try again until we have tried every place
            }
        }

        static def backupLowLevelAt (master:GlobalRef[FinishResilientDistributedMaster], cl:(FinishResilientDistributedBackup)=>void) : Boolean {
            var place : Place = master.home;
            while (true) {
                place = place.next();
                if (place == master.home) return false;
                val found = new Cell[Boolean](false);
                val success = lowLevelFetch[Boolean](place, ()=>{
                    atomic {
                        val r = MAP.getOrElse(master, null);
                        if (r == null) return false;
                        cl(r);
                        return true;
                    }
                }, found);
                if (success) return found();
                // otherwise, try again until we have tried every place
            }
        }

        val transit : Rail[Int];
        val live : Rail[Int];
        val children  = new GrowableRail[GlobalRef[FinishResilientDistributedMaster]]();
        var adopted : Boolean = false;
        var adoptedRoot : GlobalRef[FinishResilientDistributedMaster];

        private def this(root:GlobalRef[FinishResilientDistributedMaster]) {
            this.transit = new Rail[Int](Place.getNumPlaces() * Place.getNumPlaces(), 0n);
            this.live = new Rail[Int](Place.getNumPlaces(), 0n);
            this.adoptedRoot = root;
        }
        static def make(root:GlobalRef[FinishResilientDistributedMaster]) {
            val nu = new FinishResilientDistributedBackup(root);
            atomic {
                MAP.put(root, nu);
            }
            return GlobalRef[FinishResilientDistributedBackup](nu);
        }

        def notifySubActivitySpawn(srcId:Long, dstId:Long) {
            atomic {
                transit(srcId + dstId*Place.getNumPlaces())++;
            }
        }
        def notifyActivityCreation(srcId:Long, dstId:Long) {
            atomic {
                // may have problem with backup place's view on place death being different to master's?
                if (Place(srcId).isDead()) {
                    return false;
                }
                transit(srcId + dstId*Place.getNumPlaces())--;
                live(dstId)++;
            }
            return true;
        }
        def notifyActivityTermination(dstId:Long) {
            atomic {
                live(dstId)--;
            }
        }
    }

    static final class FinishResilientDistributedMaster implements Runtime.Mortal {

        // guarded by atomic { }
        static ALL = new HashSet[FinishResilientDistributedMaster]();

        static val nameCounter = new AtomicInteger();

        val transit : Rail[Int];
        val live : Rail[Int];
        val transitAdopted : Rail[Int];
        val liveAdopted : Rail[Int];
        var totalCounter : Long;
        val children : GrowableRail[GlobalRef[FinishResilientDistributedMaster]];
        var numDead : Long;

        var multipleExceptions : GrowableRail[Exception] = null;
        val latch : SimpleLatch;

        var backup : GlobalRef[FinishResilientDistributedBackup];
        var hasBackup : Boolean;

        val name : String;

        def transitInc(src:Long, dst:Long, v:Int) { transit(src + dst*Place.getNumPlaces()) += v; }
        def transitDec(src:Long, dst:Long) { transit(src + dst*Place.getNumPlaces())--; }
        def transitGet(src:Long, dst:Long) = transit(src + dst*Place.getNumPlaces());
        def transitSet(src:Long, dst:Long, v:Int) { transit(src + dst*Place.getNumPlaces()) = v; }
        def transitAdoptedInc(src:Long, dst:Long, v:Int) { transitAdopted(src + dst*Place.getNumPlaces()) += v; }
        def transitAdoptedDec(src:Long, dst:Long) { transitAdopted(src + dst*Place.getNumPlaces())--; }
        def transitAdoptedGet(src:Long, dst:Long) = transitAdopted(src + dst*Place.getNumPlaces());
        def transitAdoptedSet(src:Long, dst:Long, v:Int) { transitAdopted(src + dst*Place.getNumPlaces()) = v; }

        def transitInc(src:Long, dst:Long) { transitInc(src,dst,1n); }
        def transitAdoptedInc(src:Long, dst:Long) { transitAdoptedInc(src,dst,1n); }


        private def recalculateTotal() {
            totalCounter = 0;
            for (i in 0..(Place.getNumPlaces()-1)) {
                totalCounter += live(i);
                totalCounter += liveAdopted(i);
                for (j in 0..(Place.getNumPlaces()-1)) {
                    totalCounter += transitGet(j, i);
                    totalCounter += transitAdoptedGet(j, i);
                }
            }
        }


        private def ensureMultipleExceptions() {
            if (multipleExceptions == null) multipleExceptions = new GrowableRail[Exception]();
            return multipleExceptions;
        }
        def addDeadPlaceException(p:Place) {
            val e = new DeadPlaceException(p);
            e.fillInStackTrace();
            ensureMultipleExceptions().add(e);
        }

        private def this(latch:SimpleLatch) {
            val name = VERBOSE ? nameCounter.getAndIncrement()+"@"+here.id : null;
            this.name = name;
            if (VERBOSE) Runtime.println("Creating master finish state ("+name+")...");
            this.transit = new Rail[Int](Place.getNumPlaces() * Place.getNumPlaces(), 0n);
            this.live = new Rail[Int](Place.getNumPlaces(), 0n);
            this.transitAdopted = new Rail[Int](Place.getNumPlaces() * Place.getNumPlaces(), 0n);
            this.liveAdopted = new Rail[Int](Place.getNumPlaces(), 0n);
            this.children = new GrowableRail[GlobalRef[FinishResilientDistributedMaster]]();
            this.live(here.id) = 1n;
            this.totalCounter = 1;
            this.numDead = 0;
            if (VERBOSE) Runtime.println("    initial live("+here.id+") == 1");
            this.latch = latch;
        }
        def addChild(child:GlobalRef[FinishResilientDistributedMaster]) {
            latch.lock();
            children.add(child);
            latch.unlock();
            // TODO: add to backup as well...
        }
        static def make(parent:GlobalRef[FinishResilientDistributedMaster], latch:SimpleLatch) {
            val nu = new FinishResilientDistributedMaster(latch);
            val gnu = GlobalRef[FinishResilientDistributedMaster](nu);

            if (FinishState.VERBOSE) Runtime.println("    "+gnu+" parent is "+parent);
            if (here.id == 0) {
                // we can never die, so no need to add to parents' children
                // (this conveniently also covers the case of the root finish, where parent() == null)
            } else {
                val success = lowLevelAt(parent.home, () => { parent.getLocalOrCopy().addChild(gnu); });
                if (!success) {
                    Runtime.println("TODO: registering new child with parent: handle case where parent is dead (find nearest workable parent or backup)");
                }
            }

            if (here.id == 0) {
                // at place 0, do not need a backup
                nu.hasBackup = false;
            } else {
                // look for a place to put backup
                var dst : Place = here.next();
                val cell = new Cell[GlobalRef[FinishResilientDistributedBackup]](GlobalRef(null as FinishResilientDistributedBackup));
                val success2 = lowLevelFetch(dst, ()=>FinishResilientDistributedBackup.make(gnu), cell);
                if (!success2) {
                    // TODO: try more places 
                    Runtime.println("Could not find a backup place");
                } else {
                    if (FinishState.VERBOSE) Runtime.println("    backup is "+cell());

                    nu.backup = cell();
                    nu.hasBackup = true;
                }
            }

            atomic {
                ALL.add(nu);
            }
            return nu;
        }

        def notifyAdoptedSubActivitySpawn(srcId:Long, dstId:Long) {
            latch.lock();
            if (VERBOSE) Runtime.println("("+name+").notifyAdoptedSubActivitySpawn("+srcId+", "+dstId+")");
            transitAdopted(srcId + dstId*Place.getNumPlaces())++;
            totalCounter++;
            if (VERBOSE) Runtime.println("    transitAdopted("+srcId+","+dstId+") == "+transitAdopted(srcId + dstId*Place.getNumPlaces()));
            latch.unlock();
            if (hasBackup && !(srcId==here.id && dstId==here.id)) {
                val bup = this.backup; // avoid capturing this
                val success = lowLevelAt(bup.home, () => { bup.getLocalOrCopy().notifySubActivitySpawn(srcId, dstId); } );
                if (!success) {
                    // TODO: recreate backup somewhere else
                    Runtime.println("Could not back up notifyAdoptedSubActivitySpawn(), backup place dead");
                    hasBackup = false;
                }
            }
        }

        def notifySubActivitySpawn(srcId:Long, dstId:Long) {
            latch.lock();
            if (VERBOSE) Runtime.println("("+name+").notifySubActivitySpawn("+srcId+", "+dstId+")");
            transit(srcId + dstId*Place.getNumPlaces())++;
            totalCounter++;
            if (VERBOSE) Runtime.println("    transit("+srcId+","+dstId+") == "+transit(srcId + dstId*Place.getNumPlaces()));
            latch.unlock();
            if (hasBackup && !(srcId==here.id && dstId==here.id)) {
                val bup = this.backup; // avoid capturing this
                val success = lowLevelAt(bup.home, () => { bup.getLocalOrCopy().notifySubActivitySpawn(srcId, dstId); } );
                if (!success) {
                    // TODO: recreate backup somewhere else
                    Runtime.println("Could not back up notifySubActivitySpawn(), backup place dead");
                    hasBackup = false;
                }
            }
        }

        def notifyAdoptedActivityCreation(srcId:Long, dstId:Long) : Boolean {
            latch.lock();
            if (VERBOSE) Runtime.println("("+name+").notifyAdoptedActivityCreation("+srcId+", "+dstId+")");
            if (Place(srcId).isDead()) {
                latch.unlock();
                return false;
            }
            liveAdopted(dstId)++;
            transitAdopted(srcId + dstId*Place.getNumPlaces())--;
            if (VERBOSE) Runtime.println("    liveAdopted("+dstId+") == "+liveAdopted(dstId));
            if (VERBOSE) Runtime.println("    transitAdopted("+srcId+","+dstId+") == "+transitAdopted(srcId + dstId*Place.getNumPlaces()));
            latch.unlock();
            if (hasBackup && !(srcId==here.id && dstId==here.id)) {
                val bup = this.backup; // avoid capturing this
                val success = lowLevelAt(bup.home, () => { bup.getLocalOrCopy().notifyActivityCreation(srcId, dstId); } );
                if (!success) {
                    // TODO: recreate backup somewhere else
                    Runtime.println("Could not back up notifyAdoptedActivityCreation(), backup place dead");
                    hasBackup = false;
                }
            }
            return true;
        }

        def notifyActivityCreation(srcId:Long, dstId:Long) : Boolean {
            latch.lock();
            if (VERBOSE) Runtime.println("("+name+").notifyActivityCreation("+srcId+", "+dstId+")");
            if (Place(srcId).isDead()) {
                latch.unlock();
                return false;
            }
            live(dstId)++;
            transit(srcId + dstId*Place.getNumPlaces())--;
            if (VERBOSE) Runtime.println("    live("+dstId+") == "+live(dstId));
            if (VERBOSE) Runtime.println("    transit("+srcId+","+dstId+") == "+transit(srcId + dstId*Place.getNumPlaces()));
            latch.unlock();
            if (hasBackup && !(srcId==here.id && dstId==here.id)) {
                val bup = this.backup; // avoid capturing this
                val success = lowLevelAt(bup.home, () => { bup.getLocalOrCopy().notifyActivityCreation(srcId, dstId); } );
                if (!success) {
                    // TODO: recreate backup somewhere else
                    Runtime.println("Could not back up notifyActivityCreation(), backup place dead");
                    hasBackup = false;
                }
            }
            return true;
        }

        def notifyAdoptedActivityTermination(dstId:Long) {
            latch.lock();
            if (VERBOSE) Runtime.println("("+name+").notifyAdoptedActivityTermination("+dstId+")");
            liveAdopted(dstId)--;
            totalCounter--;
            if (VERBOSE) Runtime.println("    liveAdopted("+dstId+") == "+liveAdopted(dstId));
            if (quiescent()) {
                if (VERBOSE) Runtime.println("    Releasing latch...");
                latch.release();
            }
            latch.unlock();
            if (hasBackup && dstId!=here.id) {
                val bup = this.backup; // avoid capturing this
                val success = lowLevelAt(bup.home, () => { bup.getLocalOrCopy().notifyActivityTermination(dstId); } );
                if (!success) {
                    // TODO: recreate backup somewhere else
                    Runtime.println("Could not back up notifyAdoptedActivityTermination(), backup place dead");
                    hasBackup = false;
                }
            }
        }

        def notifyActivityTermination(dstId:Long) {
            latch.lock();
            if (VERBOSE) Runtime.println("("+name+").notifyActivityTermination("+dstId+")");
            live(dstId)--;
            totalCounter--;
            if (VERBOSE) Runtime.println("    live("+dstId+") == "+live(dstId));
            if (quiescent()) {
                if (VERBOSE) Runtime.println("    Releasing latch...");
                latch.release();
            }
            latch.unlock();
            if (hasBackup && dstId!=here.id) {
                val bup = this.backup; // avoid capturing this
                val success = lowLevelAt(bup.home, () => { bup.getLocalOrCopy().notifyActivityTermination(dstId); } );
                if (!success) {
                    // TODO: recreate backup somewhere else
                    Runtime.println("Could not back up notifyActivityTermination(), backup place dead");
                    hasBackup = false;
                }
            }
        }

        def notifyPlaceDeath() {
            latch.lock();
            if (FinishState.VERBOSE) Runtime.println("("+name+").notifyPlaceDeath()");
            if (quiescent()) {
                if (VERBOSE) Runtime.println("    Releasing latch...");
                latch.release();
            }
            latch.unlock();
        }

        static def notifyAllPlaceDeath() {
            atomic {
                for (x in ALL) {
                    if (x != null) x.notifyPlaceDeath();
                }
            }
        }

        def pushException(t:Exception) {
            latch.lock();
            if (VERBOSE) Runtime.println("("+name+").pushException("+t+")");
            ensureMultipleExceptions().add(t);
            latch.unlock();
        }

        // for each child, if that child is dead, take its counters and flag it
        // recurse for other finishes under that one, if they are dead
        private def pullUpDeadChildFinishes() {
            val this_ = GlobalRef[FinishResilientDistributedMaster](this);
            latch.lock();
            for (var chindex:Long=0 ; chindex<children.size() ; ++chindex) {
                val child = children(chindex);
                if (!child.home.isDead()) continue;

                if (VERBOSE) Runtime.println("Adopting child finish...");

                // remove child
                if (chindex!=children.size()-1) {
                    children(chindex) = children(children.size()-1);
                }
                children.removeLast();
                chindex--; // don't advance this iteration

                // TODO: race condition -- what if we die after fetchBackup but before committing to our backup
                // state would be inconsistent
                val backup_cell = new Cell[FinishResilientDistributedBackup](null);
                val found = FinishResilientDistributedBackup.backupLowLevelFetch(child, (r:FinishResilientDistributedBackup)=>{
                    if (VERBOSE) Runtime.println("Setting forwarding pointer on backup "+r);
                    if (r.adopted) {
                        Runtime.println("should not be adopted already! FinishResilientDistributedBackup.fetchBackup");
                    }
                    r.adopted = true;
                    r.adoptedRoot = this_;
                    return r;
                }, backup_cell);
                if (!found) {
                    Runtime.println("Fatal error: both master and backup finish store lost due to place failure.");
                }
                val bup = backup_cell();

                children.addAll(bup.children);
                for (i in 0..(Place.getNumPlaces()-1)) {
                    if (VERBOSE && bup.live(i)!=0n) Runtime.println("live at adopted finish ("+i+") = "+bup.live(i));
                    liveAdopted(i) += bup.live(i);
                    for (j in 0..(Place.getNumPlaces()-1)) {
                        if (VERBOSE && bup.transit(i + j*Place.getNumPlaces())!=0n) Runtime.println("transit at adopted finish ("+i+","+j+") = "+bup.transit(i + j*Place.getNumPlaces()));
                        transitAdopted(i + j*Place.getNumPlaces()) += bup.transit(i + j*Place.getNumPlaces());
                    }
                }

                recalculateTotal();

                //TODO: commit new children to backup
            }
            latch.unlock();
        }


        // must be called with latch locked
        private def quiescent() : Boolean {

            // There is actually a race condition here (despite quiescent being called in a latch lock)
            // The Place.isDead() can go to false between the pushUp() and the code after it, causing
            // a finish to 
            // TODO: store dead places in an array, use the same data to drive pushUp() and DPE generation

            val nd = Place.numDead();
            if (nd != numDead) {
                numDead = nd;
                pullUpDeadChildFinishes();
            }

            // overwrite counters with 0 if places have died, accumuluate exceptions
            var need_recalculate : Boolean = false;
            for (i in 0..(Place.getNumPlaces()-1)) {
                if (Place.isDead(i)) {
                    for (unused in 1..live(i)) {
                        addDeadPlaceException(Place(i));
                    }
                    live(i) = 0n;
                    liveAdopted(i) = 0n;

                    // kill horizontal and vertical lines in transit matrix
                    for (j in 0..(Place.getNumPlaces()-1)) {
                        // Do not generate DPEs for these activities, they were never sent
                        //for (unused in 1..transit(i + j*Place.getNumPlaces())) {
                        //    addDeadPlaceException(Place(i));
                        //}
                        transit(i + j*Place.getNumPlaces()) = 0n;
                        transitAdopted(i + j*Place.getNumPlaces()) = 0n;

                        for (unused in 1..transit(j + i*Place.getNumPlaces())) {
                            addDeadPlaceException(Place(i));
                        }
                        transit(j + i*Place.getNumPlaces()) = 0n;
                        transitAdopted(j + i*Place.getNumPlaces()) = 0n;
                    }
                    need_recalculate = true;
                }
            }
            if (need_recalculate) recalculateTotal();

            // Counters can become negative due to quirky use of finish below main
            if (totalCounter <= 0) return true;

            if (VERBOSE) {
                Runtime.println("("+name+").quiescent()");
                for (i in 0..(Place.getNumPlaces()-1)) {
                    if (live(i)>0) {
                        if (VERBOSE) Runtime.println("    ("+name+") Live at "+i);
                        return false;
                    }
                    for (j in 0..(Place.getNumPlaces()-1)) {
                        if (transit(i + j*Place.getNumPlaces())>0) {
                            if (FinishState.VERBOSE) Runtime.println("    ("+name+") In transit from "+i+" -> "+j);
                            return false;
                        }
                    }
                }
                for (i in 0..(Place.getNumPlaces()-1)) {
                    if (liveAdopted(i)>0) {
                        if (VERBOSE) Runtime.println("    ("+name+") Live (adopted) at "+i);
                        return false;
                    }
                    for (j in 0..(Place.getNumPlaces()-1)) {
                        if (transitAdopted(i + j*Place.getNumPlaces())>0) {
                            if (FinishState.VERBOSE) Runtime.println("    ("+name+") In transit (adopted) from "+i+" -> "+j);
                            return false;
                        }
                    }
                }
            }

            return false;
        }

    }

    static final class FinishResilientDistributed extends FinishState {

        val root : GlobalRef[FinishResilientDistributedMaster];

        private static def parentFinish() : GlobalRef[FinishResilientDistributedMaster] {
            val a = Runtime.activity();
            if (a == null) return GlobalRef(null as FinishResilientDistributedMaster); // creating the main activity (root finish)
            val par = a.finishState();
            if (par instanceof FinishResilientDistributed) return (par as FinishResilientDistributed).root;
            return GlobalRef(null as FinishResilientDistributedMaster);
        }

        def this(latch:SimpleLatch) {

            val the_root = FinishResilientDistributedMaster.make(parentFinish(), latch);
            //Runtime.println(the_root+" just created."); 
            this.root = new GlobalRef[FinishResilientDistributedMaster](the_root);
        }

        def notifySubActivitySpawn(place:Place) {
            val srcId = here.id;
            val dstId = place.id;

            var success : Boolean = false;
            var the_root : GlobalRef[FinishResilientDistributedMaster] = root;
            var adopted : Boolean = false;
            while (true) {
                val the_root_ = the_root;

                if (adopted) {
                    success = lowLevelAt(the_root_.home, () => { the_root_.getLocalOrCopy().notifyAdoptedSubActivitySpawn(srcId, dstId); } );
                } else {
                    success = lowLevelAt(the_root_.home, () => { the_root_.getLocalOrCopy().notifySubActivitySpawn(srcId, dstId); } );
                }

                if (success) break;

                // return true if it was adopted (and the new master) or false meaning we updated the backup and all is good
                val cell = new Cell(Pair[Boolean, GlobalRef[FinishResilientDistributedMaster]](false, the_root_));
                success = FinishResilientDistributedBackup.backupLowLevelFetch(the_root_, (bup:FinishResilientDistributedBackup)=>{
                    // already in an atomic
                    if (!bup.adopted) {
                        bup.notifySubActivitySpawn(srcId,dstId);
                    }
                    return Pair[Boolean, GlobalRef[FinishResilientDistributedMaster]](bup.adopted, bup.adoptedRoot);
                }, cell);

                if (!success) {
                    Runtime.println("Fatal Error: master and backup dead, in notifySubActivitySpawn()");
                    break;
                }

                if (!cell().first) break;

                adopted = true;
                the_root = cell().second;
            }
        }

        def notifyActivityCreation(srcPlace:Place) : Boolean {
            val srcId = srcPlace.id;
            val dstId = here.id;

            var success : Boolean = false;
            var the_root : GlobalRef[FinishResilientDistributedMaster] = root;
            var adopted : Boolean = false;
            while (true) {
                val the_root_ = the_root;

                val simple_cell = new Cell[Boolean](false);
                if (adopted) {
                    success = lowLevelFetch(the_root_.home, () => { return the_root_.getLocalOrCopy().notifyAdoptedActivityCreation(srcId, dstId); }, simple_cell );
                } else {
                    success = lowLevelFetch(the_root_.home, () => { return the_root_.getLocalOrCopy().notifyActivityCreation(srcId, dstId); }, simple_cell );
                }

                if (success) return simple_cell();

                // return true if it was adopted (and the new master) or false meaning we updated the backup and all is good
                val cell = new Cell(Triple[Boolean, GlobalRef[FinishResilientDistributedMaster], Boolean](false, the_root_, false));
                success = FinishResilientDistributedBackup.backupLowLevelFetch(the_root_, (bup:FinishResilientDistributedBackup)=>{
                    // already in an atomic
                    var r:Boolean = false;
                    if (!bup.adopted) {
                        r = bup.notifyActivityCreation(srcId, dstId);
                    }
                    return Triple[Boolean, GlobalRef[FinishResilientDistributedMaster], Boolean](bup.adopted, bup.adoptedRoot, r);
                }, cell);

                if (!success) {
                    Runtime.println("Fatal Error: master and backup dead, in notifyActivityCreation()");
                    break;
                }

                if (!cell().first) return cell().third;

                adopted = true;
                the_root = cell().second;
            }

            // never happens
            assert false;
            return true;
        }

        def notifyActivityTermination() {
            val dstId = here.id;

            var success : Boolean = false;
            var the_root : GlobalRef[FinishResilientDistributedMaster] = root;
            var adopted : Boolean = false;
            while (true) {
                val the_root_ = the_root;

                if (adopted) {
                    success = lowLevelAt(the_root_.home, () => { the_root_.getLocalOrCopy().notifyAdoptedActivityTermination(dstId); } );
                } else {
                    success = lowLevelAt(the_root_.home, () => { the_root_.getLocalOrCopy().notifyActivityTermination(dstId); } );
                }

                if (success) break;

                if (VERBOSE) Runtime.println(the_root+" master dead, looking for backup");

                // return true if it was adopted (and the new master) or false meaning we updated the backup and all is good
                val cell = new Cell(Pair[Boolean, GlobalRef[FinishResilientDistributedMaster]](false, the_root_));
                success = FinishResilientDistributedBackup.backupLowLevelFetch(the_root_, (bup:FinishResilientDistributedBackup)=>{
                    // already in an atomic
                    if (!bup.adopted) {
                        bup.notifyActivityTermination(dstId);
                    }
                    return Pair[Boolean, GlobalRef[FinishResilientDistributedMaster]](bup.adopted, bup.adoptedRoot);
                }, cell);

                if (!success) {
                    Runtime.println("Fatal Error: master and backup dead, in notifyActivityTermination()");
                    break;
                }

                if (!cell().first) {
                    if (VERBOSE) Runtime.println(the_root+" found backup, updated it");
                    break;
                }

                if (VERBOSE) Runtime.println(the_root+" found backup, using forwarding pointer: "+cell().second);

                adopted = true;
                the_root = cell().second;

            }
        }

        def pushException(t:Exception) {
            val success = lowLevelAt(root.home, () => { root.getLocalOrCopy().pushException(t); } );
            if (!success) {
                // do nothing here, exceptions should be dropped if home place dies
            }
        }

        def waitForFinish() {
            val the_root = root.getLocalOrCopy();
            if (VERBOSE) Runtime.println("("+the_root.name+").waitForFinish()");
            the_root.notifyActivityTermination(here.id);
            // if (!Runtime.STRICT_FINISH) Runtime.worker().join(the_root.latch); // removed as a tentative fix for XTENLANG-3304
            the_root.latch.await();
            atomic { //TODO: delete the state only if it finishes without being adopted?? (XTENLANG-3323)
                FinishResilientDistributedMaster.ALL.remove(the_root);
            }
            if (the_root.multipleExceptions != null) {
                if (FinishState.VERBOSE) Runtime.println("("+the_root.name+").waitForFinish() done waiting (throwing exceptions)");
                throw MultipleExceptions.make(the_root.multipleExceptions);
            }
            if (FinishState.VERBOSE) Runtime.println("("+the_root.name+").waitForFinish() done waiting");
        }

        def simpleLatch():SimpleLatch = (root as GlobalRef[FinishResilientDistributedMaster]{home==here})().latch;

        public def runAt(place:Place, body:()=>void, prof:Runtime.Profile):void {
            Runtime.ensureNotInAtomic();
            if (place.id == Runtime.hereLong()) {
                // local path can be the same as before
                Runtime.runAtNonResilient(place, body, prof);
                return;
            }

            val real_finish = this;

            val tmp_finish = new FinishResilientDistributed(new SimpleLatch());
            // TODO: clockPhases -- clocks not supported in resilient X10 at the moment
            // TODO: This implementation of runAt does not explicitly dealloc things
            val home = here;
            tmp_finish.notifySubActivitySpawn(place);

            // [DC] do not use at (place) async since the finish state is handled internally
            // [DC] go to the lower level...
            val cl = () => @x10.compiler.RemoteInvocation("resilient_place_zero_run_at") {
                val exc_body = () => {
                    if (tmp_finish.notifyActivityCreation(home)) {
                        try {
                            try {
                                body();
                            } catch (e:Runtime.AtCheckedWrapper) {
                                throw e.getCheckedCause();
                            }
                        } catch (t:CheckedThrowable) {
                            val e = Exception.ensureException(t);
                            tmp_finish.pushException(e);
                        }
                        tmp_finish.notifyActivityTermination();
                    }
                };
                Runtime.execute(new Activity(exc_body, home, real_finish, false, false));
            };
            Runtime.x10rtSendMessage(place.id, cl, prof);

            try {
                if (VERBOSE) Runtime.println("Entering resilient at waitForFinish");
                tmp_finish.waitForFinish();
                if (VERBOSE) Runtime.println("Exiting resilient at waitForFinish");
            } catch (e:MultipleExceptions) {
                assert e.exceptions.size == 1 : e.exceptions();
                val e2 = e.exceptions(0);
                if (VERBOSE) Runtime.println("Received from resilient at: "+e2);
                if (e2 instanceof WrappedThrowable) {
                    Runtime.throwCheckedWithoutThrows(e2.getCause());
                } else {
                    throw e2;
                }
            }
        }

        public def evalAt(place:Place, body:()=>Any, prof:Runtime.Profile):Any {
            Runtime.ensureNotInAtomic();
            if (place.id == Runtime.hereLong()) {
                // local path can be the same as before
                return Runtime.evalAtNonResilient(place, body, prof);
            }

            val dummy_data = new Empty(); // for XTENLANG-3324
            @StackAllocate val me = @StackAllocate new Cell[Any](dummy_data);
            val me2 = GlobalRef(me);
            @Profile(prof) at (place) {
                val r : Any = body();
                at (me2) {
                    me2()(r);
                }
            }
            // Fix for XTENLANG-3324
            if (me()==dummy_data) { // no result set
                if (VERBOSE) Runtime.println("evalAt returns no result, target place may died");
                if (place.isDead()) throw new DeadPlaceException(place);
                else me(null); // should throw some exception?
            }

            return me();
        }

    }

    static def notifyPlaceDeath() : void {
        if (Runtime.RESILIENT_MODE == Configuration.RESILIENT_MODE_NONE) {
            // This case seems occur naturally on shutdown, so transparently ignore it.
            // The launcher is responsible for tear-down in the case of place death, nothing we need to do.
            //throw new Exception("Only resilient X10 handles place death");
        } else
            FinishResilient.notifyPlaceDeath();
    }
}

// vim:shiftwidth=4:tabstop=4:expandtab<|MERGE_RESOLUTION|>--- conflicted
+++ resolved
@@ -398,14 +398,8 @@
                 latch.unlock();
                 return;
             }
-<<<<<<< HEAD
-            if (counts == null || counts.size == 0) {
-                counts = new Rail[Int](Place.getNumPlaces());
-                seen = new Rail[Boolean](Place.getNumPlaces());
-=======
             if (remoteActivities == null) {
                 remoteActivities = new HashMap[Long,Int]();
->>>>>>> 23b1f5e2
             }
             remoteActivities.put(p.id, remoteActivities.getOrElse(p.id, 0n)+1n);
             latch.unlock();
@@ -416,15 +410,9 @@
                 latch.unlock();
                 return;
             }
-<<<<<<< HEAD
-            if (counts != null && counts.size != 0) {
-                for(var i:Int=0n; i<Place.getNumPlaces(); i++) {
-                    if (counts(i) != 0n) {
-=======
             if (remoteActivities != null && remoteActivities.size() != 0) {
                 for (entry in remoteActivities.entries()) {
                     if (entry.getValue() != 0n) {
->>>>>>> 23b1f5e2
                         latch.unlock();
                         return;
                     }
@@ -447,20 +435,6 @@
             if ((!Runtime.STRICT_FINISH) && (Runtime.STATIC_THREADS || remoteActivities == null)) {
                 Runtime.worker().join(latch);
             }
-<<<<<<< HEAD
-            latch.await();
-            if (counts != null && counts.size != 0) {
-                if (Place.getNumPlaces() < 1024) {
-                    val root = ref();
-                    val closure = ()=>@RemoteInvocation("remoteFinishCleanup") { Runtime.finishStates.remove(root); };
-                    seen(Runtime.hereInt()) = false;
-                    for(var i:Int=0n; i<Place.getNumPlaces(); i++) {
-                        if (seen(i)) Runtime.x10rtSendMessage(i, closure, null);
-                    }
-                    Unsafe.dealloc(closure);
-                } else {
-                    // TODO: cleanup with indirect routing
-=======
             latch.await(); // sit here, waiting for all child activities to complete
 
             // if there were remote activities spawned, clean up the RemoteFinish objects which tracked them
@@ -470,7 +444,6 @@
                 remoteActivities.remove(here.id);
                 for (placeId in remoteActivities.keySet()) {
                     Runtime.x10rtSendMessage(placeId, closure, null);
->>>>>>> 23b1f5e2
                 }
                 Unsafe.dealloc(closure);
             }
@@ -481,16 +454,6 @@
             // if no exceptions, simply return
         }
 
-<<<<<<< HEAD
-        protected def process(rail:Rail[Int]) {
-            counts(ref().home.id) = -rail(ref().home.id);
-            count += rail(ref().home.id);
-            var b:Boolean = count == 0n;
-            for(var i:Long=0; i<Place.getNumPlaces(); i++) {
-                counts(i) += rail(i);
-                seen(i) |= counts(i) != 0n;
-                if (counts(i) != 0n) b = false;
-=======
         protected def process(remoteMap:HashMap[Long, Int]):void {
             // add the remote set of records to the local set
             for (remoteEntry in remoteMap.entries()) {
@@ -507,7 +470,6 @@
             // check to see if anything is still pending remotely
             for (entry in remoteActivities.entries()) {
                 if (entry.getValue() != 0n) return;
->>>>>>> 23b1f5e2
             }
             
             // nothing is pending.  Release the latch
@@ -535,15 +497,10 @@
         
             // check if anything is pending locally
             if (count != 0n) return;
-<<<<<<< HEAD
-            for(var i:Int=0n; i<Place.getNumPlaces(); i++) {
-                if (counts(i) != 0n) return;
-=======
         
             // check to see if anything is still pending remotely
             for (entry in remoteActivities.entries()) {
                 if (entry.getValue() != 0n) return;
->>>>>>> 23b1f5e2
             }
         
             // nothing is pending.  Release the latch
@@ -588,20 +545,8 @@
                 lock.unlock();
                 return;
             }
-<<<<<<< HEAD
-            if (counts == null || counts.size == 0) {
-                counts = new Rail[Int](Place.getNumPlaces());
-                places = new Rail[Int](Place.getNumPlaces());
-                places(0) = id as Int; // WARNING: assuming 32 bit places at X10 level.
-            }
-            val old = counts(place.id);
-            counts(place.id)++;
-            if (old == 0n && id != place.id) {
-                places(length++) = place.id as Int; // WARNING: assuming 32 bit places at X10 level.
-=======
             if (remoteActivities == null) {
                 remoteActivities = new HashMap[Long,Int]();
->>>>>>> 23b1f5e2
             }
             val old = remoteActivities.getOrElse(place.id, 0n);
             remoteActivities.put(place.id, old+1n);
@@ -623,18 +568,6 @@
             val t = MultipleExceptions.make(exceptions);
             val ref = this.ref();
             val closure:()=>void;
-<<<<<<< HEAD
-            if (counts != null && counts.size != 0) {
-                counts(Runtime.hereLong()) = count;
-                if (2*length > Place.getNumPlaces()) {
-                    val message = Unsafe.allocRailUninitialized[Int](counts.size);
-                    Rail.copy(counts, 0, message, 0, counts.size);
-                    if (null != t) {
-                        closure = ()=>@RemoteInvocation("notifyActivityTermination_1") { deref[RootFinish](ref).notify(message, t); };
-                    } else {
-                        closure = ()=>@RemoteInvocation("notifyActivityTermination_2") { deref[RootFinish](ref).notify(message); };
-                    }
-=======
             if (remoteActivities != null && remoteActivities.size() != 0) {
                 remoteActivities.put(here.id, count); // put our own count into the table
                 // pre-serialize the hashmap here
@@ -643,7 +576,6 @@
                 val serializedTable:Rail[Byte] = serializer.toRail();
                 if (null != t) {
                     closure = ()=>@RemoteInvocation("notifyActivityTermination_1") { deref[RootFinish](ref).notify(serializedTable, t); };
->>>>>>> 23b1f5e2
                 } else {
                     closure = ()=>@RemoteInvocation("notifyActivityTermination_2") { deref[RootFinish](ref).notify(serializedTable); };
                 }
@@ -710,20 +642,8 @@
                 lock.unlock();
                 return;
             }
-<<<<<<< HEAD
-            if (counts == null || counts.size == 0) {
-                counts = new Rail[Int](Place.getNumPlaces());
-                places = new Rail[Int](Place.getNumPlaces());
-                places(0) = id as Int; // WARNING: assuming 32 bit places at X10 level.
-            }
-            val old = counts(place.id);
-            counts(place.id)++;
-            if (old == 0n && id != place.id) {
-                places(length++) = place.id as Int; // WARNING: assuming 32 bit places at X10 level.
-=======
             if (remoteActivities == null) {
                 remoteActivities = new HashMap[Long,Int]();
->>>>>>> 23b1f5e2
             }
 
             val old = remoteActivities.getOrElse(place.id, 0n);
@@ -746,18 +666,6 @@
             val t = MultipleExceptions.make(exceptions);
             val ref = this.ref();
             val closure:()=>void;
-<<<<<<< HEAD
-            if (counts != null && counts.size != 0) {
-                counts(Runtime.hereLong()) = count;
-                if (2*length > Place.getNumPlaces()) {
-                    val message = Unsafe.allocRailUninitialized[Int](counts.size);
-                    Rail.copy(counts, 0, message, 0, counts.size);
-                    if (null != t) {
-                        closure = ()=>@RemoteInvocation("notifyActivityTermination_1") { deref[RootFinish](ref).notify(message, t); };
-                    } else {
-                        closure = ()=>@RemoteInvocation("notifyActivityTermination_2") { deref[RootFinish](ref).notify(message); };
-                    }
-=======
             if (remoteActivities != null && remoteActivities.size() != 0) {
                 remoteActivities.put(here.id, count); // put our own count into the table
                 // pre-serialize the hashmap here
@@ -766,7 +674,6 @@
                 val serializedTable:Rail[Byte] = serializer.toRail();
                 if (null != t) {
                     closure = ()=>@RemoteInvocation("notifyActivityTermination_1") { deref[RootFinish](ref).notify(serializedTable, t); };
->>>>>>> 23b1f5e2
                 } else {
                     closure = ()=>@RemoteInvocation("notifyActivityTermination_2") { deref[RootFinish](ref).notify(serializedTable); };
                 }
@@ -783,7 +690,7 @@
             exceptions = null;
             lock.unlock();
             val h = Runtime.hereInt();
-            if ((Place.getNumPlaces() < 1024) || (h%32n == 0n) || (h-h%32n == (ref.home.id as Int))) {
+            if ((Place.numPlaces() < 1024) || (h%32n == 0n) || (h-h%32n == (ref.home.id as Int))) {
                 Runtime.x10rtSendMessage(ref.home.id, closure, null);
             } else {
                 val clx = ()=>@RemoteInvocation("notifyActivityTermination_5") { Runtime.x10rtSendMessage(ref.home.id, closure, null); };
@@ -913,31 +820,6 @@
             sr.placeMerge();
             val result = sr.result();
             sr.reset();
-<<<<<<< HEAD
-            if (counts != null && counts.size != 0) {
-                counts(Runtime.hereLong()) = count;
-                if (2*length > Place.getNumPlaces()) {
-                    val message = Unsafe.allocRailUninitialized[Int](counts.size);
-                    Rail.copy(counts, 0, message, 0, counts.size);
-                    if (null != t) {
-                        closure = ()=>@RemoteInvocation("notifyActivityTermination_1") { deref[RootCollectingFinish[T]](ref).notify(message, t); };
-                    } else {
-                        closure = ()=>@RemoteInvocation("notifyActivityTermination_2") { deref[RootCollectingFinish[T]](ref).notifyValue(message, result); };
-                    }
-                } else {
-                    val message = Unsafe.allocRailUninitialized[Pair[Int,Int]](length);
-                    for (i in 0..(length-1)) {
-                        message(i) = Pair[Int,Int](places(i), counts(places(i)));
-                    }
-                    if (null != t) {
-                        closure = ()=>@RemoteInvocation("notifyActivityTermination_3") { deref[RootCollectingFinish[T]](ref).notify(message, t); };
-                    } else {
-                        closure = ()=>@RemoteInvocation("notifyActivityTermination_4") { deref[RootCollectingFinish[T]](ref).notifyValue(message, result); };
-                    }
-                }
-                counts.clear(0, counts.size);
-                length = 1n;
-=======
             if (remoteActivities != null && remoteActivities.size() != 0) {
             	remoteActivities.put(here.id, count); // put our own count into the table
                 // pre-serialize the hashmap here
@@ -950,7 +832,6 @@
             		closure = ()=>@RemoteInvocation("notifyActivityTermination_2") { deref[RootCollectingFinish[T]](ref).notifyValue(serializedTable, result); };
             	}
             	remoteActivities.clear();
->>>>>>> 23b1f5e2
             } else {
             	val message = new Pair[Long, Int](here.id, count);
             	if (null != t) {
@@ -1325,8 +1206,8 @@
         var adoptedRoot : GlobalRef[FinishResilientDistributedMaster];
 
         private def this(root:GlobalRef[FinishResilientDistributedMaster]) {
-            this.transit = new Rail[Int](Place.getNumPlaces() * Place.getNumPlaces(), 0n);
-            this.live = new Rail[Int](Place.getNumPlaces(), 0n);
+            this.transit = new Rail[Int](Place.numPlaces() * Place.numPlaces(), 0n);
+            this.live = new Rail[Int](Place.numPlaces(), 0n);
             this.adoptedRoot = root;
         }
         static def make(root:GlobalRef[FinishResilientDistributedMaster]) {
@@ -1339,7 +1220,7 @@
 
         def notifySubActivitySpawn(srcId:Long, dstId:Long) {
             atomic {
-                transit(srcId + dstId*Place.getNumPlaces())++;
+                transit(srcId + dstId*Place.numPlaces())++;
             }
         }
         def notifyActivityCreation(srcId:Long, dstId:Long) {
@@ -1348,7 +1229,7 @@
                 if (Place(srcId).isDead()) {
                     return false;
                 }
-                transit(srcId + dstId*Place.getNumPlaces())--;
+                transit(srcId + dstId*Place.numPlaces())--;
                 live(dstId)++;
             }
             return true;
@@ -1383,14 +1264,14 @@
 
         val name : String;
 
-        def transitInc(src:Long, dst:Long, v:Int) { transit(src + dst*Place.getNumPlaces()) += v; }
-        def transitDec(src:Long, dst:Long) { transit(src + dst*Place.getNumPlaces())--; }
-        def transitGet(src:Long, dst:Long) = transit(src + dst*Place.getNumPlaces());
-        def transitSet(src:Long, dst:Long, v:Int) { transit(src + dst*Place.getNumPlaces()) = v; }
-        def transitAdoptedInc(src:Long, dst:Long, v:Int) { transitAdopted(src + dst*Place.getNumPlaces()) += v; }
-        def transitAdoptedDec(src:Long, dst:Long) { transitAdopted(src + dst*Place.getNumPlaces())--; }
-        def transitAdoptedGet(src:Long, dst:Long) = transitAdopted(src + dst*Place.getNumPlaces());
-        def transitAdoptedSet(src:Long, dst:Long, v:Int) { transitAdopted(src + dst*Place.getNumPlaces()) = v; }
+        def transitInc(src:Long, dst:Long, v:Int) { transit(src + dst*Place.numPlaces()) += v; }
+        def transitDec(src:Long, dst:Long) { transit(src + dst*Place.numPlaces())--; }
+        def transitGet(src:Long, dst:Long) = transit(src + dst*Place.numPlaces());
+        def transitSet(src:Long, dst:Long, v:Int) { transit(src + dst*Place.numPlaces()) = v; }
+        def transitAdoptedInc(src:Long, dst:Long, v:Int) { transitAdopted(src + dst*Place.numPlaces()) += v; }
+        def transitAdoptedDec(src:Long, dst:Long) { transitAdopted(src + dst*Place.numPlaces())--; }
+        def transitAdoptedGet(src:Long, dst:Long) = transitAdopted(src + dst*Place.numPlaces());
+        def transitAdoptedSet(src:Long, dst:Long, v:Int) { transitAdopted(src + dst*Place.numPlaces()) = v; }
 
         def transitInc(src:Long, dst:Long) { transitInc(src,dst,1n); }
         def transitAdoptedInc(src:Long, dst:Long) { transitAdoptedInc(src,dst,1n); }
@@ -1398,10 +1279,10 @@
 
         private def recalculateTotal() {
             totalCounter = 0;
-            for (i in 0..(Place.getNumPlaces()-1)) {
+            for (i in 0..(Place.numPlaces()-1)) {
                 totalCounter += live(i);
                 totalCounter += liveAdopted(i);
-                for (j in 0..(Place.getNumPlaces()-1)) {
+                for (j in 0..(Place.numPlaces()-1)) {
                     totalCounter += transitGet(j, i);
                     totalCounter += transitAdoptedGet(j, i);
                 }
@@ -1423,10 +1304,10 @@
             val name = VERBOSE ? nameCounter.getAndIncrement()+"@"+here.id : null;
             this.name = name;
             if (VERBOSE) Runtime.println("Creating master finish state ("+name+")...");
-            this.transit = new Rail[Int](Place.getNumPlaces() * Place.getNumPlaces(), 0n);
-            this.live = new Rail[Int](Place.getNumPlaces(), 0n);
-            this.transitAdopted = new Rail[Int](Place.getNumPlaces() * Place.getNumPlaces(), 0n);
-            this.liveAdopted = new Rail[Int](Place.getNumPlaces(), 0n);
+            this.transit = new Rail[Int](Place.numPlaces() * Place.numPlaces(), 0n);
+            this.live = new Rail[Int](Place.numPlaces(), 0n);
+            this.transitAdopted = new Rail[Int](Place.numPlaces() * Place.numPlaces(), 0n);
+            this.liveAdopted = new Rail[Int](Place.numPlaces(), 0n);
             this.children = new GrowableRail[GlobalRef[FinishResilientDistributedMaster]]();
             this.live(here.id) = 1n;
             this.totalCounter = 1;
@@ -1483,9 +1364,9 @@
         def notifyAdoptedSubActivitySpawn(srcId:Long, dstId:Long) {
             latch.lock();
             if (VERBOSE) Runtime.println("("+name+").notifyAdoptedSubActivitySpawn("+srcId+", "+dstId+")");
-            transitAdopted(srcId + dstId*Place.getNumPlaces())++;
+            transitAdopted(srcId + dstId*Place.numPlaces())++;
             totalCounter++;
-            if (VERBOSE) Runtime.println("    transitAdopted("+srcId+","+dstId+") == "+transitAdopted(srcId + dstId*Place.getNumPlaces()));
+            if (VERBOSE) Runtime.println("    transitAdopted("+srcId+","+dstId+") == "+transitAdopted(srcId + dstId*Place.numPlaces()));
             latch.unlock();
             if (hasBackup && !(srcId==here.id && dstId==here.id)) {
                 val bup = this.backup; // avoid capturing this
@@ -1501,9 +1382,9 @@
         def notifySubActivitySpawn(srcId:Long, dstId:Long) {
             latch.lock();
             if (VERBOSE) Runtime.println("("+name+").notifySubActivitySpawn("+srcId+", "+dstId+")");
-            transit(srcId + dstId*Place.getNumPlaces())++;
+            transit(srcId + dstId*Place.numPlaces())++;
             totalCounter++;
-            if (VERBOSE) Runtime.println("    transit("+srcId+","+dstId+") == "+transit(srcId + dstId*Place.getNumPlaces()));
+            if (VERBOSE) Runtime.println("    transit("+srcId+","+dstId+") == "+transit(srcId + dstId*Place.numPlaces()));
             latch.unlock();
             if (hasBackup && !(srcId==here.id && dstId==here.id)) {
                 val bup = this.backup; // avoid capturing this
@@ -1524,9 +1405,9 @@
                 return false;
             }
             liveAdopted(dstId)++;
-            transitAdopted(srcId + dstId*Place.getNumPlaces())--;
+            transitAdopted(srcId + dstId*Place.numPlaces())--;
             if (VERBOSE) Runtime.println("    liveAdopted("+dstId+") == "+liveAdopted(dstId));
-            if (VERBOSE) Runtime.println("    transitAdopted("+srcId+","+dstId+") == "+transitAdopted(srcId + dstId*Place.getNumPlaces()));
+            if (VERBOSE) Runtime.println("    transitAdopted("+srcId+","+dstId+") == "+transitAdopted(srcId + dstId*Place.numPlaces()));
             latch.unlock();
             if (hasBackup && !(srcId==here.id && dstId==here.id)) {
                 val bup = this.backup; // avoid capturing this
@@ -1548,9 +1429,9 @@
                 return false;
             }
             live(dstId)++;
-            transit(srcId + dstId*Place.getNumPlaces())--;
+            transit(srcId + dstId*Place.numPlaces())--;
             if (VERBOSE) Runtime.println("    live("+dstId+") == "+live(dstId));
-            if (VERBOSE) Runtime.println("    transit("+srcId+","+dstId+") == "+transit(srcId + dstId*Place.getNumPlaces()));
+            if (VERBOSE) Runtime.println("    transit("+srcId+","+dstId+") == "+transit(srcId + dstId*Place.numPlaces()));
             latch.unlock();
             if (hasBackup && !(srcId==here.id && dstId==here.id)) {
                 val bup = this.backup; // avoid capturing this
@@ -1669,12 +1550,12 @@
                 val bup = backup_cell();
 
                 children.addAll(bup.children);
-                for (i in 0..(Place.getNumPlaces()-1)) {
+                for (i in 0..(Place.numPlaces()-1)) {
                     if (VERBOSE && bup.live(i)!=0n) Runtime.println("live at adopted finish ("+i+") = "+bup.live(i));
                     liveAdopted(i) += bup.live(i);
-                    for (j in 0..(Place.getNumPlaces()-1)) {
-                        if (VERBOSE && bup.transit(i + j*Place.getNumPlaces())!=0n) Runtime.println("transit at adopted finish ("+i+","+j+") = "+bup.transit(i + j*Place.getNumPlaces()));
-                        transitAdopted(i + j*Place.getNumPlaces()) += bup.transit(i + j*Place.getNumPlaces());
+                    for (j in 0..(Place.numPlaces()-1)) {
+                        if (VERBOSE && bup.transit(i + j*Place.numPlaces())!=0n) Runtime.println("transit at adopted finish ("+i+","+j+") = "+bup.transit(i + j*Place.numPlaces()));
+                        transitAdopted(i + j*Place.numPlaces()) += bup.transit(i + j*Place.numPlaces());
                     }
                 }
 
@@ -1702,7 +1583,7 @@
 
             // overwrite counters with 0 if places have died, accumuluate exceptions
             var need_recalculate : Boolean = false;
-            for (i in 0..(Place.getNumPlaces()-1)) {
+            for (i in 0..(Place.numPlaces()-1)) {
                 if (Place.isDead(i)) {
                     for (unused in 1..live(i)) {
                         addDeadPlaceException(Place(i));
@@ -1711,19 +1592,19 @@
                     liveAdopted(i) = 0n;
 
                     // kill horizontal and vertical lines in transit matrix
-                    for (j in 0..(Place.getNumPlaces()-1)) {
+                    for (j in 0..(Place.numPlaces()-1)) {
                         // Do not generate DPEs for these activities, they were never sent
-                        //for (unused in 1..transit(i + j*Place.getNumPlaces())) {
+                        //for (unused in 1..transit(i + j*Place.numPlaces())) {
                         //    addDeadPlaceException(Place(i));
                         //}
-                        transit(i + j*Place.getNumPlaces()) = 0n;
-                        transitAdopted(i + j*Place.getNumPlaces()) = 0n;
-
-                        for (unused in 1..transit(j + i*Place.getNumPlaces())) {
+                        transit(i + j*Place.numPlaces()) = 0n;
+                        transitAdopted(i + j*Place.numPlaces()) = 0n;
+
+                        for (unused in 1..transit(j + i*Place.numPlaces())) {
                             addDeadPlaceException(Place(i));
                         }
-                        transit(j + i*Place.getNumPlaces()) = 0n;
-                        transitAdopted(j + i*Place.getNumPlaces()) = 0n;
+                        transit(j + i*Place.numPlaces()) = 0n;
+                        transitAdopted(j + i*Place.numPlaces()) = 0n;
                     }
                     need_recalculate = true;
                 }
@@ -1735,25 +1616,25 @@
 
             if (VERBOSE) {
                 Runtime.println("("+name+").quiescent()");
-                for (i in 0..(Place.getNumPlaces()-1)) {
+                for (i in 0..(Place.numPlaces()-1)) {
                     if (live(i)>0) {
                         if (VERBOSE) Runtime.println("    ("+name+") Live at "+i);
                         return false;
                     }
-                    for (j in 0..(Place.getNumPlaces()-1)) {
-                        if (transit(i + j*Place.getNumPlaces())>0) {
+                    for (j in 0..(Place.numPlaces()-1)) {
+                        if (transit(i + j*Place.numPlaces())>0) {
                             if (FinishState.VERBOSE) Runtime.println("    ("+name+") In transit from "+i+" -> "+j);
                             return false;
                         }
                     }
                 }
-                for (i in 0..(Place.getNumPlaces()-1)) {
+                for (i in 0..(Place.numPlaces()-1)) {
                     if (liveAdopted(i)>0) {
                         if (VERBOSE) Runtime.println("    ("+name+") Live (adopted) at "+i);
                         return false;
                     }
-                    for (j in 0..(Place.getNumPlaces()-1)) {
-                        if (transitAdopted(i + j*Place.getNumPlaces())>0) {
+                    for (j in 0..(Place.numPlaces()-1)) {
+                        if (transitAdopted(i + j*Place.numPlaces())>0) {
                             if (FinishState.VERBOSE) Runtime.println("    ("+name+") In transit (adopted) from "+i+" -> "+j);
                             return false;
                         }
