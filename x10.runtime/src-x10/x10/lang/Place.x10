/*
 *  This file is part of the X10 project (http://x10-lang.org).
 *
 *  This file is licensed to You under the Eclipse Public License (EPL);
 *  You may not use this file except in compliance with the License.
 *  You may obtain a copy of the License at
 *      http://www.opensource.org/licenses/eclipse-1.0.php
 *
 *  (C) Copyright IBM Corporation 2006-2014.
 */

package x10.lang;

import x10.compiler.Native;
import x10.compiler.CompilerFlags;

/**
 * Representation of a place within the APGAS model.
 * 
 */
public final struct Place(
    /*
     * Implementation note.
     * The X10RT messaging layer and native XRC/XRJ native runtime
     * only support int (32 bit) Place id's. 
     * When entering/exiting the native layer we simply truncate/extend the id.
     * The truncation is unchecked.  This is safe because we check in the constructor
     * of Place that the id is between -1 and MAX_PLACES and MAX_PLACES will be limited
     * by the native runtime (which sets it) to a positive 32 bit int.
     */
    id:Long)  {
    public property id():Long = id;

    /** The number of places including accelerators.
     * Accelerator places have limitations on the kinds of code they can run.
     */
    @Native("java", "((long)x10.x10rt.X10RT.numPlaces())")
    @Native("c++", "((x10_long)::x10aux::num_places)")
    public static getNumPlacesPlusAccels():Long = 4;

    /** The number of places not including accelerators. */
    @Native("java", "((long)x10.x10rt.X10RT.numPlaces())")
    @Native("c++", "((x10_long)::x10aux::num_hosts)")
    public static getNumPlaces(): Long = 4;

    /** The number of dead places not including accelerators. */
    @Native("java", "((long)x10.x10rt.X10RT.numDead())")
    @Native("c++", "((x10_long)x10rt_ndead())")
    public static numDead(): Long = 0;

    /** The number of accelerators. */
    public static def getNumAccels() {
        // return getNumPlacesPlusAccels() - getNumPlaces();
        // TODO: THIS APPROACH DOES NOT WORK WITH ELASTIC X10
        return 0;
    }

    /**
     * Find number of children under a place.
     * For hosts, this returns the number of accelerators at that host.
     * For accelerators, it returns 0.
     */
    @Native("c++", "((x10_long)::x10aux::num_children((x10_int)#id))")
    public static def numChildren(id:Long):Long = 0;

    /**
     * Returns whether a place is a host.
     */
    @Native("c++", "::x10aux::is_host((x10_int)#id)")
    public static def isHost(id:Long):Boolean = true;

    /**
     * Returns whether a place is dead.
     */
    @Native("java", "x10.x10rt.X10RT.isPlaceDead((int)#id)")
    @Native("c++", "x10rt_is_place_dead((x10_int)#id)")
    public static def isDead(id:Long):Boolean = false;

    /**
     * The number of places including accelerators.
     */
    @Native("java", "((long)x10.x10rt.X10RT.numPlaces())")
    @Native("c++", "((x10_long)::x10aux::num_places)")
    public static def numPlaces():Long = ALL_PLACES;
    
    /**
     * Returns whether a place is a CUDA GPU.
     */
    @Native("c++", "::x10aux::is_cuda((x10_int)#id)")
    public static def isCUDA(id:Long):Boolean = false;

    /**
     * Find parent of a place.
     * For hosts, this returns the host itself.
     * For accelerators, it is the host of the accelerator.
     */
    @Native("c++", "::x10aux::parent((x10_int)#id)")
    public static def parent(id:Long):Long = id;

    /**
     * Return id of ith child of place p.
     * Use i between 0 and numChildren(p)-1 inclusive.
     * Throws BadPlaceException if i invalid.
     */
    @Native("c++", "((x10_long)::x10aux::child((x10_int)#p,(x10_int)#i))")
    public static def child(p:Long, i:Long):Long { throw new BadPlaceException(); }

    /**
     * Return the index of a given child, within a place.
     * Throws BadPlaceException if given place is not a child.
     */
    @Native("c++", "((x10_long)::x10aux::child_index((x10_int)#id))")
    public static def childIndex(id:Long):Long { throw new BadPlaceException(); }

    public static children =
        new Rail[Rail[Place]](getNumPlacesPlusAccels(),
            (p: Long) => new Rail[Place](numChildren(p), (i:Long) => Place(child(p, i))));

    /**
     * A convenience for iterating over all host places.
     */
    public static def places():PlaceGroup = PlaceGroup.WORLD;

    /**
     * The place that runs 'main'.
     */
    public static FIRST_PLACE:Place(0) = Place(0);
    
    /**
     * Special place type for non-existent places
     */
    public static INVALID_PLACE:Place(-1) = Place(-1);

    /**
     * Creates a Place struct from an integer place id.
     */
    public def this(id:Long):Place(id) { 
        property(id); 
<<<<<<< HEAD
        if (CompilerFlags.checkPlace() && (id < -1 || id >= getNumPlacesPlusAccels())) {
=======
        if (CompilerFlags.checkPlace() && (id < -1 || id >= numPlaces())) {
>>>>>>> 23b1f5e2
            throw new IllegalArgumentException(id+" is not a valid Place id");
        }
    }

    /**
     * Another way to get a place from an id. @deprecated
     */
    public static def place(id:Long):Place(id) = Place(id);

    /**
     * Returns the place with the next higher integer index.
     */
    public def next():Place = next(1);

    /**
     * Returns the place with the next lower integer index.
     */
    public def prev():Place = next(-1);

    /**
     * Returns the same place as would be obtained by using prev() 'i' times.
     */
    public def prev(i:Long):Place = next(-i);

    /**
     * Returns the same place as would be obtained by using next() 'i' times.
     */
    public def next(i:Long):Place {
        // -1 % n == -1, not n-1, so need to add n
        if (isHost(id)) {
            val k = (id + i % getNumPlaces() + getNumPlaces()) % getNumPlaces();
            return place(k);
        }
        // FIXME: iterate through peers
        return this;
    }

    /**
<<<<<<< HEAD
     * The number of places including accelerators.
     */
    public static def numPlaces():Long = getNumPlacesPlusAccels();

    /**
=======
>>>>>>> 23b1f5e2
     * 
     */
    public def isFirst():Boolean = id == 0;
    public def isLast():Boolean = id == getNumPlaces() - 1;

    /** Is this place a host (i.e. not an accelerator)? */
    public def isHost():Boolean = isHost(id);

    /** Is this place a CUDA GPU? */
    public def isCUDA():Boolean = isCUDA(id);

    /** Is this place dead? */
    public def isDead():Boolean = isDead(id);

    /** 
     * How many accelerators does this place have?
     * Returns 0 if this place is an accelerator. 
     */
    public def numChildren() = numChildren(id);

    /** 
     * Get the child of this place at the given index.  0 is the first child, etc.
     */
    public def child(i:Long) = Place(child(id,i));

    /** A convenience for iterating over this place's children. */
    public def children() = children(id);

    /** The host of this place if this place is an accelerator, otherwise returns this place. */
    public def parent() = Place(parent(id));

    /** Returns the index of this child place amongst the other children of its parent.
     * This function complements child(Long):Place.
     * @throws BadPlaceException if this place is not an accelerator. */
    public def childIndex() {
        if (isHost()) {
            throw new BadPlaceException();
        }
        return childIndex(id);
    }

    public def toString() = "Place(" + this.id + ")";
    public def equals(p:Place) = p.id==this.id;
    public def equals(p:Any) = p instanceof Place && (p as Place).id==this.id;
    public def hashCode() = id as Int;

    
    /**
     * Converts a GlobalRef to its home.
     */
    @Native("java", "(#r).home")
    @Native("c++", "::x10::lang::Place::place(((x10_long)((#r)->location)))")
    public static native operator[T] (r:GlobalRef[T]){T isref}: Place{self==r.home};

}

public type Place(id:Long) = Place{self.id==id};
public type Place(p:Place) = Place{self==p};<|MERGE_RESOLUTION|>--- conflicted
+++ resolved
@@ -33,15 +33,16 @@
 
     /** The number of places including accelerators.
      * Accelerator places have limitations on the kinds of code they can run.
-     */
-    @Native("java", "((long)x10.x10rt.X10RT.numPlaces())")
+     * TODO: THIS APPROACH DOES NOT WORK WITH ELASTIC X10
+     */
+    @Native("java", "((long)x10.runtime.impl.java.Runtime.MAX_PLACES)")
     @Native("c++", "((x10_long)::x10aux::num_places)")
-    public static getNumPlacesPlusAccels():Long = 4;
+    public static ALL_PLACES:Long = 4;
 
     /** The number of places not including accelerators. */
-    @Native("java", "((long)x10.x10rt.X10RT.numPlaces())")
+    @Native("java", "((long)x10.runtime.impl.java.Runtime.MAX_PLACES)")
     @Native("c++", "((x10_long)::x10aux::num_hosts)")
-    public static getNumPlaces(): Long = 4;
+    public static MAX_PLACES: Long = 4;
 
     /** The number of dead places not including accelerators. */
     @Native("java", "((long)x10.x10rt.X10RT.numDead())")
@@ -49,11 +50,8 @@
     public static numDead(): Long = 0;
 
     /** The number of accelerators. */
-    public static def getNumAccels() {
-        // return getNumPlacesPlusAccels() - getNumPlaces();
-        // TODO: THIS APPROACH DOES NOT WORK WITH ELASTIC X10
-        return 0;
-    }
+    // TODO: THIS APPROACH DOES NOT WORK WITH ELASTIC X10
+    public static NUM_ACCELS = ALL_PLACES - MAX_PLACES;
 
     /**
      * Find number of children under a place.
@@ -113,7 +111,7 @@
     public static def childIndex(id:Long):Long { throw new BadPlaceException(); }
 
     public static children =
-        new Rail[Rail[Place]](getNumPlacesPlusAccels(),
+        new Rail[Rail[Place]](ALL_PLACES,
             (p: Long) => new Rail[Place](numChildren(p), (i:Long) => Place(child(p, i))));
 
     /**
@@ -136,11 +134,7 @@
      */
     public def this(id:Long):Place(id) { 
         property(id); 
-<<<<<<< HEAD
-        if (CompilerFlags.checkPlace() && (id < -1 || id >= getNumPlacesPlusAccels())) {
-=======
         if (CompilerFlags.checkPlace() && (id < -1 || id >= numPlaces())) {
->>>>>>> 23b1f5e2
             throw new IllegalArgumentException(id+" is not a valid Place id");
         }
     }
@@ -171,7 +165,7 @@
     public def next(i:Long):Place {
         // -1 % n == -1, not n-1, so need to add n
         if (isHost(id)) {
-            val k = (id + i % getNumPlaces() + getNumPlaces()) % getNumPlaces();
+            val k = (id + i % numPlaces() + numPlaces()) % numPlaces();
             return place(k);
         }
         // FIXME: iterate through peers
@@ -179,18 +173,10 @@
     }
 
     /**
-<<<<<<< HEAD
-     * The number of places including accelerators.
-     */
-    public static def numPlaces():Long = getNumPlacesPlusAccels();
-
-    /**
-=======
->>>>>>> 23b1f5e2
      * 
      */
     public def isFirst():Boolean = id == 0;
-    public def isLast():Boolean = id == getNumPlaces() - 1;
+    public def isLast():Boolean = id == numPlaces() - 1;
 
     /** Is this place a host (i.e. not an accelerator)? */
     public def isHost():Boolean = isHost(id);
