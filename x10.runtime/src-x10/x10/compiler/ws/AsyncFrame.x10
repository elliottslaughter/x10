--- conflicted
+++ resolved
@@ -21,15 +21,6 @@
             val old = cast[Frame,FinishFrame](up);
             val ff = old.redirect;
             if (old != ff) {
-<<<<<<< HEAD
-                move(ff);
-                if (!isNULL(old.stack)) {
-                    Runtime.atomicMonitor.lock();
-                    if (isNULL(ff.stack)) ff.stack = new Stack[Throwable]();
-                    while (!old.stack.isEmpty()) ff.stack.push(old.stack.pop());
-                    Runtime.atomicMonitor.unlock();
-                }
-=======
                 move(ff);
                 ff.append(old.stack);
             }
@@ -45,7 +36,6 @@
             val ff = old.redirect;
             if (old != ff) {
                 move(ff);
->>>>>>> d7a37d93
             }
             worker.unroll(ff);
         }
