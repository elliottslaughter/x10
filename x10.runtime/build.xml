--- conflicted
+++ resolved
@@ -17,11 +17,7 @@
     <property name="ecj.jar" value="${lib}/ecj-4.3.2.jar"/>
     <property name="math.jar" value="${lib}/commons-math3-3.2.jar"/>
     <property name="log.jar" value="${lib}/commons-logging-1.1.3.jar"/>
-<<<<<<< HEAD
-	<property name="hazelcast.jar" value="${lib}/hazelcast-3.2.jar"/>
-=======
     <property name="hazelcast.jar" value="${lib}/hazelcast-3.2.jar"/>
->>>>>>> 64de442e
     <property name="shrike.jar" value="${lib}/com.ibm.wala.shrike_1.3.1.201101071300.jar"/>
     <property name="bdwgc.dir" location="${basedir}/src-cpp/bdwgc-${bdwgc.version}"/>
     <property name="bdwgc.tar" value="bdwgc-${bdwgc.version}.tar.gz"/>
@@ -46,11 +42,7 @@
         <path refid="x10.common.classpath"/>
         <pathelement path="${math.jar}"/>
         <pathelement path="${log.jar}"/>
-<<<<<<< HEAD
-    	<pathelement path="${hazelcast.jar}"/>
-=======
         <pathelement path="${hazelcast.jar}"/>
->>>>>>> 64de442e
     </path>
     <path id="mainproject.classpath">
         <pathelement location="${build}"/>
