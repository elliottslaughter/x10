--- conflicted
+++ resolved
@@ -1,4 +1,3 @@
-<<<<<<< HEAD
 /**
  * 
  */
@@ -49,46 +48,4 @@
     	return new XNativeUQV<T>(this);
 	}
 	
-}
-=======
-/**
- * 
- */
-package x10.constraint.xnative;
-
-import x10.constraint.XUQV;
-import x10.constraint.XVar;
-
-/**
- * An efficient representation of a universally
- * quantified variable that is permitted to occur in multiple constraints.
- * 
- * Such a variable may optionally have a string name.
- * @author vj
- * @see XNativeEQV
- *
- */
-public class XNativeUQV extends XRoot implements XUQV {
-    private static final long serialVersionUID = 6919751399957740949L;
-    public final int num;
-    public final String str;
-    public XNativeUQV(int n) {this(null, n);}
-    public XNativeUQV(String s, int n) {
-        this.num=n;
-        this.str=s;
-    }
-    
-    @Override public int hashCode() {return num;}
-    @Override public boolean equals(Object o) {
-        if (this == o) return true;
-        if (o instanceof XNativeUQV) return num == ((XNativeUQV) o).num;
-        return false;
-    }
-
-    @Override
-    public boolean okAsNestedTerm() {return true;}
-    @Override
-    public boolean hasVar(XVar v) {return equals(v);}
-    @Override public String toString() {return str == null ? "uqv#" + num: str;}
-}
->>>>>>> facbc45e
+}