<<<<<<< HEAD
package x10.cconstraints.test;

import polyglot.types.Type;
import x10.constraint.XTerm;
import x10.types.X10FieldDef;
import x10.types.constraints.CConstraint;

public class QualifiedVarTests extends X10TestCase {
    X10FieldDef rank; 
    public QualifiedVarTests() {
        super("QualifiedVarTests");
        rank = makeField("rank", ts.Int()); 
    }
    public void test1() throws Throwable {
        CConstraint c = sys.makeCConstraint(ts.Int(), ts);
        
        XTerm<Type> qv = sys.makeQualifiedVar(ts.Int(), sys.makeThis(ts.Int()));
        c.addEquality(c.self(), qv);
        System.out.print("(test1: Should print self==a.home) "); 
        print(c);
        assertTrue(c.entailsEquality(sys.makeField(c.self(),rank) , sys.makeField(qv, rank)));
    }

}
=======
package x10.cconstraints.test;

import x10.constraint.XVar;
import x10.types.X10FieldDef;
import x10.types.constraints.CConstraint;
import x10.types.constraints.ConstraintManager;

public class QualifiedVarTests extends X10TestCase {
    X10FieldDef rank; 
    public QualifiedVarTests() {
        super("QualifiedVarTests");
        rank = makeField("rank", ts.Int()); 
    }
    public void test1() throws Throwable {
        CConstraint c = ConstraintManager.getConstraintSystem().makeCConstraint();
    
        XVar qv = ConstraintManager.getConstraintSystem().makeQualifiedThis(ts.Int(), ts.Int());
        c.addBinding(c.self(), qv);
        System.out.print("(test1: Should print self==a.home) "); 
        print(c);
        assertTrue(c.entails(ConstraintManager.getConstraintSystem().makeField(c.self(),rank) , ConstraintManager.getConstraintSystem().makeField(qv, rank)));
    }

}
>>>>>>> facbc45e
<|MERGE_RESOLUTION|>--- conflicted
+++ resolved
@@ -1,4 +1,3 @@
-<<<<<<< HEAD
 package x10.cconstraints.test;
 
 import polyglot.types.Type;
@@ -22,30 +21,4 @@
         assertTrue(c.entailsEquality(sys.makeField(c.self(),rank) , sys.makeField(qv, rank)));
     }
 
-}
-=======
-package x10.cconstraints.test;
-
-import x10.constraint.XVar;
-import x10.types.X10FieldDef;
-import x10.types.constraints.CConstraint;
-import x10.types.constraints.ConstraintManager;
-
-public class QualifiedVarTests extends X10TestCase {
-    X10FieldDef rank; 
-    public QualifiedVarTests() {
-        super("QualifiedVarTests");
-        rank = makeField("rank", ts.Int()); 
-    }
-    public void test1() throws Throwable {
-        CConstraint c = ConstraintManager.getConstraintSystem().makeCConstraint();
-    
-        XVar qv = ConstraintManager.getConstraintSystem().makeQualifiedThis(ts.Int(), ts.Int());
-        c.addBinding(c.self(), qv);
-        System.out.print("(test1: Should print self==a.home) "); 
-        print(c);
-        assertTrue(c.entails(ConstraintManager.getConstraintSystem().makeField(c.self(),rank) , ConstraintManager.getConstraintSystem().makeField(qv, rank)));
-    }
-
-}
->>>>>>> facbc45e
+}