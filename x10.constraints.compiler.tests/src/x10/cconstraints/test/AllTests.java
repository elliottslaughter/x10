--- conflicted
+++ resolved
@@ -1,4 +1,3 @@
-<<<<<<< HEAD
 package x10.cconstraints.test;
 
 import junit.framework.Test;
@@ -16,23 +15,4 @@
 		return suite;
 	}
 
-}
-=======
-package x10.cconstraints.test;
-
-import junit.framework.Test;
-import junit.framework.TestSuite;
-public class AllTests {
-
-	public static Test suite() {
-		TestSuite suite = new TestSuite();
-		//$JUnit-BEGIN$
-		suite.addTestSuite(BindingTest.class);
-		suite.addTestSuite(NestedExTest.class);
-		suite.addTestSuite(QualifiedVarTests.class);
-		//$JUnit-END$
-		return suite;
-	}
-
-}
->>>>>>> facbc45e
+}