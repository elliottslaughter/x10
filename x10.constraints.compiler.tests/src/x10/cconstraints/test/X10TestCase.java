--- conflicted
+++ resolved
@@ -1,4 +1,3 @@
-<<<<<<< HEAD
 package x10.cconstraints.test;
 
 import java.util.LinkedHashSet;
@@ -59,65 +58,4 @@
         }
         System.out.println("}");
     }
-}
-=======
-package x10.cconstraints.test;
-
-import java.util.LinkedHashSet;
-import java.util.List;
-
-import polyglot.frontend.Compiler;
-import polyglot.frontend.ExtensionInfo;
-import polyglot.frontend.Globals;
-import polyglot.main.Main;
-import polyglot.types.ContainerType;
-import polyglot.types.Flags;
-import polyglot.types.Name;
-import polyglot.types.Ref;
-import polyglot.types.Type;
-import polyglot.types.TypeSystem;
-import polyglot.types.Types;
-import polyglot.util.Position;
-import x10.constraint.XTerm;
-import x10.types.ThisDef;
-import x10.types.X10FieldDef;
-import x10.types.X10FieldDef_c;
-import x10.types.constraints.CConstraint;
-import junit.framework.TestCase;
-
-public class X10TestCase extends TestCase {
-    protected ExtensionInfo ext;
-    protected TypeSystem ts;
-    Compiler compiler;
-    public X10TestCase(String name) {
-        super(name);
-        Main main = new Main();
-        compiler = main.getCompiler(new String[]{"-extclass",
-                "x10c.ExtensionInfo", "Foo.x10"}, null, null, new LinkedHashSet<String>());
-        Globals.initialize(compiler);
-        ext = compiler.sourceExtension();
-        ts = ext.typeSystem();
-    }
-    public X10FieldDef makeField(String name) {
-        return makeField(name, null);
-    }
-    public X10FieldDef makeField(String name, Type type) {
-        return new X10FieldDef_c(ts, Position.COMPILER_GENERATED, 
-                          (Ref <? extends ContainerType>) Types.ref((ContainerType) null), 
-                          Flags.NONE, 
-                          (Ref<? extends Type>) Types.ref(type), 
-                          Name.make(name), 
-                          (ThisDef) null);
-    }
-    public void print(CConstraint c) {
-        System.out.print("{");
-        boolean notFirst=false;
-        List<? extends XTerm> terms = c.constraints();
-        for (XTerm x : terms) {
-            System.out.print((notFirst? ",":"") + x);
-            notFirst=true;
-        }
-        System.out.println("}");
-    }
-}
->>>>>>> facbc45e
+}