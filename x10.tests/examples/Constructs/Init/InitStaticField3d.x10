--- conflicted
+++ resolved
@@ -34,16 +34,10 @@
     static val xb = "abc" as String as String;
     static val xb2 = "abc" as Object as Object;
     static val xb3 = "abc" as Any as Any;
-<<<<<<< HEAD
     static val xb4 = "abc" as String as Object as Any;
-    static val xc = 1 as Int as Int;
-    static val xc2 = 1 as Any as Any;
-    static val xc3 = 1 as Int as Any;
-=======
     static val xc = 1n as Int as Int;
     static val xc2 = 1n as Any as Any;
     static val xc3 = 1n as Int as Any;
->>>>>>> 02199390
 
     public def run():Boolean {
         chk(a == null);
@@ -60,16 +54,10 @@
         chk(xb.equals("abc"));
         chk(xb2.equals("abc"));
         chk(xb3.equals("abc"));
-<<<<<<< HEAD
         chk(xb4.equals("abc"));
-        chk(xc == 1);
-        chk(xc2 == 1);
-        chk(xc3 == 1);
-=======
         chk(xc == 1n);
         chk(xc2 == 1n);
         chk(xc3 == 1n);
->>>>>>> 02199390
 
         return true;
     }
